--- conflicted
+++ resolved
@@ -41,17 +41,10 @@
     KIDS_LOW = world_ne.schools.mandatory_age_range[0]
     KIDS_UP = world_ne.schools.mandatory_age_range[1]
     lost_kids = 0
-<<<<<<< HEAD
     for area in world_ne.areas.members:
         for person in area.groupings[0]._people:
             if (person.age >= KIDS_LOW) and (
                 person.age <= KIDS_UP
-=======
-    for i in range(len(world_ne.areas.members)):
-        for j in range(len(world_ne.areas.members[i].people)):
-            if (world_ne.areas.members[i].people[j].age >= KIDS_LOW) and (
-                    world_ne.areas.members[i].people[j].age <= KIDS_UP
->>>>>>> 7d404d50
             ):
                 if person.school is None:
                     lost_kids += 1
@@ -84,34 +77,3 @@
                 n_outside_range += 1
     assert n_outside_range == 0
 
-
-'''
-def test__non_mandatory_dont_go_if_school_full(world_ne):
-<<<<<<< HEAD
-
-=======
-    non_mandatory_added = 0
->>>>>>> 7d404d50
-    mandatory_age_range = world_ne.schools.mandatory_age_range
-    for school in world_ne.schools.members:
-        if school.n_pupils > school.n_pupils_max:
-            ages = np.array(
-<<<<<<< HEAD
-                [person.age for person in grouping for grouping in school.groopings]
-            )
-            assert np.sum((mandatory_age_range[0] <= ages) & (ages  <= mandatory_age_range[1])) == school.n_pupils
-'''
-=======
-                [person.age for person in list(school.people)[int(school.n_pupils_max):]]
-            )
-            older_kids_when_full = np.sum(
-                ages > mandatory_age_range[1]
-            )
-            younger_kids_when_full = np.sum(
-                ages < mandatory_age_range[0]
-            )
-            if older_kids_when_full > 0 or younger_kids_when_full > 0:
-                non_mandatory_added += 1
-
-    assert non_mandatory_added == 0
->>>>>>> 7d404d50

--- conflicted
+++ resolved
@@ -98,13 +98,9 @@
         return self.tag in ("hospitalised", "intensive care")
 
 
-<<<<<<< HEAD
-def test__sick_gets_to_hospital_recovers_and_leaves(world_ne):
-=======
 # TODO: this tests needs adapting now that people do not hospitalise themselves. May be a nicer
 # TODO: implementation once everything is more loosely coupled
 def _test__sick_gets_to_hospital_recovers_and_leaves(world_ne):
->>>>>>> 9981fed2
     # sick goes to hospital
     dummy_person = world_ne.people.members[0]
     dummy_person.health_information = MockHealthInformation('hospitalised')

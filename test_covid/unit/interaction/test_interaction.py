--- conflicted
+++ resolved
@@ -1,22 +1,10 @@
-<<<<<<< HEAD
 from covid.interaction import *
-=======
->>>>>>> 7d404d50
 from pathlib import Path
 
 import numpy as np
 import pytest
 
-<<<<<<< HEAD
 test_config_file = Path(__file__).parent.parent.parent / "default_interaction.yaml"
-=======
-from covid import world
-from covid.groups import *
-from covid.interaction import interaction as inter
-
-test_config_file = Path(__file__).parent.parent.parent / "interaction_collective.yaml"
->>>>>>> 7d404d50
-
 
 def test__set_up_collective_from_file():
     interaction = DefaultInteraction.from_file(test_config_file)
@@ -31,42 +19,20 @@
             not susceptible_person.health_information.infected
             and days_to_infection < 100
     ):
-<<<<<<< HEAD
         interaction.single_time_step_for_group(
             group, timer.now, delta_time
-=======
-        effective_load = interaction.calculate_effective_viral_load(group, delta_time, )
-
-        interaction.single_time_step_for_recipient(
-            susceptible_person, effective_load, group, 1
->>>>>>> 7d404d50
         )
 
         days_to_infection += 1
     return days_to_infection
 
 
-<<<<<<< HEAD
 #@pytest.mark.parametrize(
 #    "group_size", (2, 5)
 #)
 def test__time_it_takes_to_infect(world_ne, group_size=2):
     interaction = DefaultInteraction(
         intensities={"TestGroup": 1.0}
-=======
-@pytest.mark.parametrize(
-    "interaction_type, group_size",
-    [
-        ("probabilistic", 2),
-        ("superposition", 2),
-        ("probabilistic", 5),
-        ("superposition", 5),
-    ],
-)
-def test__time_it_takes_to_infect(interaction_type, group_size, config):
-    interaction = inter.InteractionCollective(
-        mode=interaction_type, intensities={"TestGroup": 1.0}
->>>>>>> 7d404d50
     )
 
     infected_reference = world._initialize_infection(
@@ -77,8 +43,7 @@
     n_days = []
     for n in range(1000):
         group = TestGroup(1)
-<<<<<<< HEAD
-        infected_person = Person(world_ne)
+        infected_person = Person()
         infected_reference.infect_person_at_time(infected_person, 1)
         group.add(infected_person, qualifier=TestGroup.GroupType.kids)
         susceptible_person = Person()
@@ -86,16 +51,6 @@
         for i in range(group_size - 2):
             group.add(Person(), qualifier=TestGroup.GroupType.kids)
 
-=======
-        infected_person = Person()
-        infected_reference.infect_person_at_time(infected_person, 1)
-        group.people.add(infected_person)
-        group.infected.add(infected_person)
-        susceptible_person = Person()
-        group.people.add(susceptible_person)
-        for i in range(group_size - 2):
-            group.people.add(Person())
->>>>>>> 7d404d50
         n_days.append(
             days_to_infection(interaction, susceptible_person, group)
         )

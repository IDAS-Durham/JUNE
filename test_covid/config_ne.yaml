title: Covid configuration for testing

logger:
  save_path: results

world:
  zone: test # NorthEast # available are all UK regions, and EnglandWales together.

time:
  total_days: 20
  step_duration: 
      weekday:
          1: 8
          2: 16 
      weekend:
          1: 24
  step_active_groups:
      weekday:
<<<<<<< HEAD
          1: ['households'] # active groups during first time step
=======
          1: ['companies', 'schools','households'] # active groups during first time step
>>>>>>> aa1ec48d
          2: ['households'] 
      weekend:
          1: ['households'] 

interaction:
  type: collective
  parameters:
    mode: probabilistic 

infection:
  asymptomatic_ratio: 0.4
  transmission:
    type: constant
    parameters:
      probability: 0.2<|MERGE_RESOLUTION|>--- conflicted
+++ resolved
@@ -16,11 +16,7 @@
           1: 24
   step_active_groups:
       weekday:
-<<<<<<< HEAD
-          1: ['households'] # active groups during first time step
-=======
           1: ['companies', 'schools','households'] # active groups during first time step
->>>>>>> aa1ec48d
           2: ['households'] 
       weekend:
           1: ['households'] 

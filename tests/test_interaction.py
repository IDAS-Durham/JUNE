--- conflicted
+++ resolved
@@ -9,37 +9,17 @@
 import covid.infection as Infection
 import covid.infection_selector as InfectionSelector
 
-
-<<<<<<< HEAD
-def ratio_SI_simulated(beta, N, N0, times, mode):
-    """
-    beta = transmission coefficient in units of 1/time
-    N    = overall size of the group
-    N0   = number of initially infected people
-    mode = way to calculate transmission probability:
-           - by adding beta = \sum_i beta_i ("Superposition"),
-           - by multiplying no-infection probabilities ("Probabilistic")
-    """
-=======
 def ratio_SI_simulated(beta, N, times, mode, I_0):
->>>>>>> 7f8f1972
     Tparams = {}
     Tparams["Transmission:Type"] = "SI"
     params  = {}
     Tparams["Transmission:Probability"] = params
     params["Mean"] = beta
-<<<<<<< HEAD
-    selector       = InfectionSelector.InfectionSelector(Tparams, None)
-    group          = Group.Group("test", "Random", N)
-    group.set_intensity(group.get_intensity() / group.size())
-    for i in range(N0):
-=======
     selector = InfectionSelector(Tparams, None)
     group = Group("test", "Random", N)
     if mode=='Superposition':
         group.set_intensity(group.get_intensity() / group.size())
     for i in range(I_0):
->>>>>>> 7f8f1972
         group.people[i].set_infection(selector.make_infection(group.people[i], 0))
     groups = []
     groups.append(group)
@@ -56,30 +36,17 @@
     return ratio
 
 
-<<<<<<< HEAD
-def ratio_SI_analytic(beta, N, N0, times):
-    """
-    beta = transmission coefficient in units of 1/time
-    N    = overall size of the group
-    N0   = number of initially infected people
-    """
-    print("-----------------------------------------------")
-    ratios = []
-    for time in times:
-        ratio = N0 / ((N - N0) * np.exp(-beta * time) + N0)
-=======
 def ratio_SI_analytic(beta, N, times, I_0):
     print("-----------------------------------------------")
     ratios = []
     for time in times:
         ratio = I_0/ ((N - I_0) * np.exp(-beta * time) + I_0)
->>>>>>> 7f8f1972
         if time / 10 == int(time / 10):
             print(time, ratio)
         ratios.append(ratio)
     return ratios
 
-def ratio_SIR_numerical(beta, gamma, N, N0, times):
+def ratio_SIR_numerical(beta, gamma, N, times, I_0):
     """
     Numerical simulation of SIR model with simple Euler stepper in 10*times timesteps, 
     output are two ratios: infected/total (first list) and recovered/total (second list)
@@ -91,8 +58,8 @@
     print("-----------------------------------------------")
     ratioI_by_N = []
     ratioR_by_N = []
-    I = N0
-    S = N-N0
+    I = I_0
+    S = N-I_0
     R = 0
     step = 10
     for time in times:
@@ -108,27 +75,6 @@
         ratioR_by_N.append(ratioR)
     return ratioI_by_N, ratioR_by_N
 
-<<<<<<< HEAD
-def test_SI():
-    mode   = "Superposition"
-    N      = 10000
-    N0     = 100
-    betas  = [0.050, 0.100, 0.150]
-    cols   = ["steelblue", "royalblue", "navy"]
-    simuls = []
-    anals  = []
-    diffs  = []
-    times  = np.arange(100)
-    for i in range(len(betas)):
-        simul = ratio_SI_simulated(betas[i], N, N0, times, mode)
-        anal  = ratio_SI_analytic(betas[i], N, N0, times)
-        simuls.append(simul)
-        anals.append(anal)
-        diff = []
-        for i in range(len(times)):
-            diff.append(simul[i] / anal[i])
-        diffs.append(diff)
-=======
 def multi_run(I_0, N, times, betas_sim, betas_anal, nruns):
 
     simul_av = np.zeros((nruns, len(betas_sim), len(times)))
@@ -150,78 +96,8 @@
         diff_av[i] = np.array(diffs)
         
 
-    return np.mean(simul_av, axis=0), np.std(simul_av, axis=0)/np.sqrt(nruns),  anals, np.mean(diff_av, axis=0), np.std(diff_av, axis=0)/np.sqrt(nruns)
+    return np.mean(simul_av, axis=0), np.std(simul_av, axis=0)/np.sqrt(nruns), anals, np.mean(diff_av, axis=0), np.std(diff_av, axis=0)/np.sqrt(nruns)
 
-
-
-if __name__ == "__main__":
-    #import person as Person
-    import random
-    import matplotlib
-    import matplotlib.pyplot as plt
-    import itertools
-    I_0 = 100
-    mode = "Probabilistic"
-    N = 3000
-    nruns = 1
-    times = np.arange(100)
->>>>>>> 7f8f1972
-
-    cols = [["steelblue", "royalblue", "navy"], ["salmon", "red", "darkred"]]
-    
-
-    def calculate(mode):
-        if mode=='Probabilistic':
-            betas_sim = [0.050/N, 0.100/N, 0.150/N]
-            betas_anal = [0.05, 0.1,0.150]
-            simuls_av, simul,  anals, diff_av, diff = multi_run(I_0, N, times, betas_sim, betas_anal, nruns)
-        else:
-            betas_sim = [0.050, 0.100, 0.150]
-            betas_anal = [0.050, 0.100, 0.150]
-            simuls_av, simul,  anals, diff_av, diff = multi_run(I_0, N, times, betas_sim, betas_anal, nruns)
-
-        return simuls_av, simul, anals, diff_av, diff
-
-    modes = ['Probabilistic', 'Superposition']
-    betas_anal = [0.05, 0.1,0.150]
-    fig, axes = plt.subplots(2, 1, sharex=True)
-<<<<<<< HEAD
-    for i in range(len(betas)):
-        beta  = betas[i]
-        name = "$\\beta = $" + str(beta)
-        axes[0].semilogy(times, simuls[i], label=name, color=cols[i])
-        axes[0].semilogy(times, anals[i], color=cols[i], linestyle="dashed")
-        axes[1].plot(times, diffs[i], color=cols[i])
-        print(name)
-=======
-    for j, mode in enumerate(modes):
-        simuls_av, simul, anals, diff_av, diff = calculate(mode)
-        for i in range(len(betas_anal)):
-            beta = betas_anal[i]
-            name = "$\\beta = $" + str(beta)
-            axes[0].plot(times, simuls_av[i], label=name, color=cols[j][i])
-            axes[0].fill_between(times, simuls_av[i]+simul[i], simuls_av[i]-simul[i], alpha =0.4, color = cols[j][i])
-            axes[0].plot(times, anals[i], color=cols[j][i], linestyle="dashed")
-            axes[1].plot(times, diff_av[i], color=cols[j][i])
-            axes[1].fill_between(times, diff_av[i]+diff[i], diff_av[i]-diff[i], alpha =0.4, color = cols[j][i])
-            print(name)
-    
-    
-    
-
-
-    
-
->>>>>>> 7f8f1972
-    axes[0].legend()
-    axes[0].set_ylabel("infected ratio")
-    axes[0].set_yscale
-    titlestring = "$N = "+str(N)+"$, $N_0 = "+str(N0)+"$ simulation vs SI model"
-    axes[0].set_title(titlestring)
-    axes[1].set_ylabel("simulation/analytic")
-    axes[1].set_xlabel("time")
-    fig.suptitle("Ratio of infected people (SI)")
-    plt.show()
 
 def test_SIR():
     N      = 10000
@@ -253,12 +129,56 @@
     fig.suptitle("Ratios of infected and recovered people (SIR)")
     plt.legend()
     plt.show()
-    
 
 
 if __name__ == "__main__":
+    #import person as Person
     import random
     import matplotlib
     import matplotlib.pyplot as plt
+    import itertools
+    I_0 = 100
+    mode = "Probabilistic"
+    N = 3000
+    nruns = 1
+    times = np.arange(100)
 
-    test_SIR()
+    cols = [["steelblue", "royalblue", "navy"], ["salmon", "red", "darkred"]]
+    
+
+    def calculate(mode):
+        if mode=='Probabilistic':
+            betas_sim = [0.050/N, 0.100/N, 0.150/N]
+            betas_anal = [0.05, 0.1,0.150]
+            simuls_av, simul,  anals, diff_av, diff = multi_run(I_0, N, times, betas_sim, betas_anal, nruns)
+        else:
+            betas_sim = [0.050, 0.100, 0.150]
+            betas_anal = [0.050, 0.100, 0.150]
+            simuls_av, simul,  anals, diff_av, diff = multi_run(I_0, N, times, betas_sim, betas_anal, nruns)
+
+        return simuls_av, simul, anals, diff_av, diff
+
+    modes = ['Probabilistic', 'Superposition']
+    betas_anal = [0.05, 0.1,0.150]
+    fig, axes = plt.subplots(2, 1, sharex=True)
+    for j, mode in enumerate(modes):
+        simuls_av, simul, anals, diff_av, diff = calculate(mode)
+        for i in range(len(betas_anal)):
+            beta = betas_anal[i]
+            name = "$\\beta = $" + str(beta)
+            axes[0].plot(times, simuls_av[i], label=name, color=cols[j][i])
+            axes[0].fill_between(times, simuls_av[i]+simul[i], simuls_av[i]-simul[i], alpha =0.4, color = cols[j][i])
+            axes[0].plot(times, anals[i], color=cols[j][i], linestyle="dashed")
+            axes[1].plot(times, diff_av[i], color=cols[j][i])
+            axes[1].fill_between(times, diff_av[i]+diff[i], diff_av[i]-diff[i], alpha =0.4, color = cols[j][i])
+            print(name)
+    axes[0].legend()
+    axes[0].set_ylabel("infected ratio")
+    axes[0].set_yscale
+    titlestring = "$N = "+str(N)+"$, $N_0 = "+str(N0)+"$ simulation vs SI model"
+    axes[0].set_title(titlestring)
+    axes[1].set_ylabel("simulation/analytic")
+    axes[1].set_xlabel("time")
+    fig.suptitle("Ratio of infected people (SI)")
+    plt.show()
+

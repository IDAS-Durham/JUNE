<<<<<<< HEAD
data/
=======
data
>>>>>>> ba0c0f4e
covid/__pycache__/<|MERGE_RESOLUTION|>--- conflicted
+++ resolved
@@ -1,6 +1,2 @@
-<<<<<<< HEAD
-data/
-=======
 data
->>>>>>> ba0c0f4e
 covid/__pycache__/
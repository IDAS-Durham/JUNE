--- conflicted
+++ resolved
@@ -25,28 +25,5 @@
         author_email='arnauq@protonmail.com',
         license="MIT license",
         install_requires=requirements,
-<<<<<<< HEAD
-        packages=['june',
-                  'june.activity',
-                  'june.infection',
-                  'june.infection_seed',
-                  'june.demography',
-                  'june.distributors',
-                  'june.groups',
-                  'june.groups.group',
-                  'june.groups.leisure',
-                  'june.groups.commute',
-                  'june.groups.travel',
-                  'june.interaction',
-                  'june.logger',
-                  'june.box',
-                  'june.hdf5_savers',
-                  'june.visualization',
-                  'camps',
-                  'camps.groups',
-                  'camps.distributors'
-        ]
-=======
         packages = find_packages(exclude=["docs"]),
->>>>>>> e36d7629
 )

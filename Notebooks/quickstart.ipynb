{
 "cells": [
  {
   "cell_type": "code",
   "execution_count": 1,
   "metadata": {},
   "outputs": [],
   "source": [
    "%load_ext autoreload\n",
    "%autoreload 2"
   ]
  },
  {
   "cell_type": "code",
   "execution_count": 2,
   "metadata": {},
   "outputs": [],
   "source": [
    "import warnings\n",
    "warnings.filterwarnings('ignore')"
   ]
  },
  {
   "cell_type": "code",
   "execution_count": 3,
   "metadata": {},
   "outputs": [],
   "source": [
    "import numpy as np\n",
    "import time\n",
    "import matplotlib.pyplot as plt\n",
    "import seaborn as sns\n",
    "sns.set_context('notebook')"
   ]
  },
  {
   "cell_type": "code",
   "execution_count": 4,
   "metadata": {},
   "outputs": [
    {
     "name": "stderr",
     "output_type": "stream",
     "text": [
      "No --data argument given - defaulting to:\n",
      "/home/florpi/JUNE/data\n",
      "No --configs argument given - defaulting to:\n",
      "/home/florpi/JUNE/configs\n"
     ]
    }
   ],
   "source": [
    "from june import World \n",
    "from june.demography.geography import Geography\n",
    "from june.demography import Demography\n",
    "from june.interaction import ContactAveraging\n",
    "from june.infection import Infection\n",
    "from june.infection.symptoms import SymptomsConstant\n",
    "from june.infection.transmission import TransmissionConstant\n",
    "from june.groups import Hospitals, Schools, Companies, Households, CareHomes, Cemeteries\n",
    "from june.groups.leisure import Cinemas, Pubs, Groceries\n",
    "from june.simulator import Simulator\n",
    "from june.seed import Seed\n",
    "from june import paths\n",
    "from june.logger.read_logger import ReadLogger\n",
    "from june.infection.infection import InfectionSelector\n",
    "from june.world import generate_world_from_hdf5"
   ]
  },
  {
   "cell_type": "markdown",
   "metadata": {},
   "source": [
    "# Initialize world\n",
    "\n",
    "To initialize a certain world, we need to add the different components we want to have in it. First we specify what super areas (msoa) we want to create. We have included these ones, because they are known to contain hospitals, schools, care homes, and companies.\n",
    "\n",
    "After creating the geography, we create the different components the worlds need to have such as care homes, companies ..."
   ]
  },
  {
   "cell_type": "code",
   "execution_count": 48,
   "metadata": {},
   "outputs": [
    {
     "name": "stdout",
     "output_type": "stream",
     "text": [
      "populating the world's geography with the specified demography...\n",
<<<<<<< HEAD
      "CPU times: user 8.4 s, sys: 331 ms, total: 8.73 s\n",
      "Wall time: 8.77 s\n"
=======
      "CPU times: user 9.64 s, sys: 521 ms, total: 10.2 s\n",
      "Wall time: 10.2 s\n"
>>>>>>> 3559384f
     ]
    }
   ],
   "source": [
    "%%time\n",
    "geography = Geography.from_file({\n",
    "                                \"msoa\":  [\"E02002512\", \"E02001697\"]\n",
    "                                          #[\"E02001720\",\n",
    "                                          #\"E00088544\", \n",
    "                                          #\"E02002560\", \n",
    "                                          #\"E02002559\"]\n",
    "                                }\n",
    "                                )\n",
    "\n",
    "geography.hospitals = Hospitals.for_geography(geography)\n",
    "geography.schools = Schools.for_geography(geography)\n",
    "geography.companies = Companies.for_geography(geography)\n",
    "geography.care_homes = CareHomes.for_geography(geography)\n",
    "demography = Demography.for_geography(geography)\n",
    "world = World(geography, demography, include_households=True)"
   ]
  },
  {
   "cell_type": "code",
   "execution_count": 16,
   "metadata": {},
   "outputs": [
    {
     "data": {
      "text/plain": [
       "0"
      ]
     },
     "execution_count": 16,
     "metadata": {},
     "output_type": "execute_result"
    }
   ],
   "source": [
    "len(world.care_homes[0].workers)"
   ]
  },
  {
   "cell_type": "markdown",
   "metadata": {},
   "source": [
    "### If it took a long time to run the previous command, it might be a good idea to save the world to reuse it later."
   ]
  },
  {
   "cell_type": "code",
   "execution_count": 6,
   "metadata": {},
   "outputs": [],
   "source": [
    "#world.to_hdf5(\"world.hdf5\")"
   ]
  },
  {
   "cell_type": "markdown",
   "metadata": {},
   "source": [
    "If we would like to load the world we saved, we just do"
   ]
  },
  {
   "cell_type": "code",
   "execution_count": 7,
   "metadata": {},
   "outputs": [],
   "source": [
    "#world = generate_world_from_hdf5(\"world.hdf5\")"
   ]
  },
  {
   "cell_type": "markdown",
   "metadata": {},
   "source": [
    "you have now a beautiful pre-pandemic world. "
   ]
  },
  {
   "cell_type": "markdown",
   "metadata": {},
   "source": [
    "## Commute, travel and leisure"
   ]
  },
  {
   "cell_type": "markdown",
   "metadata": {},
   "source": [
    "We can add cinemas, pubs, groceries, etc. as well as commute in major cities with"
   ]
  },
  {
   "cell_type": "code",
   "execution_count": 8,
   "metadata": {},
   "outputs": [],
   "source": [
    "# leisure\n",
    "world.cinemas = Cinemas.for_geography(geography)\n",
    "world.pubs = Pubs.for_geography(geography)\n",
    "world.groceries = Groceries.for_super_areas(world.super_areas,\n",
    "                                            venues_per_capita=1/500)"
   ]
  },
  {
   "cell_type": "code",
   "execution_count": 9,
   "metadata": {},
   "outputs": [],
   "source": [
    "# commute\n",
    "world.initialise_commuting()"
   ]
  },
  {
   "cell_type": "markdown",
   "metadata": {},
   "source": [
    "We are also going to need some cemeteries...geography.cemeteries = Cemeteries()\n"
   ]
  },
  {
   "cell_type": "code",
   "execution_count": 10,
   "metadata": {},
   "outputs": [],
   "source": [
    "world.cemeteries = Cemeteries()"
   ]
  },
  {
   "cell_type": "markdown",
   "metadata": {},
   "source": [
    "# Adding the infection"
   ]
  },
  {
   "cell_type": "markdown",
   "metadata": {},
   "source": [
    "Now, you can play around with different models of infections. The building blocks for an infection are: Transmission and Symptoms. For now, only SymptomsConstant and TransmissionConstant are in a state to be used."
   ]
  },
  {
   "cell_type": "code",
   "execution_count": 11,
   "metadata": {},
   "outputs": [],
   "source": [
    "selector = InfectionSelector.from_file()"
   ]
  },
  {
   "cell_type": "code",
   "execution_count": 12,
   "metadata": {},
   "outputs": [
    {
     "data": {
      "text/plain": [
       "<june.infection.infection.InfectionSelector at 0x7f2129e5ef70>"
      ]
     },
     "execution_count": 12,
     "metadata": {},
     "output_type": "execute_result"
    }
   ],
   "source": [
    "selector"
   ]
  },
  {
   "cell_type": "markdown",
   "metadata": {},
   "source": [
    "# Adding the interaction"
   ]
  },
  {
   "cell_type": "code",
   "execution_count": 13,
   "metadata": {},
   "outputs": [],
   "source": [
    "interaction = ContactAveraging.from_file(selector=selector)\n",
    "#interaction = DefaultInteraction.from_file(selector=selector)"
   ]
  },
  {
   "cell_type": "markdown",
   "metadata": {},
   "source": [
    "Beta are the intensities of the interaction taking place at the different groups"
   ]
  },
  {
   "cell_type": "code",
   "execution_count": 14,
   "metadata": {},
   "outputs": [
    {
     "data": {
      "text/plain": [
       "{'box': 1,\n",
       " 'pub': 1,\n",
       " 'grocery': 0.1,\n",
       " 'cinema': 0.1,\n",
       " 'commute_unit': 1,\n",
       " 'commute_city_unit': 1,\n",
       " 'hospital': 1,\n",
       " 'care_home': 1,\n",
       " 'company': 1,\n",
       " 'school': 1,\n",
       " 'household': 1}"
      ]
     },
     "execution_count": 14,
     "metadata": {},
     "output_type": "execute_result"
    }
   ],
   "source": [
    "interaction.beta"
   ]
  },
  {
   "cell_type": "markdown",
   "metadata": {},
   "source": [
    "to modify these, simply do"
   ]
  },
  {
   "cell_type": "code",
   "execution_count": 15,
   "metadata": {},
   "outputs": [],
   "source": [
    "interaction.beta['household'] *= 2"
   ]
  },
  {
   "cell_type": "code",
   "execution_count": 16,
   "metadata": {},
   "outputs": [
    {
     "data": {
      "text/plain": [
       "{'box': 1,\n",
       " 'pub': 1,\n",
       " 'grocery': 0.1,\n",
       " 'cinema': 0.1,\n",
       " 'commute_unit': 1,\n",
       " 'commute_city_unit': 1,\n",
       " 'hospital': 1,\n",
       " 'care_home': 1,\n",
       " 'company': 1,\n",
       " 'school': 1,\n",
       " 'household': 2}"
      ]
     },
     "execution_count": 16,
     "metadata": {},
     "output_type": "execute_result"
    }
   ],
   "source": [
    "interaction.beta"
   ]
  },
  {
   "cell_type": "markdown",
   "metadata": {},
   "source": [
    "moreover this interaction module uses contact matrices, that are different for different groups. These contact matrices shouldnt be modified for now. However they are a combination of conversational contact matrices, and physical contact matrices (see the BBC pandemic paper, from where these matrices are extracted https://www.medrxiv.org/content/10.1101/2020.02.16.20023754v2)\n",
    "\n",
    "There is a parameter, ``alpha`` ($\\alpha$), that combines these two matrices in the following way,\n",
    "\n",
    "\n",
    "$\\beta M \\left(1 + (\\alpha -1) \\right) P$\n",
    "\n",
    "where $\\beta$ is the intensity of the interaction, and $P$ the physical contact matrix. A larger $\\alpha$ produces more physical contacts. It is an overall number, non dependent of the particular group.\n"
   ]
  },
  {
   "cell_type": "code",
   "execution_count": 17,
   "metadata": {},
   "outputs": [
    {
     "data": {
      "text/plain": [
       "2.0"
      ]
     },
     "execution_count": 17,
     "metadata": {},
     "output_type": "execute_result"
    }
   ],
   "source": [
    "interaction.alpha_physical"
   ]
  },
  {
   "cell_type": "code",
   "execution_count": 18,
   "metadata": {},
   "outputs": [],
   "source": [
    "interaction.alpha_physical /= 2"
   ]
  },
  {
   "cell_type": "code",
   "execution_count": 19,
   "metadata": {},
   "outputs": [
    {
     "data": {
      "text/plain": [
       "1.0"
      ]
     },
     "execution_count": 19,
     "metadata": {},
     "output_type": "execute_result"
    }
   ],
   "source": [
    "interaction.alpha_physical"
   ]
  },
  {
   "cell_type": "markdown",
   "metadata": {},
   "source": [
    "# Seed the disease"
   ]
  },
  {
   "cell_type": "markdown",
   "metadata": {},
   "source": [
    "There are two options implemented in the seed at the moment, either you specify the number of cases and these are then homogeneously distributed by population to the different areas, or you use UK data on cases per region. For now use the first case."
   ]
  },
  {
   "cell_type": "code",
   "execution_count": 20,
   "metadata": {},
   "outputs": [],
   "source": [
    "seed = Seed(world.super_areas, selector,)"
   ]
  },
  {
   "cell_type": "code",
   "execution_count": 21,
   "metadata": {},
   "outputs": [],
   "source": [
    "n_cases = 50\n",
    "seed.unleash_virus(n_cases) # play around with the initial number of cases"
   ]
  },
  {
   "cell_type": "markdown",
   "metadata": {},
   "source": [
    "# Run the simulation"
   ]
  },
  {
   "cell_type": "markdown",
   "metadata": {},
   "source": [
    "Since the timer configuration is a bit cumbersome, it is read from the config file at ``configs/config_example.yaml``"
   ]
  },
  {
   "cell_type": "code",
   "execution_count": 22,
   "metadata": {},
   "outputs": [],
   "source": [
    "CONFIG_PATH = \"../configs/config_example.yaml\"\n",
    "\n",
    "simulator = Simulator.from_file(\n",
    "     world, interaction, selector, \n",
    "    config_filename = CONFIG_PATH\n",
    ")"
   ]
  },
  {
   "cell_type": "code",
   "execution_count": 23,
   "metadata": {
    "scrolled": true
   },
   "outputs": [
    {
     "name": "stdout",
     "output_type": "stream",
     "text": [
      "CPU times: user 47.1 s, sys: 154 ms, total: 47.2 s\n",
      "Wall time: 47.4 s\n"
     ]
    }
   ],
   "source": [
    "%%time\n",
    "simulator.run()"
   ]
  },
  {
   "cell_type": "markdown",
   "metadata": {},
   "source": [
    "While the simulation runs (and afterwards) we can launch the visualization webpage by running\n",
    "```python june/visualizer.py path/to/results``` "
   ]
  },
  {
   "cell_type": "markdown",
   "metadata": {},
   "source": [
    "# Getting the results"
   ]
  },
  {
   "cell_type": "markdown",
   "metadata": {},
   "source": [
    "All results are stored in a json file specified in the ``save_path`` variable in the config file. We can also access it from ``world.logger`` directly."
   ]
  },
  {
   "cell_type": "code",
   "execution_count": 24,
   "metadata": {},
   "outputs": [],
   "source": [
    "import pandas as pd"
   ]
  },
  {
   "cell_type": "code",
   "execution_count": 25,
   "metadata": {},
   "outputs": [],
   "source": [
    "read = ReadLogger()"
   ]
  },
  {
   "cell_type": "markdown",
   "metadata": {},
   "source": [
    "## Hospital data and how it changed over time"
   ]
  },
  {
   "cell_type": "code",
   "execution_count": 26,
   "metadata": {},
   "outputs": [],
   "source": [
    "hospitals_df = read.load_hospital_capacity()"
   ]
  },
  {
   "cell_type": "code",
   "execution_count": 27,
   "metadata": {},
   "outputs": [
    {
     "data": {
      "text/html": [
       "<div>\n",
       "<style scoped>\n",
       "    .dataframe tbody tr th:only-of-type {\n",
       "        vertical-align: middle;\n",
       "    }\n",
       "\n",
       "    .dataframe tbody tr th {\n",
       "        vertical-align: top;\n",
       "    }\n",
       "\n",
       "    .dataframe thead th {\n",
       "        text-align: right;\n",
       "    }\n",
       "</style>\n",
       "<table border=\"1\" class=\"dataframe\">\n",
       "  <thead>\n",
       "    <tr style=\"text-align: right;\">\n",
       "      <th></th>\n",
       "      <th>time_stamp</th>\n",
       "      <th>id</th>\n",
       "      <th>n_patients</th>\n",
       "      <th>n_patients_icu</th>\n",
       "    </tr>\n",
       "  </thead>\n",
       "  <tbody>\n",
       "    <tr>\n",
       "      <th>0</th>\n",
       "      <td>2020-03-10T10:00:00.000000</td>\n",
       "      <td>0</td>\n",
       "      <td>0</td>\n",
       "      <td>0</td>\n",
       "    </tr>\n",
       "    <tr>\n",
       "      <th>1</th>\n",
       "      <td>2020-03-10T12:00:00.000000</td>\n",
       "      <td>0</td>\n",
       "      <td>0</td>\n",
       "      <td>0</td>\n",
       "    </tr>\n",
       "    <tr>\n",
       "      <th>2</th>\n",
       "      <td>2020-03-11T00:00:00.000000</td>\n",
       "      <td>0</td>\n",
       "      <td>0</td>\n",
       "      <td>0</td>\n",
       "    </tr>\n",
       "  </tbody>\n",
       "</table>\n",
       "</div>"
      ],
      "text/plain": [
       "                   time_stamp id n_patients n_patients_icu\n",
       "0  2020-03-10T10:00:00.000000  0          0              0\n",
       "1  2020-03-10T12:00:00.000000  0          0              0\n",
       "2  2020-03-11T00:00:00.000000  0          0              0"
      ]
     },
     "execution_count": 27,
     "metadata": {},
     "output_type": "execute_result"
    }
   ],
   "source": [
    "hospitals_df.head(3)"
   ]
  },
  {
   "cell_type": "code",
   "execution_count": 28,
   "metadata": {},
   "outputs": [],
   "source": [
    "hospitals_characteristics_df = read.load_hospital_characteristics()"
   ]
  },
  {
   "cell_type": "code",
   "execution_count": 29,
   "metadata": {},
   "outputs": [
    {
     "data": {
      "text/html": [
       "<div>\n",
       "<style scoped>\n",
       "    .dataframe tbody tr th:only-of-type {\n",
       "        vertical-align: middle;\n",
       "    }\n",
       "\n",
       "    .dataframe tbody tr th {\n",
       "        vertical-align: top;\n",
       "    }\n",
       "\n",
       "    .dataframe thead th {\n",
       "        text-align: right;\n",
       "    }\n",
       "</style>\n",
       "<table border=\"1\" class=\"dataframe\">\n",
       "  <thead>\n",
       "    <tr style=\"text-align: right;\">\n",
       "      <th></th>\n",
       "      <th>longitude</th>\n",
       "      <th>latitude</th>\n",
       "      <th>n_beds</th>\n",
       "      <th>n_icu_beds</th>\n",
       "    </tr>\n",
       "  </thead>\n",
       "  <tbody>\n",
       "    <tr>\n",
       "      <th>0</th>\n",
       "      <td>-1.580765</td>\n",
       "      <td>54.939384</td>\n",
       "      <td>485</td>\n",
       "      <td>21</td>\n",
       "    </tr>\n",
       "  </tbody>\n",
       "</table>\n",
       "</div>"
      ],
      "text/plain": [
       "   longitude   latitude  n_beds  n_icu_beds\n",
       "0  -1.580765  54.939384     485          21"
      ]
     },
     "execution_count": 29,
     "metadata": {},
     "output_type": "execute_result"
    }
   ],
   "source": [
    "hospitals_characteristics_df"
   ]
  },
  {
   "cell_type": "markdown",
   "metadata": {},
   "source": [
    "## where did infections happen?"
   ]
  },
  {
   "cell_type": "code",
   "execution_count": 30,
   "metadata": {},
   "outputs": [],
   "source": [
    "loc_df = read.get_locations_infections()"
   ]
  },
  {
   "cell_type": "code",
   "execution_count": 31,
   "metadata": {},
   "outputs": [
    {
     "data": {
      "text/plain": [
       "Text(0.5, 0, 'location')"
      ]
     },
     "execution_count": 31,
     "metadata": {},
     "output_type": "execute_result"
    },
    {
     "data": {
      "image/png": "iVBORw0KGgoAAAANSUhEUgAAAZoAAAE/CAYAAAB/1wU+AAAABHNCSVQICAgIfAhkiAAAAAlwSFlzAAALEgAACxIB0t1+/AAAADh0RVh0U29mdHdhcmUAbWF0cGxvdGxpYiB2ZXJzaW9uMy4yLjEsIGh0dHA6Ly9tYXRwbG90bGliLm9yZy+j8jraAAAgAElEQVR4nO3deZxcVZ3//9c7gbCpREEdMISAgOMKouAKLuO4oIyjgqiIKIqofBFURpEBHNwFf4gojCggCIrIqIiIuwhhABUlLGEQAoQd2WSPRJL3749zKlRXqrtvJ11d1e37+XjUo+ueurfupyBdp8/2ObJNREREr0zrdwARETG1paKJiIieSkUTERE9lYomIiJ6KhVNRET01Cr9DmDQSFoN2Aq4BVjS53AiIiaD6cB6wB9sP9T5Yiqa5W0FzO13EBERk9A2wLmdhalolncLwNy5c5k1a1a/Y4mIGHg33ngj22yzDdTvz06paJa3BGDWrFnMmTOnz6FEREwqXYcbxlzRSBoygcD20hWNKCIipr5Gs84kbSnpfEkPAH+vj4frz4iIiGE1bdGcAPwY2A14sHfhRETEVNO0otkQ+E8nA2dERIxR0wWbPwRe2ctAIiJiamraolkd+KGkc4Fb21+w/Y5xjyoiIqaMphXN5fURERExJo0qGtsH9zqQiIhYOXP2+8m4v+fCz792pd+j8ToaSS8F3gE8CbgJONH2WSsdQURETGlN19G8B/geZXzmB5Q0AydL2r2HsUVExBTQtEXzUeBfbV/cKpB0CvB94Bu9CCwiIqaGptOb12H5yQB/Bh43vuFERMRU07SiORc4TNKaAJLWAg4FzutVYBERMTU0rWjeB2wO3CPpL8Dd9XiPXgUWERFTQ9PpzbcA20ragLKL2s22b+xpZBERMSUMW9FIUiu3WdvWADfVx7KybBMQEREjGalFcw/wmPr8YaAzoaZq2fQexBUREVPESGM0T297vhGwccejVTYmkj4hyZKeUY+fL+liSVdK+oWkJwxz3ZqSTpG0QNIVkl7X9tqBkuZLukDShm3lZ0raZKwxRkTE+Bm2orF9Q9vhjrav63wAbxrLzSRtCTwfuK4eTwNOAva0vRlwDvD5YS7fF7jX9ibA9sAxkh4l6THA24FnAUcBe9X33hU4z/aCscQYERHjq+mss4OGKT+g6Y0krQYcCby/rfg5wN9sn1uPvwa8eZi32Ak4GsD2VcCFwGsoe1RPB1YF1gIWS1oHeDdwyCgxzZQ0p/0BzGr6mSIiYnQjzjqT9PL6dLqkl1HGZVo2Bu4bw70+CZxke6G07G1mU1s3ALbvkDRN0uNs39Vx/ZBzgeuBDWw/IOkw4AJKipxdKRXMAbYXjxLTPsAnxvAZIiJijEab3nxs/bk6cFxbuSlf6ns1uYmkFwDPBfYba4BN2D6K0m2GpG1rfPMlfZMyoeF7tk/pcunhwPEdZbOAub2IMyLiH9GIFY3tjQAkfWslNzh7CfBU4NrampkF/Bw4grJNNPU+6wJLu7RmoLRgNgRur8ezgSHZoyXNAD4NvIHSWjmbMgZ0saTTbS/q+Hx3Uxaftr/Hin3CiIjoqtEYzcruomn787bXtz3H9hzgRuBVlDQ2a0h6cT31fcCpw7zNqdRMBJI2BbYCftZxzseAY23fSRmvcX2sCsxYmc8QERErpuk2AY+RdJikP0q6TtL1rcfK3Lwu9twF+G9JV1FaPsu61yTNk7R+PTwUmClpAXAG8F7b97WduwnwAtsn1KIjgT2BSyl759yzMrFGRMSKabpNwFGU7q5PUrqi3g78B2WbgDGrrZrW8/OAZw5z3hZtzx8AdhzhPRcA27UdXw1svSLxRUTE+Gla0bwSeKrtOyUtsf0jSRcCPwa+1LvwIiJismu6jmYaJSUNwP2S1qbssplV9xERMaKmLZqLKeMnv6ZM/T0KuB+4skdxRUQMjDn7/WTc33Ph51877u85qJq2aHYHFtbnewOLgJnASs1Gi4iIqa/pfjTXtD2/DXhPzyKKiIgppen05iMkvbCj7IWSDu9NWBERMVU07Tp7KyWJZbs/Am8b33AiImKqaVrRuMu508dwfURE/INqWlHMBT7d2r65/vwvknwyIiJG0XR6896UtC+3SLqOktDyFsoGZBEREcNqOuvsxro75tbABsANwO9rrrKIiIhhjWWMZRolA/Iq9WfGZyIiYlSNWjSS/pmS12x1Sor/DYC/Sdre9v/1ML6IiJjkmrZKjgK+Dsy2/QLbs4Cv1fKIiIhhNa1otgAOs+22ssNreURExLCaVjQ3U5Jqttumljci6TRJF0u6SNJcSVvU8oWSrqibnM2T9Kphrl9T0imSFtTzX9f22oGS5ku6QFL71tBn1g3RIiKiT5pOb94fOF3SGcB1wIbAaykboDW1a2uXS0mvB44Dtqyv7WD7slGu3xe41/YmdSvnubUSmVbjeBqwM7AXsK+kXYHz6oZoERHRJ41aNLZPp1QKlwGPrj+fY/tHTW/UsZXy2sBYp0bvBBxd3+sqSkqc1wBLKFkKVgXWAhZLWgd4N3DIGO8RERHjrGmLBttXAp9emZtJOoayW6eAV7e99G1JAs4F9rd9d5fLZ1NaUy3XAxvYfkDSYcAFwK3ArpQK5gDbi0eJZyZlu4N2s8bwkSIiYhTDVjSSTqTkOBuR7cZ70th+T33vXYBDge2AbWzfIGk1ygSDrzK2LjlsH0WdASdp2xr3fEnfBB4DfM/2KV0u3Qf4xFjuFRERYzNSi6ZnYxu2T5T0dUnr2L6hlj0k6Sjg9GEuu54yNnR7PZ4NnNV+gqQZlFbXGyiVyNnAScDFkk63vajjPQ8Hju8om0VyuEVEjJthKxrbB4/XTSQ9Cnhsq1KRtD1wF2XR59q276ldZ28B5g3zNqcCewAX1skAW1G2L2j3MeBY23dKWovSsjFl/GYGZWfQZWoX3ZBuuhJGRESMl8ZjNCtpLeDU+uW/hFLJbA88Efi+pOmUAf3LgQ+0LpI0D9jO9s2UrrbjJS2o7/Fe2/e1nbsJ8ALbn6pFRwInUyqfEzsmI0RExASZkIrG9l+A5w/z8rNHuG6LtucPADuOcO4CyphP6/hqShLQiIjooyTGjIiInmpU0Uh63jDlaTFERMSImrZofjlM+c/GK5CIiJiaRhyjqVs2qzyV6vOWJwMP9zC2iIiYAkabDPAwjyza7KxUlgKfGfeIIiJiShmtotmI0oo5G9i2rdzA7V0WQEZERAwxYkVju5VbbMORzouIiBhO43U0kv6NsifNurSN1Ywl11lERPzjaTq9+ROUFP3TKIsm7wReRUf6loiIiE5NpzfvBvyr7Q8Bi+vP7YE5vQosIiKmhqYVzcy2HTAXS1rV9u9ZfnvniIiIIZqO0Vwt6em251N213y/pL8Cf+1daBERMRU0rWgOANapz/cDvgM8irZMyxEREd00qmhsn9n2/PfAJj2LKCIippRkb46IiJ6asIpG0mmSLpZ0kaS5krao5ZtJOl/SlfXnpsNcP13SkZKulrRA0nvaXttN0uX1vbdsKz9O0ja9/3QRETGciWzR7Gp7c9vPBr4IHFfLvwYcaXszyq6YRw9z/c6ULrtNgRcA/yVpTn3tQMrWznsD+wNIeimwxPbccf8kERHR2IRVNB1bKa8NLJX0BGBLypbL1J9bSnp8l7fYCfiG7aW2bwdO45EdN5cAq1O2jF4saQbwSco2zhER0UeNJgNIehmw0Pa1ktYDPk/J3vxx27c2vZmkY4BXUlLYvBrYALjJ9hIA20sk3VzLb++4fDZwXdvx9fU8gI9S9sy5D9iDMjPuG7bvGiWemcDMjuJZTT9PRESMrmmL5ihKqwHg/wNWpVQ0Xx/LzWy/x/ZsSvfWoWO5dpT3/YHtLW2/pMb5PODUOqZzqqQPDnPpPsC1HY90tUVEjKOm62ieZPt6SatQcpxtCCwGbl6Rm9o+UdLXgRuBJ0maXlsz04H1gRu6XHZ9ve8f6nFnC6flcOBDlDGd223vKeksSWfYvqbLucd3lM0ilU1ExLhp2qK5V9ITKSlnLrd9fy1ftcnFkh4laYO24+2Bu4DbgHnAW+tLbwUuqmMwnU4Fdpc0rY7h/DvwPx332QX4ve0rKeM1rU3bXI+HsH237YXtD0rlFxER46Rpi+YrlJbEDEp3E8CLgCsaXr8WpStrLUrX1l3A9rYt6X3ACZIOoqS0WbbtgKQzgYNsXwicSOkSu6q+/Enb17ad+zhgd+AVtegk4IeSdgT+1/alDWONiIhx1DQzwBck/ZAyXfjqWnwT8J4RLmu//i/A84d57QpKBdLtte3ani8B3j/CPe6ibRfQepyknxERfdZ447PaHYWkVnfbgp5EFBERU0rTjc+2rKv2HwD+Xh8P158RERHDatqiOQH4MWUDtAd7F05EREw1TSuaDYH/tO1Rz4yIiGjTdHrzDykr+iMiIsakaYtmdcpU4XOBISlnbL+j+yURERHNK5rL6yMiImJMmq6jObjXgURExNTUeB1N3d/lHcCTKIs1T7R9Vo/iioiIKaLpOpr3AN+jjM/8ALgFOFnS7j2MLSIipoCmLZqPAv9q++JWgaRTgO8D3+hFYBERMTU0nd68DstPBvgz8LjxDSciIqaaphXNucBhktYEqFmYDwXO61VgERExNTStaN4HbA7cI+kvwN31eI9eBRYREVND0+nNtwDb1s3L1gNutp0NwiIiYlTDtmgkqe35tLo9wE3AhcDNbWWjkrSOpDMl/VnSpZJ+UHfJRJIlXSJpXn08c5j3eKKkX0i6UtLFkp7X9trR9X1/I2ntWraapHPqhmgREdEnI1UU97Q9b20J0P4YyzYBBg6x/RTbzwSuBj7f9voLbW9RH8PthPk54BzbmwF7AiepeAawaX3f3wK71PP3A75eN0CLiIg+Ganr7OltzzdamZvUL/vfthVdwAi7ZQ7jzcCc+n7nSnoIeC5wL7BabV2tBdwqaTNgq2Q0iIjov2FbNLZvaDvc0fZ1nQ/gTWO9Ya0Q3g+c3lb829pt9jlJq3W5Zh1Atu9oK74e2MD2n4GzgD8BGwPfBr4EfKhBLDMlzWl/ALPG+pkiImJ4TWedHTRM+QErcM+vAPcDX63Hs20/F9gWeBpw4Fjf0PYBtdttR0rl9zvg75K+I+n7kl4+zKX7ANd2POaO9f4RETG8EWedtX1BT5f0MkBtL28M3DeWm0n6IrApsL3tpfBIy8n2vZKOAT7ceZ3tOyUhad22Vs1soL3VRR34fw/wCuBY4OvAHyldde1dgS2HA8d3lM0ilU1ExLgZbXrzsfXn6sBxbeUG/gLs1fRGkj4LPAd4re2Hatljgb/ZXiRpFWAHYN4wb3EqZT3PpyW9GFiDUom0OwQ40PbiuqjUwFLK2M1ybN9NWRPUHmfTjxQREQ2MWNHY3ghA0rdWZoMzSU8HPg5cCZxXv8yvpVQMR0sysCol08CB9Zr1gTNtb1HfZj/KTLNdgUXALq1WUT1/G2Ca7bNr0ecpedhmAJ9a0dgjImLlNE2qeZikDdonCNTFm49rT7Q5HNvzGdrt1u5Zw1xzM7BF2/GtlC6x4e4xl7YuL9u/p2QviIiIPmo6GeAkSouj3QzgxPENJyIippqmFc1s29e0F9i+mrquJSIiYjhNK5obJW3ZXlCPbx7/kCIiYippOkbzJeBHkg6hpI95MrAv8JleBRYREVND0+zN35B0N/BuYAPK+pWP2P6fXgYXERGTX9MWDbZPpaxliYiIaKxpmn9J2l3SryVdUsu2lfTm3oYXERGTXdPJAJ+kdJt9g5L6BeBG4GO9CCoiIqaOphXNO4HX2f4uJa0LlJX9G/ciqIiImDqaVjTTKRmX4ZGK5lFtZREREV01rWjOpKShWQ2WbfP8KeDHvQosIiKmhqYVzYeB9SjbO69NaclsSMZoIiJiFMNOb5b0b7Zbu2Ausv0GSU+gVDA31CSXERERIxppHc1JwGPq8zuBx9i+Dbit51FFRMSUMVJFc6uk/wdcDqzSZYdNAGz/plfBRUTE5DdSRfNOyvqZvSlbAhzX5RyTKc4RETGCYScD2D7P9itsbwostL1Rl0ejSkbSOpLOlPRnSZdK+oGkx9fXni/pYklXSvpFHQfq9h5rSjpF0gJJV0h6XdtrB0qaL+kCSRu2lZ8paZPG/zUiImLcNZp1Zntlv6wNHGL7KbafSckA/XlJ0yhjQXva3gw4h7IFczf7AvfWWLYHjpH0KEmPAd5O2anzKGAvgLrl83m2F6xk7BERsRIaJdWUtBFlS4AtKAs1l7E9u+tFQ8+5C/htW9EFwPuB5wB/s31uLf8asBDYrcvb7ATsWt/vKkkXAq+hrPGZTtkBdC1gsaR1KClzht36uX6umcDMjuJZo32eiIhormn25u9QWiEfAR5cmRvWVsz7gdMpedOua71m+w5J0yQ9rlZO7YacC1wPbGD7AUmHUSqvWymV0SHAAbYXjxLOPsAnVubzRETEyJpWNE8HXmR76Tjc8yuUBZ9fBd4wDu+H7aMo3WZI2pbSVTdf0jcpU7S/Z/uULpceDhzfUTYLmDsecUVERPOK5hzg2cAfV+Zmkr4IbApsb3uppOspC0Bbr68LLO3SmoHSgtkQuL0ezwbO6nj/GcCnKRXYPsDZlDGgiyWdbntR+/m27wbu7niPFf+AERGxnKYVzULgZ5J+SOmeWsb2QU3eQNJnKWMyr7X9UC3+I7CGpBfXcZr3MfzmaqcCewAXStoU2Ap4a8c5HwOOtX2npLUoLRtTxm9mAIuIiIgJ1bSiWQs4g/KFvcFYbyLp6cDHgSuB82qr4dqa1mYX4GhJq1MqtLe3XTcP2M72zcChwPGSFgBLgPfavq/t3E2AF9j+VC06EjiZUvmcaPuescYdERErr1FFY/tdK3MT2/PpklWgvnYe8MxhXtui7fkDwI4j3GMBsF3b8dXA1isYckREjJORkmrOsb2wPh92Yabta3oQV0RETBEjtWguBR5dny+gjHV0tkpMWcMSERHR1bAVje1Htz1vum9NRETEEKlAIiKip1LRRERET6WiiYiInhq2opG0+UQGEhERU9NILZpl+b4kXTUBsURExBQ00vTmu+vmYpcD69WtArpt5Zx1NBERMayRKpq9KdmNN6S0fK7uck7W0URExIhG2sr5h7Y3sb0q8KDtaV0eqWQiImJETWedrQNl0zJJ69XNyyIiIkbVtMJYTdK3gL8BNwGLJJ0gae3ehRYREVNB04rmK5StAp4BrEHJtrwmcESP4oqIiCmi6X40rwY2tv1gPb5S0rvoPkEgIiJimaYtmr8Bj+8oWxd4qMu5XUn6oqRrJVnSM9rKF0q6QtK8+njVMNevKekUSQvq+a9re+1ASfMlXSCpfWvoM+uGaBER0SdNWzTHAL+UdBhwHWXK84eAr4/hXqcBX6ZtIWibHWxfNsr1+wL32t6kbuU8t1Yi0yi7cj4N2BnYC9hX0q7AeXVDtIiI6JOmFc1ngJuBtwHr1+eHAMc1vZHtcwHqNs4rYidg1/peV0m6EHgNcCZlLc+qlHGkxZLWAd4NvGJFbxYREeOj6VbOplQqjSuWMfq2Sg10LrC/7bu7nDOb0ppquR7YwPYDtaV1AXArpTI6BDjA9uKRbippJjCzo3jWCn6GiIjoYhDWw2xje3NgK0qKm6+O9Q1sH2V7C9uvBp5CyVgwX9I3JX1f0k7DXLoPcG3Ho1vXXkRErKC+VzS2b6g/HwKOAl40zKnXU8aGWmYDN7SfIGkG8GngY5RK5GxKl9tBktbo8p6HAxt1PLZZ0c8SERHLazpG0xOS1gJWsX1P7Tp7CzBvmNNPBfYALqyTAbYC3tpxzseAY23fWd/b9bEqMANY1H5y7aIb0k23EmNIERHRxYS1aCQdIelGyhjIryTNB54I/FbSJcBlwGbAB9qumSdp/Xp4KDBT0gLgDOC9tu9rO3cT4AW2T6hFRwJ7ApcCJ9q+p7efMCIiumnUopG0GnAQpQWxju21Jb0S2Mx2ozEV2x8EPtjlpWePcM0Wbc8fAHYc4dwFwHZtx1cDWzeJLSIieqdpi+ZLlPQzO1O6ogDmA+/vRVARETF1NB2jeQOwSZ1KvBTA9k2SntS70CJiqpuz30/G/T0Xfv614/6esXKatmgW01EpSXo8cOe4RxQREVNK04rmVOCEup0zktajrHf5bq8Ci4iIqaFpRbM/ZTHjpZSV9FdR0tAc3KO4IiJiimiagmYxJYnmh2qX2R01LU1ERMSImk5v3rij6NF1YeNDwC22l453YBERMTU0nXW2gDKtuX3ZfKtFs1TS6cAHbP9lPIOLiIjJr+kYze7Ad4BNgdUpK/hPpKzifyalwjqyFwFGRMTk1rRFczBlHc3f6vECSR8ArrR9tKR3UiYIREREDNG0RTMNmNNRNpuy4RjAA/Q5QWdERAymppXD4cBvJH2Tkpp/FvCuWg4lx9j54x9eRERMdk2nNx9SMyzvCGwJ3AK82/bP6uunAaf1LMqIiJi0Gnd31UrlZz2MJSIipqDGFY2kLSi7T65L2zRn2wf1IK6IiJgiGk0GkPRe4H+Bl1N2sXwm8BFgk4bXf1HStZIs6Rlt5ZtJOl/SlfXnpsNcP13SkZKulrRA0nvaXttN0uWSLpK0ZVv5cZKyLXNERJ81nXX2UeDVtt8ALKo/dwD+3vD604Btges6yr8GHGl7M8o6nKOHuX5nSqW2KfAC4L8kzamvHUjZ1nlvSk42JL0UWGJ7bsP4IiKiR5pWNE9o+9JeKmma7Z8C2ze52Pa5tm9oL5P0BMrEgpNr0cnAljWXWqedgG/YXmr7dkrF1dptcwllEelawGJJM4BPUlpeERHRZ03HaG6UNMf2QuBK4PWS7qDsU7OiNgBusr0EwPYSSTfX8ts7zp3N0NbQ9fU8KK2tXwL3AXsA+1EqpbtGC0DSTEo26nazxvg5IiJiBE0rmkOApwILKa2F/wFmULqr+sr2D4AfANQxnucBh0g6EngCMNf2EcNcvg/wiQkJNCLiH1TTdTTHtz3/qaTHAjNs378S974BeJKk6bU1Mx1Yv5Z3uh7YEPhDPe5s4bQcTtnOYGfgdtt7SjpL0hm2rxnm/OM7ymYBGduJiBgnTWedXdR+bHux7fslXbiiN7Z9GzAPeGsteitwUR2D6XQqsLukaXUM598prar2GHcBfm/7Ssp4TSu7tOtxtxjutr2w/QHcuKKfKSIiltd0MsBy05hVNqTp3KemK0lHSLqR0lr4laT59aX3AXtJuhLYqx63rjlT0nPr4YnANZTEnRcAn7R9bdu5j6NkmP5cLToJeLmky4CrbF/a8HNGRMQ4G7HrTNK36tMZbc9b5gDzacD2B4EPdim/gjKm0u2a7dqeLwHeP8L730WZPt1+/JImsUVERG+NNkZz9TDPTVnAeeq4RxQREVPKiBWN7YMBJF1g++cTE1JEREwlTWed/VzSU4DNgUd1vHZcLwKLiIipoVFFI2l/4CDgYuDBtpcMpKKJiIhhNV2wuQ+wte1LehlMRERMPU2nNy8CruhlIBERMTU1rWgOBL4iab26aHLZo5fBRUTE5Ne06+z4+vM9bWWijNFMH8+AIiJiamla0WzU0ygiImLKajq9+TqA2lX2RNu39DSqiIiYMpom1Zwp6TvA34AFtezfJH26l8FFRMTk13Qw/2vAPZRU/a3Nzs6n7HwZERExrKZjNP8CrG/775IMYPv2uh1zRETEsJq2aO4B1m0vkDQbyFhNRESMqGlFcwzwfUkvA6ZJegFwAqVLLSIiYlhNK5ovAKcARwKrUvKb/Qj48ngEIWmhpCskzauPV3U5Z01Jp0haUM99XdtrB0qaL+kCSRu2lZ8pablN2yIiYuI0nd5sSqUyLhXLMHawfdkIr+8L3Gt7E0mbAnNrJTINeDvwNGBnyk6d+0raFTjP9oIexhwREaNoOr15P0lbdZRtLemjvQmrq52AowFsXwVcCLwGWELJTrAqsBawWNI6wLuBQyYwvoiI6KLprLO9ga90lF0OnMb4fZl/W5KAc4H9bd/d8fps4Lq24+uBDWw/IOkw4ALgVmDXGtMBthczAkkzgZkdxbNW4jNERESHpmM0M4C/d5QtBlYfpzi2sb05sBUlh9pXx3Kx7aNsb2H71cBTKDnY5kv6pqTvSxpuvc8+wLUdj7kr+iEiImJ5TSuaPwIf6Ch7H/Cn8QjC9g3150PAUcCLupx2PWXBaMts4Ib2EyTNAD4NfIxSiZxN6XI7SNIaXd7zcEoet/bHNivzWSIiYqimXWcfAn4paRfgauDJwD8B/7qyAUhaC1jF9j216+wtwLwup54K7AFcWCcDbAW8teOcjwHH2r6zvq/rY1VKq2xR+8m1e25IF10JISIixsuoLZr65b8I2Aw4FPhD/fkU25ePQwxPBH4r6RLgsnqfD9R7z5O0fj3vUGCmpAXAGcB7bd/XFucmwAtsn1CLjgT2BC4FTrR9zzjEGhERYzRqi8a2JV0KPNr2d8c7ANvXAM8e5rUt2p4/AOw4wvssALZrO74a2Hr8Io2IiBXRdIzmIkpLIyIiYkyajtH8FviZpOMpA/BuvWD7uPEPKyIipoqmFc2LKFN/X9JRbko6moiIiK6apqB5Wa8DiYiIqanpGA2S1pG0i6T/qMfrS8oq+oiIGFHTXGcvAf5MSVp5UC3eFPjvHsUVERFTRNMWzeHATjXFy8O17Hdk+nBERIyi6WSAObZ/XZ+3ZpwtHsP1ETGB5uz3k3F/z4Wff+24v2f8Y2jaorm8y2Zkr6Csuo+IiBhW0xbJR4AzJP0EWEPS0cD2wOt7FllEREwJjVo0ti8AngXMp6ybuRbY2vYfehhbRERMASO2aCStCRwAPIOyJcDnair/iIiIRkZr0RxJ6SK7AtgB+GLPI4qIiClltDGaVwNb2r5F0leAc4C9eh9WxODKjK6IsRmtRbOW7Vtg2S6Ya/c+pIiImEpGa9GsIullgIY5xvZvehVc/GNJSyFiahqtormNodmZ7+w4NrDxygYhaTPgBGCdeo932L6q45zpwBGU7jwDn7d9TH1tN2Bf4CHg3bb/VMuPA75pe+7KxhgREStmxIrG9pwJiuNrwJG2T5L0duBo4OUd5+wMbELJsbYOcJGkX9leCBxImagHgA8AABXHSURBVBn3HGB/YAdJLwWWpJKJiOivvqeQkfQEYEvgX2vRycBXJT3e9u1tp+4EfMP2UuB2SadRtnY+FFgCrA6sBSyWNAP4JPDvo9x7JjCzo3hDgBtvvHGlPtcgefEXxr9389yPdf4dsPIevucv4/6eCxcuHPf3nAxxToYYIXGOt37F2fZ9Ob3rCbb7+qC0QuZ3lF1Ome3WXnYpsFXb8UeBI+rzN1LW+ZwN/DMlw/QuDe79X5RuuDzyyCOPPFb+8eJu37V9b9GMB9s/AH4AIGlT4HnAIZKOBJ4AzLV9RJdLDweO7yibQRl3uorSUhoPs4C5wDbAoDaVJkOMkDjHW+IcX5Mhzl7EOB1YD+iaLWYQKpobgCdJmm57SR30X7+Wt7ue0q3V+iCzgeu6vN/hwIcoYzq3295T0lmSzrB9TfuJtu8G7u7yHleu+MdZnrRskt6NdUxp4EyGGCFxjrfEOb4mQ5w9jPHq4V5ovMNmr9i+DZgHvLUWvRW4qGN8BuBUYHdJ0yQ9njL+8j/tJ0jaBfi97Ssp4zVu3aYeR0TEBOt7RVO9D9hL0pWUzAPvA5B0pqTn1nNOBK6hdGldAHzS9rWtN5D0OGB34HO16CTg5ZIuA66ynS0NIiL6YBC6zrB9BWVcpbN8u7bnS4D3j/AedwHbdhy/ZHwjjYiIsRqUFs1UdzdwMN3HgwbFZIgREud4S5zjazLEOeExqk7zjYiI6Im0aCIioqdS0URERE+loomIiJ5KRRMRET01ENObI5qo20k81faPJD0KmFGnsQ8MST8Dvgr8xAM+00bSqsBT6uEVth/uZzyTlaS3AP8zqP/9JD1tpNdtX97zGAb8d2FSkvQHHslKsBzbW09gOCOStAqwG7AFJQM2ALZ361tQXUjaFfg4pXLZWNJTKFtLvKLPoQ0h6Y3AByj58o4GjrF9Z3+jWp6kF1MypT9I2chwdeAtts/ra2CApA+M9LrtoyYqliYk/YiSHPg44GjbN/U5pCEkXUv5PhIldde99Xht4HrbG/U6hrRoemPffgcwBkdT/h28DPhv4G3AOX2NqLt9gOdSkgFi+8+S/qm/IS2vleBV0j9TKpz5kn4BfNn2H/sb3RBHAm+3fTaApG0o//8372tUxVYjvDZwfxnbfr2kOcAewIWSzgWOsn1WXwOrWhWJpK8A59g+tR7vQNsi915Ki+YfnKRLbT9T0iW2nyVpbeBHtl/a79jaSfqd7edJusj2s2vZPNtb9Du2bmqLa09KTr6fAS8Cfmb7I30NrJJ0se3NRyuLsZH0QuC7wGOBa4E9B2XzxWH+n0/I71BaND1Uv7Q/xvLdUuO/a9iKW1R/LpG0pu176mZ0g+bOOkZjgLoT68ClYZf0JkoF80+UsZqn2b6/dlEuAAaiogF+KWln298GkPQ24Od9jmkIlTTD7wVa3aO/oHRFDtRfx3WjxZ0oLdjpwAGUymZrSs7FOX0LbihJ2qZV8Ul6ERM0ISwVTW8dR9nEbTPKdtO7AYPUfQJwl6THUv7q/qmkO4CB6mOu9gG+AzxF0kLK2ML2fY2ou3cBX7A95Evb9sOS9upTTMtIup1H+us/LOmY+tJqwB2UDQUHxSHAs4Fv1uNdKVu5D1KMAAuB3wIftn1+W/m5kn7Vl4i62xM4WdID9XgNHsma31PpOuuhVlO1rVtqNeAs2y/sd2wtbfsATaPs4bM28C3b9/Y5tOXUvYo2o3xJ/rkmWh0YNb6v2d6937EMR9KGI71uu9seT30h6RLKTrsP1+NVgT/aflZ/IxtK0nq2b+l3HE3U1ldrpuGfbS+eiPumRdNbD9Wfi+s2Bn8FHt/HeJbT+rK2vZSyFcMgW42y6+kqlJbNhEzNbKpW2AP1JdhpkCqSBsTQwf9WS2yg2L5F0r8AT6btO3VQZsdJWrOjqLVB2SqSVrH9YK9jSEXTW1fWCuY7lD107mbAus7qNNfPsfwvyUCN00j6IPAZ4C5gaS02ZRrxIPmNpK8C3wLubxUOUoUIQ7rQhhiw/+8/p3TnHl+Pd6V08Q4USSdQpjf/iUe2fx+krqL7Gb6SNmVcqafSdTZB6hf6TOCng9TlUzeb+09KBbgsrkH7y1fSNcCLbd/c71hGUtcsdLLtgaoQO7rQVqd0m/7d9qf6FNJyanfuHsC/1KJfAV+vre+BUX+Hnm777/2OZVCloukhSYfb3me0sn5qTRvudxyjkXSO7QmZ8/+PStIFtp/f7zgmG0m/Bl49GSoaSesArf/H509UZo10nfVWty/GQdv18zuS3gd8D/hbq3Ai+m3H6BN1htSZDI3zzP6F1F3tr3+q7a/WqeIzbV/Z77hGImljYJC6zZC0LmWKeKtF80tgb9u39y+qrq4Efi3pNIb+2xyIMZoWSa+iTLeeV4uOk/R227/s9b1T0fSApB2BNwNzJH2v7aW1KdNyB8ltwDcoK8XhkQHYnvfbjtH29bEZQ/vBB6qikbQfsB2wHuVLcgZlmvuL+xlXp44xmumU74K9+xdRV0cD8ylrjwTsXsve2M+gulidMsD+zLayQewq+gywre3/A5D0VMoEoJ5XNOk66wFJm1Pm/x8MHNT20r3Arwdp6nBdk7ID8KdB6/tuV8c+nmZ70agn95Gkiympcn7flsHgkgGckts+RvMwcOsgjR1C91Xrg5wNYtD1MxtEWjQ9YPti4GJJpw9aduEubrZ9Yb+DaOAaYOD7wIFFtv9eFrUvM3B/zdm+rnZNLeuvBwYt+ec0SU+wfRtA7YYcyK1NasqhzRmaAeRb/Yuoq9slvdP28bAsUe2EdEOmoukBSXvb/jKwX8cXDgC2B2ll868lfQE4haH9ywM1HRe4ijJ1eKD7wYEb6gxD11lT+1O6fwZKzTL9dcpsQ1H6699r+7T+RjbEF4GLJP2kHm8H7NfHeLqqU+/3oHSX/gHYBjibMsV9kOwBfFvS1yh//MwD3j4RN05F0xutL8IHRjxrMLT+ob25rWwQ16esxuToB9+L8gXzDMp43Fwm6Jd5jD4DvLA1SUHSpsDpwMBUNLa/JelPwEtr0ZdtD1ylTcnHtjXwv7ZfJekZDO0yHwi2rwaer7KXE7bvH+WScZMxmogeqKuxp03kL/NYtGfBbiv7k+0t+xXTZCXpQtvPrSlzNrftQR1LkvRkll+c3fMJNWnR9JCkR1OSabayNf8a+LTt+/oX1fImw3TcSZTJdxfgDNt/rcePA17TypI8QH4k6T+BYyldZ+8CTpO0BuUP0L7PjlRJuX8IpXW9CnVG5IBlLwB4sOZhuxj4gqQbGLxZm0j6HPAe4P+Y4JmbadH0kKRTKTPNjq1F7wIea3uH/kU1VPt0XNubSpoFfNf2oE3HPZTlM/nOG7DxruFm9izXeug3SSPNMLTtvn9RSvo/4FOU9E2DnLXiGZS9Z9YCPkvJAPJp2/NGvHCCSVpASVI64bNe06LprWfYfmrb8Xn1l2eQvJU6HRfA9o2SHtPfkLp6FUMz+X6PMpA9UBXNMPr+pd3J9kDO3uqwyPZ3+h3EaGxfVp8+QGkxDKpb+rW0YjL8Y5vMbq5TSIFl6R8Gba+XRV1SZwxiM3dSZPIFbq0zuoBlG6Hd1sd4JrMzJb2m30GMRtJ6kk6VdKekOySdImm9fsfVImk7SdsB50s6WdIbW2W1vPcxpOusdySdQlkRfkYtei1lFtINMBjTnGv33peBIygtm/0pCyPf1tfAOkj6IvAs4PhatCtwie3/6FtQXUj6Z+BHlFaMKGt/Xm/7z30NbBLR0M3Z1gHuo2y5MZBjNCqbm50DtDaR2w14qe1XDH/VxJF01ggv2xOw428qmh6S9ImRXrd98ETFMhxJ/0SZjvtSSvr9ucDOrUVyg2KyZPKFZRugtW8uNVAr7gedJtHmbACS5tt++mhl/8hS0QQw+NNxJxNJTwNeVg9/bfuKfsYzWUl6PHBPaxdIld0h1x60pJqSfgR8xPaCevxk4Iu239DfyIaqMzd3Aza1vZ+kOcD6ts/r9b0zRtNDkj4sae36/ERJV0h6Zb/j6lR/MV4MbDuR/bZjIekJkj4l6TuSvtd69DuuTnV68y+BLerjV5J27m9Uk9YZDJ2wtCrw4z7FMpI1KCmnfi7p55RpzmsO4L/Rwyg9Av9ej+8DDp+IG2fWWW+90/Zhkl5GScG+G2Us5Bf9DesR/ZxbP0bfp8T4K9qmug6gfYHn2L4VlnVN/hwYtHU0k8Fq7et5bD8gafWRLuiTbzP0/++gzpR7GWWJwJ8AbN85Uf89U9H0VusL8WXAt22fV8caBsmOwJMHKaP0MB5r+739DqKJViXTet4t3100I+nxra6yQU2qafuEfsfQ0N9q1gJg2bjnhPzjTEXTW4skfYyyVmWb2kc6o88xderb3PoxukzS+h7wrZyBqyUdTNk3BcoeKtf0MZ7J7AjgfyV9i/KFuAvwuf6GtLxaAf4/YBOGpnZ587AX9celtRtXdXzm45TJPz2XyQA9JGkz4APAObZ/UMdC3mx7YH5ZJB0CbACcygDuXFmnX5uyadxzgf9laJwD9ctcv3SOoKTKMaWrb+9Bm8U3WUh6CWVZgIGLbH+3zyEtR9L5lO6oPzI0g8FAtXRqSqzDgH+jVNynA/tMxASgVDQTQNJaUPqY+x1Lp2Hm2E/I3PomVPbMGNYg/TLXac0H2R5xWns0I+m7lCntiykD7OsCn7X9xb4G1qFb2qEYKhVND9UWzLcps48MXAS83Xa6UsaZpKNsf2AA4vi97a37HcdU0MoRJ2kHymypDwO/8+DtVvp14Cu2L+13LCORtBPwU9v3SvokZWuD/7T9x17fe+AG1qaYr1E2l1oDWBP4Bo/03feVpI3qz6d1e/Q7vhXw/NFPmRA/kbRvnY69ZuvR76AmqVXrz5dQviAXURYVD5qvAedIukTS71uPfgfVxQG1ktmakjvwW8BXJuLGadH0kAZ4z3NJZ9h+naRrWT5vmG0P2sZnI9KA7KWi7lmRByIb8mRT16A8Gngq8HRKJXP+IPz+tJN0OXAcZZymfYzm7L4F1UXrd0Rle4jbbH9jon5vMuust5ZKekorz1WdHDAQa0Bsv64+fS/wB9t3A0iaCTynb4FNfo/uUtb3vV0mqV0pf3lfXNfQPIkB3MqZMm14oMaNhuHaffYWyoQAmKBZsOk66639gbmSfiHpl5SphB/vc0ydDgHuaTu+Fzi0T7FMBfdR/hu2PxZJOkfSU0a8Moawvcj2abavrcc32f5Zv+Pq4meSXt3vIBrYi7LU4hjb16ps3z1Sws1xk66zHqvTXVuDwxfYvqOf8XQapntv0s2ikfQH21sNQBwfBxZRulJE+at8Xcpamnfafmn/ooteqNmmBz7LdD+lopkANRlg+0KugelKkTQX2Nf27+rx84Av2X5hfyNbnoZuOf1ESoLFQdty+o+2n9OtTNKltp/Zr9iiN4bLNj2AWaZba9KGmIi1aBmj6SGVDbCOAFqbILU27xqkgeGPUvaKn1+Pnwa8cYTz+0JtW04DX6XMSDqOkgx0kKwpaePWFPY6u2+t+trD/QsresX2dZJWYejWEIP4//qMtuerAzsAl0/EjdOi6SGVPbrfQekyG8RpmQBIeizwgnp4vu2/9jOebiRdTN1y2vaza9klA7im4k2UKeyttQlbAu+jJNb8oO3P9iu26A1Jz6UkfW11m60CvMn2n/oa2ChqT8svJqI7Ny2a3rprIvZ6WFm1YhmIlDMjWGT77x0JKgfuryTb36/dkc+rRb9rSz+TSmZq+jKwm+1fA0h6OWV9yov6GtXoDDxpIm6UiqYH2hbo/VDS+4FTGJqfa2DGaCaRGyS9mDJFcxplRt/8Ua7pi1qxDOK+KdEba7UqGQDbv5F0WD8D6qZjjGYaZWv0X07EvVPR9Mb9DF0EeWTb8aCN0UwWe1FWMj+Dsi5lLpANxWIQPCjppbZ/C8sSgQ7iH5PtYzQPA4e2JgH1WsZoYuDVZJXvtv11ZcvpGDAdYzRQFkG+aSJyiK2IfiT5zYLNGHi2l1AyGGD7wVQyMWBmAltRZmu+kbJubu2+RtSFpI0lXQDcAdwh6TxJE5JqKhVNTBZn1Sy+EYPmUOB225fZvozyRT6IKWmOpiT5XZMJTvKbrrOYFNpWXy8CHiCrr2NATJbsGv1M8pvJADFZPLffAUQM4z5Jz+vIrjFwmxzSxyS/qWhiUhi0dB4RbSZFdg0eSfI7j9Ij8Cxgl4m4cbrOYlKQtAEl0/TmlPQZAEy2fXNiapoM2TWgf0l+U9HEpFC3WfgusC+wG/B+4GrbB/c1sIhJph9JfjPrLCaLdW0fCzxs+3zgnZQkmxHRgKQ3SrqRMqHmPsrC8vsm4t6paGKyWFx/3i9pNiV78+P7GE/EZHMI8GZgVdvTbU+bqC3GMxkgJotzJD0OOIqSGfkh4NT+hhQxqfQtyW/GaGJSkPQK4A+276ktmtnADNu/6XNoEQOtLcnv3sDd9CHJbyqamBQkXQRs6foPtmZwvtD2lv2NLGKwSVrK0CS/tB17IrrP0nUWk4Xc9leR7aU12WZEjMB238fi+x5AREP31RXXwECvvo6IDmnRxGQxWVZfR0SHjNHEpDFZVl9HxFCpaCIioqcyRhMRET2ViiYiInoqFU3EOJO0sC4wnaj77S/pmIm6X8RYZdZZxCQi6aXASbZntcpsf7Z/EUWMLi2aiIjoqVQ0ET0iaTVJh0u6uT4Ol7Ra2+uvlzRP0r2Srpb06lr+Lkn/J+k+SddI2qOWrwX8FFhf0v31sb6k/5J0Utv7/puk+ZLulvRbSU9te22hpH0lXSLpHkmnSFqdiB5KRRPRO/8JPB/YgrIz6NbAAQCStga+BfwHMBPYFlhYr7sNeB3wGOBdwJckbWn7AeA1wM22H1UfN7ffsO4DfzKwD2UbhTOBH9fNrlreDLwa2Iiyne87x/VTR3RIRRPROzsDn7R9m+3bgYN5ZI/2dwPH2f6l7aW2b7J9BYDtn9i+2sXZwC+AbRrecyfgJ/V9/w58EVgDeGHbOUfYvtn2XcCPKRVhRM+koononfWB69qOr6tlABsAV3e7SNJrJF0g6S5Jd1N2El13Re5peylwA/CktnNubXv+IPCohu8dsUJS0UT0zs3Ahm3Hs2sZlC//J3deUMdwvk9piTzR9kxK91crxftoqTyG3FOSKJXaTSsQf8S4SEUT0TsnAwdIerykdYGDgNag/bHAuyT9i6Rpkp4k6Z+BGcBqwO3Aw5JeA7yy7T3/Aqwjae1h7vk94LX1fVcFPkLZjbQvOytGQCqaiF76NHAhcAlwKfCnWobt31MH+oF7gLOBDW3fB3yQUmH8FXgbcHrrDes4zsnANXVW2fq0sf1n4O3AV4A7gO2B7W0v7t3HjBhZkmpGRERPpUUTERE9lYomIiJ6KhVNRET0VCqaiIjoqVQ0ERHRU6loIiKip1LRRERET6WiiYiInkpFExERPfX/AyUo+ZrXx/s1AAAAAElFTkSuQmCC\n",
      "text/plain": [
       "<Figure size 432x288 with 1 Axes>"
      ]
     },
     "metadata": {
      "needs_background": "light"
     },
     "output_type": "display_data"
    }
   ],
   "source": [
    "import matplotlib.ticker as mtick\n",
    "\n",
    "ax = loc_df['percentage_infections'].sort_values().plot.bar()\n",
    "ax.yaxis.set_major_formatter(mtick.PercentFormatter())\n",
    "plt.ylabel('Percentage of infections at location')\n",
    "plt.xlabel('location')"
   ]
  },
  {
   "cell_type": "markdown",
   "metadata": {},
   "source": [
    "## rate of infection"
   ]
  },
  {
   "cell_type": "code",
   "execution_count": 32,
   "metadata": {},
   "outputs": [
    {
     "data": {
      "text/html": [
       "<div>\n",
       "<style scoped>\n",
       "    .dataframe tbody tr th:only-of-type {\n",
       "        vertical-align: middle;\n",
       "    }\n",
       "\n",
       "    .dataframe tbody tr th {\n",
       "        vertical-align: top;\n",
       "    }\n",
       "\n",
       "    .dataframe thead th {\n",
       "        text-align: right;\n",
       "    }\n",
       "</style>\n",
       "<table border=\"1\" class=\"dataframe\">\n",
       "  <thead>\n",
       "    <tr style=\"text-align: right;\">\n",
       "      <th></th>\n",
       "      <th>infected_id</th>\n",
       "      <th>symptoms</th>\n",
       "      <th>n_secondary_infections</th>\n",
       "    </tr>\n",
       "    <tr>\n",
       "      <th>time_stamp</th>\n",
       "      <th></th>\n",
       "      <th></th>\n",
       "      <th></th>\n",
       "    </tr>\n",
       "  </thead>\n",
       "  <tbody>\n",
       "    <tr>\n",
       "      <th>2020-03-10 10:00:00</th>\n",
       "      <td>[154, 248, 330, 441, 607, 831, 1221, 1769, 179...</td>\n",
       "      <td>[-1, -1, -1, -1, -1, -1, -1, -1, -1, -1, -1, -...</td>\n",
       "      <td>[0, 0, 0, 0, 0, 0, 0, 0, 0, 0, 0, 0, 0, 0, 0, ...</td>\n",
       "    </tr>\n",
       "    <tr>\n",
       "      <th>2020-03-10 12:00:00</th>\n",
       "      <td>[154, 248, 330, 441, 607, 831, 1221, 1769, 179...</td>\n",
       "      <td>[-1, -1, -1, -1, -1, -1, -1, -1, -1, -1, -1, -...</td>\n",
       "      <td>[0, 0, 0, 0, 0, 0, 0, 0, 0, 0, 0, 0, 0, 0, 0, ...</td>\n",
       "    </tr>\n",
       "    <tr>\n",
       "      <th>2020-03-11 00:00:00</th>\n",
       "      <td>[154, 248, 330, 441, 607, 831, 1221, 1769, 179...</td>\n",
       "      <td>[-1, -1, -1, -1, -1, -1, -1, -1, -1, -1, -1, -...</td>\n",
       "      <td>[0, 0, 0, 0, 0, 0, 0, 0, 0, 0, 0, 0, 0, 0, 0, ...</td>\n",
       "    </tr>\n",
       "    <tr>\n",
       "      <th>2020-03-11 10:00:00</th>\n",
       "      <td>[154, 248, 330, 441, 607, 831, 1221, 1769, 179...</td>\n",
       "      <td>[-1, -1, -1, -1, -1, -1, -1, -1, -1, -1, -1, -...</td>\n",
       "      <td>[0, 0, 0, 0, 0, 0, 0, 0, 0, 0, 0, 0, 0, 0, 0, ...</td>\n",
       "    </tr>\n",
       "    <tr>\n",
       "      <th>2020-03-11 12:00:00</th>\n",
       "      <td>[154, 248, 330, 441, 607, 831, 1221, 1769, 179...</td>\n",
       "      <td>[-1, -1, -1, -1, -1, -1, -1, -1, -1, -1, -1, -...</td>\n",
       "      <td>[0, 0, 0, 0, 0, 0, 0, 0, 0, 0, 0, 0, 0, 0, 0, ...</td>\n",
       "    </tr>\n",
       "    <tr>\n",
       "      <th>...</th>\n",
       "      <td>...</td>\n",
       "      <td>...</td>\n",
       "      <td>...</td>\n",
       "    </tr>\n",
       "    <tr>\n",
       "      <th>2020-07-06 12:00:00</th>\n",
       "      <td>[]</td>\n",
       "      <td>[]</td>\n",
       "      <td>[]</td>\n",
       "    </tr>\n",
       "    <tr>\n",
       "      <th>2020-07-07 00:00:00</th>\n",
       "      <td>[]</td>\n",
       "      <td>[]</td>\n",
       "      <td>[]</td>\n",
       "    </tr>\n",
       "    <tr>\n",
       "      <th>2020-07-07 10:00:00</th>\n",
       "      <td>[]</td>\n",
       "      <td>[]</td>\n",
       "      <td>[]</td>\n",
       "    </tr>\n",
       "    <tr>\n",
       "      <th>2020-07-07 12:00:00</th>\n",
       "      <td>[]</td>\n",
       "      <td>[]</td>\n",
       "      <td>[]</td>\n",
       "    </tr>\n",
       "    <tr>\n",
       "      <th>2020-07-08 00:00:00</th>\n",
       "      <td>[]</td>\n",
       "      <td>[]</td>\n",
       "      <td>[]</td>\n",
       "    </tr>\n",
       "  </tbody>\n",
       "</table>\n",
       "<p>326 rows × 3 columns</p>\n",
       "</div>"
      ],
      "text/plain": [
       "                                                           infected_id  \\\n",
       "time_stamp                                                               \n",
       "2020-03-10 10:00:00  [154, 248, 330, 441, 607, 831, 1221, 1769, 179...   \n",
       "2020-03-10 12:00:00  [154, 248, 330, 441, 607, 831, 1221, 1769, 179...   \n",
       "2020-03-11 00:00:00  [154, 248, 330, 441, 607, 831, 1221, 1769, 179...   \n",
       "2020-03-11 10:00:00  [154, 248, 330, 441, 607, 831, 1221, 1769, 179...   \n",
       "2020-03-11 12:00:00  [154, 248, 330, 441, 607, 831, 1221, 1769, 179...   \n",
       "...                                                                ...   \n",
       "2020-07-06 12:00:00                                                 []   \n",
       "2020-07-07 00:00:00                                                 []   \n",
       "2020-07-07 10:00:00                                                 []   \n",
       "2020-07-07 12:00:00                                                 []   \n",
       "2020-07-08 00:00:00                                                 []   \n",
       "\n",
       "                                                              symptoms  \\\n",
       "time_stamp                                                               \n",
       "2020-03-10 10:00:00  [-1, -1, -1, -1, -1, -1, -1, -1, -1, -1, -1, -...   \n",
       "2020-03-10 12:00:00  [-1, -1, -1, -1, -1, -1, -1, -1, -1, -1, -1, -...   \n",
       "2020-03-11 00:00:00  [-1, -1, -1, -1, -1, -1, -1, -1, -1, -1, -1, -...   \n",
       "2020-03-11 10:00:00  [-1, -1, -1, -1, -1, -1, -1, -1, -1, -1, -1, -...   \n",
       "2020-03-11 12:00:00  [-1, -1, -1, -1, -1, -1, -1, -1, -1, -1, -1, -...   \n",
       "...                                                                ...   \n",
       "2020-07-06 12:00:00                                                 []   \n",
       "2020-07-07 00:00:00                                                 []   \n",
       "2020-07-07 10:00:00                                                 []   \n",
       "2020-07-07 12:00:00                                                 []   \n",
       "2020-07-08 00:00:00                                                 []   \n",
       "\n",
       "                                                n_secondary_infections  \n",
       "time_stamp                                                              \n",
       "2020-03-10 10:00:00  [0, 0, 0, 0, 0, 0, 0, 0, 0, 0, 0, 0, 0, 0, 0, ...  \n",
       "2020-03-10 12:00:00  [0, 0, 0, 0, 0, 0, 0, 0, 0, 0, 0, 0, 0, 0, 0, ...  \n",
       "2020-03-11 00:00:00  [0, 0, 0, 0, 0, 0, 0, 0, 0, 0, 0, 0, 0, 0, 0, ...  \n",
       "2020-03-11 10:00:00  [0, 0, 0, 0, 0, 0, 0, 0, 0, 0, 0, 0, 0, 0, 0, ...  \n",
       "2020-03-11 12:00:00  [0, 0, 0, 0, 0, 0, 0, 0, 0, 0, 0, 0, 0, 0, 0, ...  \n",
       "...                                                                ...  \n",
       "2020-07-06 12:00:00                                                 []  \n",
       "2020-07-07 00:00:00                                                 []  \n",
       "2020-07-07 10:00:00                                                 []  \n",
       "2020-07-07 12:00:00                                                 []  \n",
       "2020-07-08 00:00:00                                                 []  \n",
       "\n",
       "[326 rows x 3 columns]"
      ]
     },
     "execution_count": 32,
     "metadata": {},
     "output_type": "execute_result"
    }
   ],
   "source": [
    "read.infections_df"
   ]
  },
  {
   "cell_type": "code",
   "execution_count": 33,
   "metadata": {},
   "outputs": [],
   "source": [
    "r_df = read.get_r()"
   ]
  },
  {
   "cell_type": "code",
   "execution_count": 34,
   "metadata": {},
   "outputs": [
    {
     "data": {
      "text/html": [
       "<div>\n",
       "<style scoped>\n",
       "    .dataframe tbody tr th:only-of-type {\n",
       "        vertical-align: middle;\n",
       "    }\n",
       "\n",
       "    .dataframe tbody tr th {\n",
       "        vertical-align: top;\n",
       "    }\n",
       "\n",
       "    .dataframe thead th {\n",
       "        text-align: right;\n",
       "    }\n",
       "</style>\n",
       "<table border=\"1\" class=\"dataframe\">\n",
       "  <thead>\n",
       "    <tr style=\"text-align: right;\">\n",
       "      <th></th>\n",
       "      <th>value</th>\n",
       "    </tr>\n",
       "    <tr>\n",
       "      <th>time_stamp</th>\n",
       "      <th></th>\n",
       "    </tr>\n",
       "  </thead>\n",
       "  <tbody>\n",
       "    <tr>\n",
       "      <th>2020-03-10 10:00:00</th>\n",
       "      <td>NaN</td>\n",
       "    </tr>\n",
       "    <tr>\n",
       "      <th>2020-03-10 12:00:00</th>\n",
       "      <td>NaN</td>\n",
       "    </tr>\n",
       "    <tr>\n",
       "      <th>2020-03-11 00:00:00</th>\n",
       "      <td>NaN</td>\n",
       "    </tr>\n",
       "    <tr>\n",
       "      <th>2020-03-11 10:00:00</th>\n",
       "      <td>NaN</td>\n",
       "    </tr>\n",
       "    <tr>\n",
       "      <th>2020-03-11 12:00:00</th>\n",
       "      <td>NaN</td>\n",
       "    </tr>\n",
       "    <tr>\n",
       "      <th>...</th>\n",
       "      <td>...</td>\n",
       "    </tr>\n",
       "    <tr>\n",
       "      <th>2020-07-06 12:00:00</th>\n",
       "      <td>NaN</td>\n",
       "    </tr>\n",
       "    <tr>\n",
       "      <th>2020-07-07 00:00:00</th>\n",
       "      <td>NaN</td>\n",
       "    </tr>\n",
       "    <tr>\n",
       "      <th>2020-07-07 10:00:00</th>\n",
       "      <td>NaN</td>\n",
       "    </tr>\n",
       "    <tr>\n",
       "      <th>2020-07-07 12:00:00</th>\n",
       "      <td>NaN</td>\n",
       "    </tr>\n",
       "    <tr>\n",
       "      <th>2020-07-08 00:00:00</th>\n",
       "      <td>NaN</td>\n",
       "    </tr>\n",
       "  </tbody>\n",
       "</table>\n",
       "<p>326 rows × 1 columns</p>\n",
       "</div>"
      ],
      "text/plain": [
       "                     value\n",
       "time_stamp                \n",
       "2020-03-10 10:00:00    NaN\n",
       "2020-03-10 12:00:00    NaN\n",
       "2020-03-11 00:00:00    NaN\n",
       "2020-03-11 10:00:00    NaN\n",
       "2020-03-11 12:00:00    NaN\n",
       "...                    ...\n",
       "2020-07-06 12:00:00    NaN\n",
       "2020-07-07 00:00:00    NaN\n",
       "2020-07-07 10:00:00    NaN\n",
       "2020-07-07 12:00:00    NaN\n",
       "2020-07-08 00:00:00    NaN\n",
       "\n",
       "[326 rows x 1 columns]"
      ]
     },
     "execution_count": 34,
     "metadata": {},
     "output_type": "execute_result"
    }
   ],
   "source": [
    "r_df"
   ]
  },
  {
   "cell_type": "code",
   "execution_count": 35,
   "metadata": {},
   "outputs": [
    {
     "data": {
      "text/plain": [
       "Text(0, 0.5, 'R')"
      ]
     },
     "execution_count": 35,
     "metadata": {},
     "output_type": "execute_result"
    },
    {
     "data": {
      "image/png": "iVBORw0KGgoAAAANSUhEUgAAAZAAAAEVCAYAAADOwrOnAAAABHNCSVQICAgIfAhkiAAAAAlwSFlzAAALEgAACxIB0t1+/AAAADh0RVh0U29mdHdhcmUAbWF0cGxvdGxpYiB2ZXJzaW9uMy4yLjEsIGh0dHA6Ly9tYXRwbG90bGliLm9yZy+j8jraAAAgAElEQVR4nO3deXzU9Z348dd7jtwnBAImHAFFriiIgKCoLaBYr2qtVt261m23dXusuq1du7X+dmutrUet2q1t7db7QIvWq95V8EYFBZFLDkkIhNx3Jpn5/P74ficMgUAymcx8vzPv5+MxD5j5fmfy/sz1ns8txhiUUkqpgfIkOgCllFLupAlEKaVUVDSBKKWUioomEKWUUlHRBKKUUioqvkQHEA8ikg7MBqqAYILDUUopt/ACo4GVxpjO3gdTIoFgJY8ViQ5CKaVcagHwRu8bUyWBVAGsWLGC0tLSRMeilFKuUFFRwYIFC8D+Du0tVRJIEKC0tJTx48cnOBSllHKdAzb9aye6UkqpqGgCUUopFZVUacJSSqkeoVCIiooKWltbEx2KI/j9fkaOHEleXt6A7qcJRCmVcmpqahARjjzySDye1G6IMcbQ3t5OZWUlwICSSGo/c0qplNTQ0EBxcXHKJw8AESErK4uSkhKqq6sHdF999mKoqrGdM+5YQXVzR6JDUUodRDAYxO/3JzoMR8nMzKSrq2tA99EEEkObdrewtrKJzbtbEh2KUuoQRCTRIThKNM+HJpAYCm/N1dkdSmgcSqnkdvLJJ/PMM88kOgxNILEU3t2xs1uX21JKJT9NIDEUroF0dGkNRCnVP9dffz1XXnllz/Xa2lqKiop49tlnmTdvHjNnzqS8vJxHHnnkgPfvXRuJvF5VVcV5553HnDlzKC8v54Ybbohp7DqMN5bsDKI1EKXc47+f/oR1O5uG5LGnHpbHdWdOO+g5l1xyCXPnzuWmm27C5/Px0EMPcdZZZzF//nzeeOMNvF4vu3fvZtasWZx66qkUFhb2++9fcsklXHvttZx44okEAgEWLlzI7NmzWbx48WCLBmgCiSlDuAlLayBKqf4ZO3Ys06ZN47nnnuOss87innvu4Te/+Q179uzhsssuY9OmTfh8Purq6tiwYQPHHXdcvx63tbWV1157jT179vTc1tzczKeffqoJxIlCdt7o6NIaiFJucagaQjxceuml3HvvvZSVldHY2MiCBQtYtGgRZ511FsuWLUNEmDRpEh0d+08R8Pl8hEJ7f7SGzwmFQogIK1euHLIhy9oHEkM9o7C0D0QpNQDnnnsuy5cv55ZbbuHSSy9FRGhoaGD8+PGICC+99BKbN28+4H0PP/xwVq5cCcC6detYvXo1ALm5uSxYsIAbb7yx59wdO3awa9eumMWtCSSG9o7C0gSilOq/rKwszj77bO6//34uueQSAG688UZ++MMfMmPGDJYuXcpRRx11wPteffXVPPfcc5SXl/OrX/2KmTNn9hx78MEHWbduHeXl5ZSXl3PBBRfQ0NAQs7i1CSuG9o7C0iYspdTA3H333dx999091xcvXsymTZsOeO5rr73W8/8JEybwwQcfHPC8UaNG8fDDD8c0zkhaA4kh0zMKS2sgSqnkpwkkpnQioVIqdWgCiaFwDUQnEiqlUoEmkBgK6URCpVwjPOhFWSKHAveX6xKIiGwTkfUistq+nJromMJ0IqFS7pCRkUFtba0mEaxEGggEqKysJDs7e0D3desorPOMMWsTHURve5uwtAailJOVlpZSUVGxzyztVObz+cjPz6eoqGhg9xuieFKSLueulDv4/X7KysoSHYbruTWBPCjW7idvAD8xxvTMjBGRAqCg1/ml8QiqZyKhdqIrpVKA6/pAgAXGmKOB2YAAd/Y6fgWwtddlRTwD7NBOdKVUCnBdAjHG7LD/7QT+Fzi+1ym3AWW9LgviEVtIayBKqRTiqiYsEckGfMaYRrsJ62vA6shz7Oashl73i0t8OhNdKZVKXJVAgGLgryLiBbzAOuDfEhvSXj0JREdhKaVSgKsSiDFmCzDzkCcmiI7CUkqlEtf1gThZeBRWIBgiFNIJSkqp5KYJJIYiU4bWQpRSyU4TSCxFZBBdD0splew0gcRQKGJdHV2RVymV7DSBxNC+TVhaA1FKJTdNIDFk9mnC0hqIUiq5aQKJIUNkE5bWQJRSyU0TSAxpDUQplUo0gcTQPn0g2omulEpymkBiyWgTllIqdWgCiaGQNmEppVKIJpAYitxfWYfxKqWSnSaQGIrsA9GJhEqpZKcJJIaMLmWilEohmkBiSBdTVEqlEk0gMWR0FJZSKoVoAokhnUiolEolmkBiKLyUiYhOJFRKJT9NIDEUroFk+Lx0aCe6UirJaQKJoXALVmaaV2sgSqmkpwkkhvbWQDw6jFcplfQ0gcRQuA8kw+/ViYRKqaSnCSSGemogfq/WQJRSSc+VCURErhMRIyLTEx1LpPA8kAy/R4fxKqWSni/RAQyUiBwDHAdsT3QsvYVrINnpPlZsqqHsmmcBOHZcIY99Z34CI1NKqdhzVQIRkXTgd8CFwGuJjWZ/4VFYVyyaxMwxBQC8u7WOldvq6A6G8HldWeFTSqkDclUCAf4HeMAYs01EDniCiBQABb1uLh2KYG55cQNrKxspyknnhnPLe2ogM8YUMGtcIQD3v7Odd7fWUdsaoDgvYyjCUEqphHBNAhGRecCxwH8e4tQrgOuGPiL4w/It+DxCWyDIRXPH7p2JHnFOcW46ANVNnZpAlFJJxU1tKicBU4CtIrINq1bxgoic0uu824CyXpcFsQ7GGEOgO8Rp00cDsHZnU08NJLJyFE4au5s6Yh2CUkollGtqIMaYG4Ebw9ftJHKGMWZtr/MagIbI2/pq7hqMQNAaZTVhRDYFWX4+qWxkpJ0sIv9eTwJp1gSilEoubqqBOEp4mG66z8P0w/JZu7MRYwy9c1VRThoisLupMwFRKqXU0HFtAjHGjO9d+4ingJ1A0nweppXksWFXM4FgiN51HZ/XQ1FOOtXahKWUSjKuTSCJ1rsG0hU0bNzVfMDmsuK8dO0DUUolHU0gUYqsgUwvyQdgTWXTfjUQgOLcDG3CUkolHU0gUQqvdZXu8zJuWBa56T5qWjr36wMBGJmXQbV2oiulkoxrRmE5TU8NxOvB4xEuO6GM1zfuYcrovP3OLc5Lp6YlQFcwhF9noyulkoQmkCj19IH4rYRw5eJJXLl40gHPDQ/l3dPcyWEFmfEJUCmlhpj+HI5SZA3kUEaGZ6M3az+IUip5aAKJUk8fiN97yHN1NrpSKhlpAonSgGogeeH1sDSBKKWShyaQKPXuAzmY4dnppPs8bKttG+qwlFIqbjSBRKlzADUQr0eYPDqPT3Y2DnVYSikVN5pAojSQGgjAtMPyWLezqWfbW6WUcjtNIFHq7LI70b2H7kQHK4E0dXRTUd8+lGEppVTcaAKJUng59/7XQKzlTrQZSymVLDSBRKmzq/99IACTR+Xi9Qif7GwayrCUUipuNIFEKRAM4fcKHk//NqvK8HuZOCJbE4hSKmloAolSZ1eo37WPsOmH5bO2UpuwlFLJQRNIlALBYL9moUc6ekwB1c2dbK5uHqKolFIqfjSBRKmzK0S6b2BP35fKR+PzCI+9XzFEUSmlVPxoAolSIBgibYAJZERuOl+cPJK/flhBlz2KSyml3EoTSJSiqYEAXDB7DDUtAZ5cVTkEUSmlVPxoAolSNDUQgJOPHMm44Vk8t6ZqCKJSSqn40QQSpc7uIOm+gXWig7Uu1rHjhrGmUpc1UUq5myaQKAW6Bz6MN2x6SR41LZ26wZRSytVcl0BE5EkR+UhEVonIChGZkYg4OrtD/V7GpLfpJdayJjonRCnlZq5LIMA/G2OONsbMBG4G/i8RQQymBjJldB4isLZSZ6UrpdzLdQnEGBP5sz0fSMh4WKsGMvA+EICcdB9lRdms1YUVlVIu5kt0ANEQkbuBUwABlvQ6VgAU9LpLaaxjGEwNBKC8JJ+VW+tiGJFSym1e21DN71/7jIEMpynI9HP7hTPJiPIHbCy5rgYCYIz5pjFmLPAT4KZeh68Atva6rIh1DJ3dwaj7QMBaF2tnYwd7tCNdqZT13JoqVu1owCP061LfGuDFdbvZUeeM7bFdWQMJM8bcLyJ/FJHhxpha++bbgHt6nVpKjJNI5yBrIMcfXgTA31ZX8s0FE2IVllLKRerbuphQlM0j/zqvX+c/+3EV333owwHVWIaSq2ogIpIjImMirp8J1NkXAIwxDcaYbZEXIOaLTw1mFBbA1MPymFM2jL+8uY1uXdZEqZTU0BagIMs/4Ps5ZQqZqxIIkA08JiJrRGQ1cCVwponzjDxjDIHuEOmDqIEAXHZ8GZUN7bz8aXWMIlNKuUl9WxeFWWn9Pl/6t/1Q3LiqCcsYsxs4LtFx7N3OdnCdWF+cPBKAjbubWTJ91KDjUkq5S0NbFwUDSSD2v8YhjViOqIGISLmIPJboOPor0D2w7Wz74vcKHtn7eEqp1GGM0Sas/hKRLBH5uYg8LSK3ikieiEwQkSeAtwHXtON0dodrIIN7+kSENJ+np0ajlEodLZ3ddIcMhQNIIKnchPU7YCbwAnAaUA5MBu4FvmWMqYljLIMSqxpI+DG0BqJU6mlo6wIYUBNWuBHLKTWQeCaQU4EZxphqEbkD+Bw4yRgT8zkaQy1WNRCANJ+35/GUUqmjvi0AEFUneir2geQYY6oBjDEVQIsbkwdE1kAGPxM03ac1EKVS0d4aiHv7QOJZA/GJyBfYO5CA3teNMa/GMZ6odXYHAaLakbA37QNRKjXtrYEMoA9kqIKJUjwTSDX7rpxb2+u6AVwxJbunBhKLBOL1ELATklIqdUTTByIO60WPWwIxxoyP198aaj19IDGqgTS1d9PRFWRrTStjh2WRne6q6TlKqSiEayAFmdqElVJiWQMpzE5j+cY9TL72eQC+taCM/zp96qAfVynlbA1tXeRm+PANYDSns+ofmkCisrcPZPCd6Hd8bSZvbK5hw+5m7n97G7UtgUE/plLK+aKZROi0UViaQKIQy2G8+Vl+Tj9qNKczmr+vqaJD+0OUSgkDXQcrklOasByxlInbdMZwImGkzDQv7QFNIEqlAqsGMrAE4rA+dE0g0QjEsAYSKcPvpS0Q5K8fVFBRf/ANYzq6grQFumP695VS8WPVQAbYhBWeiT4UAUVBm7Ci0NOEFYOJhJEy/F7e3FzDu1vryM/0c9c/zWLexOE9x/+0fAsFWX7OmVnChX96B7/Xw9Jv928jGqWUszS0BaIagQXWQoxOoAkkCkNVA8n0ewiGDCdOGsGm3c3872ubexJIoDvErS9tpLM7yPJNNaz63NoGs6Wzmxwd9quUq3QHQzR1dA+4CYueTnRn0CasKIRHYcW6D+SwgkxKCzO5/WszmFScS1PH3iaqNZUNtHcFyfB7efqjnYwZlknIwPvb6tiwq5k/vP4Zb39W65hfJkqpvjW2W5MIB96E5Sz60zUKXcEQXo/g8cT25fzp6VP58ZLJZPi95GT4qKhvo7qpg+uf/ZSnPtoJwAPfnMuD73zO9754OItvfZ13t9axcmsd72+vB+DZH5zAtMPyYxqXUiq26u1Z6IXZA+1ET93VeJNGMATeIRgO4fUIXo/Vr5KT5mNXYwdLfruCulZrbsjkUbkcM7aQY8YWAnBUaT7LPqxgd1Mni6aM5OVPq6lv7Yp5XEqp2Kpt6QRgeHZ6lI/gjAyiTVhRMMbgGeJnLifDR2sgSG6Gj0VTrK1v55YN2+ecOWXD2d3USYbfwzeOLwPQkVlKuUD4R+GwgdZAhiKYQdAEEoVgyOAZ4gHZJ00awZfKR7Hs8vk91dajSgv2OWfuBCuhnH10CaPyMwBo79J5JEo5XY2dQIpyopsHok1YLhYyQ9OEFenESSM4cdIIAC44dgwvrdvNSUeO2OeceROGc/HcsXznpIn47Q791k5NIEo5XZ29ZNFA+0DCHJI/NIFEI2RMXGeELppazLYbT9/v9gy/l1+cUw7sHdWhTVhKOV9dayd5Gb6eH379JQ7b0labsKIQMgZvjEdgDVZOuo/cDB9/X7uLLt2gSilHq2kNUJQz8A50XcpkEERkuIg8JyIbRGSNiCwTkRGHvmdsxaMPZKC8HuH6L0/ng+313Pj39ZpElHKwupbAgDvQIzllvperEghW09+vjTFHGmPKgc+AG+MdRMgQ8zkgsXD2jBIumjuWP7+xlXm/fIX1u5oSHZJS6gBqWzsZPsAOdNg7CssZ6cNlCcQYU2eMeS3ipneAcfGOIxQyODB/APDzs6dzx4UzqWkJ8N7WukSHo5Q6gLrWAMOimQPisO8dVyWQSCLiAS4Hnup1e4GIjI+8AKWx/NshY4Z8FFa0vB7hjKNGk+7zsGFXc6LDUUr1EgoZ6loDAx7CG8khLViuHoV1B9AC3Nnr9iuA64byD4eM8za3jyQinDJtFA+++zllRdmcPaOEEbnRznhVSsVSQ3sXITPwSYQQuZy7MzKIK2sgInIzcARwgTGmd2/xbUBZr8uCWP79UBxmog/WzV89isVTi7n+2U+Z/YuXWfZhRaJDUkphDeGFKBOIw363uq4GIiI3ALOA040xnb2PG2MagIZe94lpDE5uwgpL93n5/cXHsGJzDf9yz0q21rQmOiSlFFDTEp6FHsUw3vB/nFEBcVcCEZFpwDXARuAtOzFsNcacE884nDiM90B8Xg9fOHIkOek+mjt0gqFSThDtOliRHJI/3JVAjDGf4IBxCMahw3j7kpvh1wSilEP0rMQbzTBehy3n7vCWfGcKOngY74HkpPto6dRl3pVyglq7BlI40N0IcV4fiCaQKISMO5qwworzM1hX1UQw5JCfLUqlsNqWAAVZ/gGvgxVJR2G5mNsSyFdnlbKjrp3XNlQnOhSlUp41iTC6/o+emejOyB+aQKIRMjhuMcWDWTJ9FMV56dz79vZEh6JUyqtoaGe0vX/PQDntd6smkCi4rQ/E7/Vw8dxxLN+4hx8+9hHrduoaWUolyue1rYwbnj2ox3BIBUQTSDSsiYQuyiDAJfPGsXhqMU+uquT+d7YlOhylUlJjWxf1bV2MH54V5SOER2E5I4VoAomC2/pAAAqy0vjTJccyZlgWLbproVIJsb3OmtAbbQ3EaV87mkCiEAoN/Za2QyU73Utbp84JUSoRttW2ATA+2gRi/+uM+ocmkKgE47ylbSxlpflo1W1vlUqIz2utGsjYYdE2YdkckkE0gUTBOHBL2/7KTvPSqk1YSiXEtto2ivPSyUzzRnX/npnoDskgmkAGoCsY4tK/vMeaykbX9YGE5WX6qWpsp6NLk4hS8bZ9kCOwnPatowlkACrr23ltwx6OLM7lwjljEx1OVC6YPYaalgB3vf5ZokNRKuVsq20bxAisvRwyCMtdiykmWnWztQjaf5xyJCdOGpHgaKIzf2IRZxw1mt+/9hntgSCLphYze/ywRIelVNJrC3Szp7lzcDUQuwrilASiNZABqG7uAGBknrt39/vp6VMZlZ/BH1ds4ca/r090OEolvSdXVXLVox8BMG4QNRBxWCOWJpABqG6yaiAjc6NbhsApRuVn8PqPvsCFc8ayYVczayoaEx2SUkntzn9s5vWNe5hUnMOscYWDfjyHVEA0gQxEdXMnfq9QmOVPdCgxcdGcsWSlefny/77J7a9sIqSr9So1JDq6gpw2fRQvXnkSo/Mzo36cvU1YzvisagIZgOrmDkbkpMd8i9xEmV6Sz0tXncSZR43m1pc28p0HPqA72HuLeaXUYHV0hUj3Rzd090CckT40gQzInuZORuS5u/mqt/xMP7+5YAbXnDaZF9ft5rEPKhIdklJJp7MrSIY/+b5uk69EQ6i6qZORue7uQD8QEeFfT5zArHGF/OaljbQHdI6IUrHU0R0kIwY1EB2F5WLVzR1JmUDASiLXnDaZ6uZO/u/NrYkOR6mkEQwZuoKGDF8MEojDVsPSBNJPge4Q9W1drh+BdTDHjh/GFyeP5M9vbNVaiFIxYIxhw65mgJg0YTmt+1UTSD/tabGH8Lp8DsihXH7yROpaAyx9f0eiQ1HK9ZZ9WMmXbl8BWP2NsaJNWC5T3WRPIkzSJqyw2eOHMWtcIX9asUVHZCk1SM9/sovR+Rn84euz+PLMkkE/Xk8fyKAfKTZclUBE5GYR2SoiRkSmx/Nvh5cxSeYmrLDLT5pIRX07d7y6OdGhKOVand1B3txcw8IpIzl12qjYdKLrTPRBeRI4Edge7z/cUwNJ8iYsgIVTRnLuMSXc/uomnlxVSVNHV6JDUsp13t1SR1sgyBcnj4z5Y2sTVhSMMW8YYxLSOF/d3IkIDM9OS8SfjysR4fovT2fSyFyueHQ18254hWZNIkoNyKvrq0n3eZg3oShmj7m3CcsZGSTpVuMVkQKgoNfNpQCPP/44RUV7X8xp06Yxe/Zsurq6ePDBB/d7rBkzZpA5aiLff+AdJrWs4YwM4YH79/QcP/bYY5k+fTqNjY088cQT+91/3rx5HHnkkdTU1PDMM8/sd/zEE09kwoQJ7Nq1i+eff36/4wsXLmTMmDHs2LGDV155Zb/jS5YsYdSoUWzZsoXly5fvd/yMM86gqKiIDRs28Pbbb+93/JxzziE/P5+1a9fy/vvv73f8gUvP5eEPd/PUq29x3333kp2279vl4osvxu/3s3LlSj755JP97n/ppZcC8NZbb7Fx48Z9jvn9fi6++GIAXn/9dbZu3XfocFZWFueffz4AL7/8MhUV+05wzMvL49xzzwXg+eefZ9euXfscHz58OGeeeSYATz/9NLW1tfscHzVqFEuWLAFg2bJlNDU17XO8tLSURYsWAbB06VLa2tr2OV5WVsZJJ50EwIMPPkhX174JdtKkScyfPx+Ae+65h976896bMWMGbW1tLF26dL/jyf7eO//888nKymL16tWsXr16v+PxeO89/dFO/vbcC+R277tWXKcnnfUZUwCY2LmZnGDLPsfbPFlsypjEzoZ2ziyo4tGH7t/n+GDee+2BIEf7QhgzExj6997jjz++3/FISZdAgCuA62L1YJl+L0cW55AXSiMvIxmfrr5lp/tYcEQRT70KtS0BMgq8rt2JUamBaGzv4qdPruVYvyErfd/PfYbPz9RReQBk70nD17nv8XS/n6nFeUw7LJ+pphUC+yaYZCJOWZRrIERkG3CGMWbtAY71VQNZsXXrVsaPHz/0ASaRQHeIb973Pss3WjWvEbnpPPW94we1IJxSTver59dz1+uf8ez3FzD1sLxEh9Njc3Uzi25dzu0XzuSsow8b8r+3bds2ysrKAMqMMdt6H0+6n9TGmAagIfK2ZFn8MBHSfB7uu2wOH2yv57k1Vfz5ja2s3FbPWUdrAlHJ57aXN/LnN7bS2tnN2Ucf5qjkYbH3RHfID39XJRARuR04FxgFvCwitcaYaQkOKyXMGlfI1NF5PPb+Dq56dDUPvLOdgkw/PztzKqWFg9+iUyknWL5xD3kZfr5+3Dj+5YSyRIfjeG4bhfUDY0ypMcZnjBmlySO+MtO8PPnd4/mXBWV0BUO8uG43z6/ddeg7KuUSu5s6mVs2jKuXTGZ4jvOG7DutMcVVCUQl3oQROVxz2hSe+LfjmTAim7+8uY0ae5kXpdzsjU01VDa0M3l0bqJD6VPPUorOaMHSBKKid9sFM6ht7eTSv7zHLS9uoKqxPdEhKRWVtkA3P3liDWVF2Vwyb3yiw+lTuD/XKfNANIGoqB1VWsBtF8yg0l725IF34r5AgFKD1h0M8YOHV7Ojvo0bzimPyZIjqUITiBqUJdNHs+pnpzB5VC5Pf1TFp1VNh76TUg7yq+fX8/Knu/nvs6Yxb+LwRIdzUNqEpZLSdWdOoy0Q5PTbV3D8ja9y56ubtG9EOZoxho27m3liVSVfKh/l6KarMKftSOiqYbzKueZNHM6LV57IPW9t4/m1Vdz84kZufnEjw7LTmFCUzXEThjN/4nCOGVeoTQQq4doDQa54dBUvfLIbgDnjhyU4InfSBKJiZlh2GlctnsS/LzyCjysaeG9rHdtq21i/q4nfv/4Zd/5jM2k+D7PGFjJ2WBZjh2exZPooinLSyfR7SfNphVjFx7fue583P6vhqsWTKC/Jd3zTVVh4OXeHVEA0gajY83qEmWMLmTm2sOe2ls5uVm6t463Panh7Sy3PramiubObm17YAEB2mpdFU4s5fEQOeZl+5k0cTllRNn6vJhUVW6GQ4a3Parjs+DJ+sPCIRIczIHubsJyRQjSBqLjISffxhckj+YK9N4IxhjWVjWza3UJ9W4APttfzzpZa/rZ65z73y0rzcuz4YVxw7BhG5adzRHEueRmx2xpUJZ/G9i46u4MUZqVRUd9Oa2c3YC0OWlaUTWN7FyEDJQW6HM9gaQJRCSEiHFVawFGl1rqX31xg3R7oDrG9tpW1OxvZXttGQ1sXf19bxXcf+hCwFnO87YIZHH947PZYUMnjb6sruWrpRwRDB/6FvuCIop5tCYbnuHdvH2fUPzSBKIdJ83k4ojiXI4r3zgb+r9On8HFFIzUtnfz6+fVcfPe75GX4WHDECG78Sjm5WiNJWaGQQcT6QbKzoZ2fPrmW6SX5nHdMCa+ur+ajikauPWMKHhHufHUzW/a0AnD4yJyeHy9u0rOUiUMyiCYQ5Xh+r4dZ46z+lAVHFPHIezvYVN3M0vcr2FLTyjeOH8+I3HS8IojAlNF5FDlwHSPVPxX1bVQ1dpCb4WPyqDyqmzv4x/pq1u9qZn1VMz6v4PUI9W1dbKtppT0QJD/LTzBkCIYMt39tBuOGZ/P1XsNyz55RkpgCDQGnzETXBKJcJSvNx2X2KqlLpo/mew99yNWPf7zfeXPKhpGV5mV0fgY/XjKZgiznNFdsrm6hpqWT4rwMNuxq5oPtdRgDlQ3tfLC9HhHwinDchOH855cmMzI3I9EhD4mOriDvbKnlw+31bKpuobQwk8/r2nqG1oI1IEOAbrtJqqQgk5F56Wzc1UxrIMgpU4uZMCKHxvYAje1dnDerlHHDsxNUoqHntK0pNIEo1zpp0gg++OliqhrbqW0NYIyhsqGDVz7dTVVjB3WtAd7cXMOH2xv47YUz8I0IYJUAABV3SURBVHmE8cOz8cV5ZJcxhlU7GvhgWz3LN+1hxaaa/c7JSvMiwNTD8pg4IofKhnaWrark6Y93UlqYxZHFudz19Vl9/o2K+jb+vmYX00rymD/x4P1Dge4Q9W0Balo6SfN6aO8KsrWmlfe31fPP88dz+MgcAJo7umgLBCnOi20Cq27q4I/Lt/DQe5/TFgjuc2xCUTZTRudx0ZwxtAaC/HH5Fk6dNopL51u1zGHZ1g+Bjq4gta2BlOsId9pMdE0gytXSfB7GDc/u+dU5axz77NT25uYavnXf+yy5bQUA5SX5/GDhEfi9wrHjh5GTHtuPwOe1bWze08zupk52N3Wwu6mTD7bXsXG3ta1pSUEmPzr1SMpL8tnT3El2upcTjhhxwDi21bTy4LvbWbmtnuc/2cV/LP2I0fnWl3lbIEh9W4DKhnYq69vZ2dje86Vy8dyx5Gf6e0YgtXR20xropqWjm7rWAE0d3X3Gv/T9HZw4aQTVTR2s3dlEMGQoKcjknJklXHr8+D6bBoMhw86GdkLGEDJwWEEG6T4vTR1dPLmqkh11bYgITe1dLFtVSTBkOOvowzh7xmHMLRtOVWM7w7LT9qspfvvECQf81Z3h96Zc8oCIYbyJDaOHK7e0HSgRGQ9s1S1tU9Nne1r4YHs9FfXtPPTudmpaAgCMysvgBwuPIDfDxzHjCqP6QursDvLwu5+zprKJz/a0sHrHPpthUpSTRllRNufNKmXRlOKo9pioamzn6sc/5tOqJupardiz0nzkZ/opKcykpCCTiSOyWTJ9NPe9vY3739mOMVCY5Wd0fiY56T6y071kp/sYlp3G8Ox0huekkZfpp62zm2HZaYzKzyAn3cctL21kfVUTI3MzmDWukGHZaby5uYZXN1ST5vVwwewxnH/sGKaMzmN7bStvb6ll5dY63t1aR1VjR0/M+Zl+vjZ7DM98XEVlQzvp9iTRkDF85ZhSLj95YlI3NQ2VqsZ25v3yVX55bjkXzhk75H/vUFvaagJRKaWxvYv1VU20BYL86vn1rN/VDECa18M5M0vweYUpo/P42uwx+zR1dXQFWfV5AyNy0+joCvH6xj34PMLndW08+O7njMhNp7QwkzGFWVw8dyxjhmVRlJOekNn1zR1dNLR1UVqYGbM288/2tPDH17ewbFUFXUGD1yM9Q2VH5WUwZlgm8yYWMX54Fo+s3MF7W+tI83kYkZPO4qnFXHfmVESs+3g9zmrHd5NdjR0c98tXuOGcci6aqwkkLjSBqAPpDobYUtNKoDvEvW9t46mPdpLu89DU0U1ZUTYiUNsSIBgytHT23exTnJfOW/+5MCW+GGtaOnl9wx427G7m8BE5HDOugIkjcvZJVMYYWgNBstO8juv0dbvdTR3MveEVfnHOdC6eO27I/96hEoj2gaiU5fN6mGTPN7npq0dz01ePxhjD82t38Ze3tjEsK43iw9Pxejx4PTC+KJucdB8dXUFmjClkzLBMWjq6yUr3pUTyACjKSecrs0oPeo6IxLxvSTmTvspKRRARTisfzWnlo/t1flaafoRU/DhtFJauVKeUUm7hsFFYmkCUUsptHFIF0QSilFIuITirr811CUREJonI2yKy0f7XXQv6K6VUlJw2kdB1CQS4C/idMWYS8DvgDwmORyml4kI70QdBREYCxwAP2zc9DBwjIiMSF5VSSqUmt41BHANUGmOCAMaYoIjstG/fAyAiBUDvhf4PPnBdKaVcwGO3Yd384gbuev2zft/vi5NH8otzymMej9sSSH9cAVyX6CCUUirWCrL8/PvCI6hqbB/Q/SaPzhuSeNyWQHYAJSLitWsfXuAw+/aw24B7et2vFFgRnxCVUmpoiAhXLp6U6DB6uCqBGGOqRWQ1cCHwgP3vKmPMnohzGoB9lkTV9XiUUir2XJVAbN8B7hWRnwH1wCUJjkcppVKS6xKIMWY9MDfRcSilVKpz1TBepZRSzqEJRCmlVFQ0gSillIqK6/pAouQFqKioSHQcSinlGhHfmd4DHU+VLW1PQOeBKKVUtBYYY97ofWOqJJB0YDZQBQT7OC082XABkCxVFbeVyW3x9sVt5XBbvP3htjI5NV4vMBpYaYzp7H0wJZqw7ILvlz0jRUw2rDjQ5vFu5LYyuS3evritHG6Ltz/cViaHx9vnolvaia6UUioqmkCUUkpFRROIUkqpqGgC2asB+G96LcTocm4rk9vi7YvbyuG2ePvDbWVyW7xAiozCUkopFXtaA1FKKRUVTSAq7kQ3aEkIfd5VrKVcAhGRkkTHMBRExE2vZSEkxxeaPu+J55bXIBm/e1zxxMeCiJwgIu8A/5HoWGJFRE4SkW/YVx3fmWW/Bm8DVwEYl3bA6fOeeCKySER+aF91dHmS8bsnLOlnootIJvAoMBz4tTFmWcQxceOHyV6a5bfA+UCTiHxojPkovFd8gsPbj4jkAPcDI4GbjTF/TXBIUdHnPfFExA/cCnwVGCkibxpj3nbia5CM3z29pUINpBsoA140xiwTEb+ITHX5C+gBPgFOAf4E/ATAaR+gCMXAROABY8xfRcQnIqWJDioK+rwnmDGmC1gHnAD8ELjNvt2Jr0EyfvfsIymH8YpIkTGmRkT8xpguEfkC1i+xXwEXArVAK/CoMeaJRMbaXyJyMlBrjFljX882xrSKyEzgDuBW+03qM8Z0JzJWO74CY0yD/X8fcB5wObAUuBjYBTQCdxhjPkxYoIegz3viichpQDOw2hjTIiIZQCeQD7wD3GSM+XP4857gWJPuu+dgkiqBiMhs4G4g0xgzyb5NjDFGRB4FpgFfB7ZifajKgauNMU5a/XIfIjIe+CvQjvWL5jXg7nDM9ofp28A5wGIHfIDmArcDDcaYUyNuH4X12owCvgPsBq4FmoCfG2MaExBun/R5Tzy703kZ0AXUYX353mCM2SQiHmNMSET+CfgFcHgiX4Nk/O7pj6RpwhKRbOA64AmgVkR+ZB8Kb4RyOXCsMWaV/QvtDaxRKa1xD3Zgvgy8YIw5AavJpAD4ZfigMaYDeA7rV+U/AYjIKQmIExEZDfwcWAmEwh3N9qif3cC/A3OMMe8bY3YAr2B9kNoSEe8h6POeeCcCb9qvwXeBPVhf0tjJQ7D6GDYCVwOIyIXxDjKJv3sOKSkSiJ3pW7FGOfwPcD1wlYjkGWO67V8rdfaHPuxkrP1BmuMf8YCUYnXCAbwH/BGYIiKnh08wxmwC7gF+LyLVwIR4B2nbBXwf+DHwGPAtu8kn7DNjTCji/KnAR4n+9d4Hfd4TbxJ7n9NKrC/pMhG5yL7Na5fhJ8DPRWQ3MDaeASb5d88hJUUCCXdIGWM2GGNCxphnsdpGf2Of4gEQkVwROUdE3gemAz9zQrv1IXwKtIrIGDvWTcADQHgYKSKyEKtT92lgrjHmrkQEan9ZbbA/UC9gbYzzn3aMXvvfXBE5V0TeBSaz9zVyGn3eE+8NoENEptif63bgZ+wdjtwtIguAh7F+/c81xvwqngEm+XfPIbkugYhIfj9PvRY4U0Qm2W+0XKyOtxLgGmPMBU5pf7TbqfuaELUZGIa1U1l4FMpmrC+38C/kGuAbxpivGmO2JjjesCqsX+dfEpFSY0zQ7jdIA44Gfmq/BlVDHW9fDjEiyYnPe39GUDn+eY8kIoeLyKw+DldhNVudY58rwLvADhE5wj6nGrjcGPMVM8QbMR0i1kiu+e4ZNGOMKy5ADlZWfwHrF8gM+3YPVlU28lyP/e+1wNv2/X7X+zwnXIArgRBwjH3da//rizjnWjv+hfb1hcDjDot3v+cWyMVqm18K3IL14XHCc56NNZdgHVDa65jjnvdDxOua571XjFnAncB6rP6m9D5eg38CHgQusK/PBv4Wz8/yIWJ17XdPLC6uqIGIyNew2qEDWG2M87BeSIxVbQza5y0SkQyzt73XB8zFegP8yDhorLj9awqsX4YbgZvBGs9ut6t22+cdDfwe2AL8n4jcAPwZeL3X4yQ63vBrsCB8H2NMM1CE9QsyH3vMfiLZo3Y2YY3qOd70+iXowOf9UPG64nk/gB9hJcZyY8yTJmK/7YjXYD7wKvAscIeI3IrVaf4u1mCBeC3JcrBYXffdE1OJzmD9/AVwMtYohvD1PwFfjrh+AtaG9MuAbPu2b2N92KcmOv4DlCc8fDoN+APWG20V8M2Ic74ILMdq202zb1uMVQM4ysHxLouI98f2eVMS/ZxHxPl9oCbi+lRgWMT1hU553gcYr6Of94h4fVg1pJeAYvu2k4E5wGj7+oKIz3OufduxWP1P5Q6O1fHfPbG+OHIeiIiUYdUyngWajB2kiBRjjTIZC7wPbMMa+bAEaDHGPBfxGI6a7XmQMv0Ja0LadKwNZb6E1bZ+KbDJGPOMW+MVBywvcaByiMibwMdYXxATgSDwPNY8in8DthhjnnZrvE543iP1KlOzsYbgvozVxHY41pfwBmAG1iz/BUB75OfZTbE67btnSCU6gx0g6/8cq9ngaazRFd+LOObF6jAD64N0H9Ys1Mj7O66tsVeZHgqXCat6+7r9fw+wHat/YQF2W2oiyuS2eAfwXvq+ffvpWBMEr7KvX4w1W/iriXwvuS3eQZbpx8CTwP9EvJ/uAR5OVJncFKtTLgkPoNcLUGy/UFn29VOxhiQeHX7hep3/M+DHBzrmlMtByhTuhL4Dq436U+AZrFElPvtY3N+Qbot3gOWoZO/gi/G9zn8aOMdhz7tj4x1kmY4EZmINCvhjxPln2e8tT7w/z26K1UkXp3Wih4D52PsWGGNewPoF/Hv7es9kKLHWIjoFa3G7fY45zIHK9DB7x4kfjTVh6hJjzBnAP7Ca5TCJaYZwW7x96eu99L/29W3hE+2hmXnA5/YxpzzvTo63P/p6L/3BGLMK6z1VLiJz7M/zj4F1xhoYE+/Ps5tidY5EZC3sTtnet2F9KP4IfDfi9mys4XOn2NenYbVHvgN8LdEZeBBl2oTVGZff6z45Gm/c3ktHAI/E873ktniHqEwbgC/Y179hn/Mh9lBdjdU9l4TUQIz9asDe4ZD2bR3AWuBoETnSPqULaxREmX09B6sd/jhjzCPxi/rgoijTC1jNQo32fbz2fVo03v4b5HtpHPB2PN9Lbou3P6Io04tYs+ExxvwFq4/tGGPMoxqru8Q1gYjIN0TkVRH5tVhLNGOMMSLiFWs57ADW8Lc24Hv28QDWukTb7OvvGmN+F8+4D2YQZSoBPgs/jolTM4Tb4u1LLN5LwCvGmN9qvNEZZJk2hx/Hvk1jdaG4JRAROQ9rRc3rsYZ9XiMi54P1ZWSsKf/lWAuM/RmYLyL3isgbWKN/Po1XrP0VgzJt0HgHLlbvpchfoxrvwLjpveSmWF0nXm1lwF+w2xexhuNeBOyMuP5brLXyT7BvGwmcBnw9XjEme5ncFm+ylMNt8SZbmdwUq9suQ/mifRmr7TDPvv5D4L5e56zAGopbhLW+lT/RT0gylclt8SZLOdwWb7KVyU2xuv0yFC/e2VizxP+ONZvzZjvLn4o1+ekLEecuwlrrJjviNseNaXdbmdwWb7KUw23xJluZ3BRrslxi0gcSHs0gInOwNla51hhzGtYY9hKsWeMfY01IO0dEsuy7GqzZzEER8dhLADhiTLvbyuS2ePvitnK4Ld7+cFOZ3BRrMhp0AhGRNGOnb6zRCt8zxvzdvv4e1izOLmPtP/AC1kSd34lIOnCBHUOnsSbkOKKT0G1lclu8fXFbOdwWb3+4qUxuijVZDSqBiMgVwFsicpOIXGSMqcOeGS7WPIF8rE1hugGMMa+xd2nklwE/1tpWjnnx3FYmt8XbF7eVw23x9oebyuSmWJNatG1fwCVYHVFzsUY1VLF3xqzf/vcrwFMR98m3/02j14xmJ1zcVia3xZss5XBbvMlWJjfFmuyXgb5wuRH/vxe4KOL697CWu4hclfVmrJVDc7FWzv2PRBfY7WVyW7zJUg63xZtsZXJTrKl06dd+ICLiw9r7YT7WRvePYm2s8kVjzLkR530C/MUYc7OI5GCtbpkJZACPGmN+fcg/FiduK5Pb4u2L28rhtnj7w01lclOsqeiQfSAiMg9raFwecA3WwmO3YM2O9YnISRGn/xj4Z3tkhGBtwPIJsMhJL6DbyuS2ePvitnK4Ld7+cFOZ3BRrqvL145wA8HtjzB+gp4NqEtCItSrlv2HvE421N8Q7WO2MIWC+MWZnrIOOAbeVyW3x9sVt5XBbvP3hpjK5KdaU1J9RWB8DD4THW2OtFzMe+AB4EBguIneKyATgaqwlezqNMa0OfgHdVia3xdsXt5XDbfH2h5vK5KZYU9IhE4gxpst+QcKdJccCG41lE/AvWJNyHgA2G2P+dejCjQ23lclt8fbFbeVwW7z94aYyuSnWVNWfJizAqj4aa6bmLOxqo1irXH5qjPm+iGQZY9qGKM4h4bYyuS3evritHG6Ltz/cVCY3xZpq+j2R0BgTtKuSI4EsEXkI+E74Mdz4ArqtTG6Lty9uK4fb4u0PN5XJTbGmmn4N4+05WWQy1uby7wF/Msb8eagCixe3lclt8fbFbeVwW7z94aYyuSnWVDLQBJKHNfLhN8aYziGLKo7cVia3xdsXt5XDbfH2h5vK5KZYU8mAEohSSikVFtc90ZVSSiUPTSBKKaWioglEKaVUVDSBKKWUioomEKWUUlHRBKKUUioqmkCUiiER2SYi7SLSLCINIvKWiHxHRPqzdcJ4ETFi7YGhlONpAlEq9s40xuQC44Absfaq0JnTKuloAlFqiBhjGo0xTwEXYG12NF1ETheRVSLSJCI7ROT/Rdxluf1vg4i02BsqISKXicinIlIvIi+IyLg4F0WpA9IEotQQM8a8B1QAC4BW4BKgADgduFxEvmyfeqL9b4ExJscY87aInA38BDgXGAGsAB6OZ/xK9UUTiFLxsRMYZox5zRizxhgTMsZ8jJUMTjrI/b4D/NIY86kxphu4AZihtRDlBJpAlIqPEqBOROaKyD9EZI+INGIliKKD3G8c8Fu7Q74BqMPa87tk6ENW6uA0gSg1xERkNtYX/hvAQ8BTwBhjTD5wF1ZCAGt3vd52AN82xhREXDKNMW/FI3alDkYTiFJDRETyROQM4BHgAWPMGiAXqDPGdIjIHOCiiLvsAULAhIjb7gKuEZFp9mPmi8hX41MCpQ5Ox5srFXtPi0g3VjJYB9yKlQjA2tPiFhG5E2t71qVYHeoYY9pE5BfAmyLiB5YYY54QkRzgEbvfoxF4CXgsriVS6gB0PxCllFJR0SYspZRSUdEEopRSKiqaQJRSSkVFE4hSSqmoaAJRSikVFU0gSimloqIJRCmlVFQ0gSillIqKJhCllFJR+f//pYWgq9fCRwAAAABJRU5ErkJggg==\n",
      "text/plain": [
       "<Figure size 432x288 with 1 Axes>"
      ]
     },
     "metadata": {
      "needs_background": "light"
     },
     "output_type": "display_data"
    }
   ],
   "source": [
    "r_df.plot()\n",
    "plt.axhline(y=1, linestyle='dashed', color='gray')\n",
    "plt.xlabel('Date')\n",
    "plt.ylabel('R')"
   ]
  },
  {
   "cell_type": "markdown",
   "metadata": {},
   "source": [
    "## World infection curves, and by super area"
   ]
  },
  {
   "cell_type": "code",
   "execution_count": 36,
   "metadata": {},
   "outputs": [],
   "source": [
    "world_df = read.world_summary()"
   ]
  },
  {
   "cell_type": "code",
   "execution_count": 37,
   "metadata": {},
   "outputs": [
    {
     "data": {
      "text/plain": [
       "<matplotlib.legend.Legend at 0x7f2148989070>"
      ]
     },
     "execution_count": 37,
     "metadata": {},
     "output_type": "execute_result"
    },
    {
     "data": {
      "image/png": "iVBORw0KGgoAAAANSUhEUgAAAYkAAAEVCAYAAAAVeRmFAAAABHNCSVQICAgIfAhkiAAAAAlwSFlzAAALEgAACxIB0t1+/AAAADh0RVh0U29mdHdhcmUAbWF0cGxvdGxpYiB2ZXJzaW9uMy4yLjEsIGh0dHA6Ly9tYXRwbG90bGliLm9yZy+j8jraAAAgAElEQVR4nOzdd3hUVfrA8e+ZSe8hDUIIoQZCGglBQIrUFRRWRWyAYEdX0d2V/dl2wbVhwboLiA2l6KJY0MWGVAEBkQASIBASICSk9zL1/P6YkCUQSJvJZJLzeZ55krnn3HPfmcC8c8699xwhpURRFEVR6qOxdwCKoihK26WShKIoinJJKkkoiqIol6SShKIoinJJKkkoiqIol+Rk7wCsSQjhCiQB2YDJzuEoiqI4Ci3QBdgjpdSdX9CukgSWBLHN3kEoiqI4qBHAz+dvaG9JIhtg27ZthIWF2TsWRVEUh5CZmcmIESOg5jP0fO0tSZgAwsLCiIiIsHMoiqIoDueiYXp14lpRFEW5JJUkFEVRlEtSSUJRFEW5JJUkFEVRlEtSSUJRFEW5pPZ2dVOzZdx6G/r09MvWce4ejsfABNwHDsR9YDzOwcGtFJ2iKIp9qCRRw2vkCIz9+1+yXJpN6I4dp2j1agqXLwfAOSwM/1tvpdMdsxEa1SlTFKX9UUmiRuD99zeqnlmvR5eSQuW+ZMq3biH35Zcp/uJz3PpHEfznR3AODbVxpIqiKK1HtKeV6YQQEUB6enp6q9xMJ6Wk+D//oezHDVTu2weAW2Qk3uPG0enOOxBC2DwGRVGUlsrIyKBHjx4APaSUGeeXqZ5ECwgh8L/lFvxvuQXDmTPkLVmC7mgquS+/TFXyPjwGDcLvllvQuLraO1RFUZRmUUnCSpy7diX02WeRUpL35psUrVxF2Y8bMOblEfzoo/YOT1EUpVnU2VYrE0IQ/PDDRO7Zje+NUyn4YDnFn3+B1OvtHZqiKEqTqSRhQyHz5uHctSvZTzxB7quv2TscRVGUJlNJwoa0vr70Wv9f3AclUvLNN5hVb0JRFAejkoSNCScnAu+/H1N+PqX/XW/vcBRFUZpEJYlW4DlsGK59+lCwdCml3/9g73AURVEaTSWJViCEIOjPf8Zw9ixnHn4YfUaGvUNSFEVplEYlCSHEK0KIdCGEFEJE12wLEEKsF0IcFUIcFEJ8LoQIOm+fIUKI/UKIVCHED0KI4JaWOTLvMaOJWPMfAM4++xyG3Fw7R6QoitKwxvYkvgRGAifP2yaBl6SUkVLKGCANWAgghNAAK4E/SSn7AltbWtYeuEVGEvLUU1T++iuZc+5Xl8UqitLmNSpJSCl/llKevmBboZRy83mbfgG61/yeCFRLKX+ueb4UuKmFZe1CpxnT6frKy1SnpJDz0stI00VLyiqKorQZVjknUdMDuB9YV7MpnPN6HVLKfEAjhOjUgrILj+knhIg4/wGEWeP12Jr3uHH433YbRStXknHrbZjKK+wdkqIoSr2sdeL6LaAc+JeV2muMR4D0Cx7bWvH4LRLy96fo8sILVB84QNGqVfYOR1EUpV4tThJCiFeAPsDNUkpzzeZT/G/oCSFEIGCWUha2oOxCrwM9LniMaOnraS1CCPyuvw7PESMoXL4cc2WlvUNSFEW5SIuShBDieSznEa6TUurOK9oLuAshhtc8nwN82sKyOqSUxVLKjPMfQGZLXo89BN5/P6aiIkq++cbeoSiKolykUbPACiHeBG4AOgMbhBAFWE4oPw6kAjtq1k5Il1JeL6U0CyFmAm8LIdyADGAGQHPL2iv3gfFofX2pPvg73NSuztEritIONCpJSCnnAnPrKbrkqjpSyh1AjDXL2iMhBK79+1N9+LC9Q1EURbmIWk+iDXDr14+i1auRRiPCSf1JlLZBSoneZEZvrHnU/G4wmdEZ6243mMzojRKDyYzRbMZglBjMZgxGM0azxGCSGE1mzBLMUiKlxCxBIs/bRu32+p6bJYDEbP7fc4mlXu1zef7zhlfdbKhKY9btbNzinpev1Jg2GnOYpTMScXGy7kQa6hOpDXCL6o/U69Gnp+Pap4+9w1EciJSSMp2R3NJqiioNFFcaKKs2UKk3UW0wUak3UWUwUaU3Uak3UqEzUa4zUqk3ojfWfNjXfshf+MFvu6WNhbAMQ2iEQCOE5bm44Dmg0YiabQCWn+eei5p6l3yO5XnLY224kcYcpqFmGhOraOBIslGppGlUkmgDXPv1A6D68GGVJJRa5TojZ0uqyS2tJqesmtxSHTmlOnLKqsmr+ZlTWk21wXzZdly0GtycNbi7aPFydcLL1Ql3Fy1+Hi64OGlw0Wrq/qx5OGs1uF64XavBuean6wV1nbUCF60GJ60GJ42o3e5Us12rEWhrE4Ja/91RqCTRBrj27IlwcaH6UAq+U6bYOxyllVTqjWQWVXG6sNLyKKriTFEVRZV6jueWU1Bx8bQtHi5aQnzcCPZ2JS7Mj2BvV8tzH1c6ebrg5+6Ct5sTHi5a3F20uDlrcdaqeTyV5lNJog0QTk54DBpE4cqVuPbtg9/UqfYOSbGikioDaXnlnMir4FRBBYeyStmfWUx+ed0k4O6spau/O54uWq6KDKZ3sBddfN0I8XEjxMeVYB83vFzVf1mldal/cW1E19df4+T0GRStWaOShAOr1BtJPl3MvlPFHMgsJj2/gtSc8tpyjYCIAE9GRwYTEehJt04edPN3p1snDwI8XdQwjNLmqCTRRmh9fHDp1Qtdaqq9Q6m15+weTNLE4M6Da04Cqg+w+hhMZrYdy+ObA9n890A2OqPlHEGYvzu9grwYHRlMUkQnegZ5EubvYfWrTxTFllSSaEO03l6YykrtHQbJucl8fORj1qdbllsVCLxcvHjmymcYGz7WztG1DVV6E5uO5nIku5SPfjlJcaUBgP5dfPi/qyPp4utO3xAvlVgVh6eSRBui8fHBXFKKNJsRmtb/tmkwGXhu13OsPbYWX1dfruhyBYNCBmEwG9hxZgePbHoEN60bE3tMZFS3UQS5BxEbFNvqcdqLwWRmXXIWW1Lz+CHlbO1VRUHerrxxSzzDewfi5+GCVqMSg9J+qCTRhrh0747U6zFkZeES1rqznn+W+hnLDy3nZOlJ7oi+gzmxc/Bw9qgtvyfmHlakrOCz1M/44vgXfHH8CwSCj6/9mAEBA1o1VnvYd6qIx9Ye5GhOWe2VReOjQph+RXfcXbT2Dk9RbEYliTbk3D0SutTUVk0Sa1PX8vTOp4kJjOGtMW9xVberLqrj5uTGPbH3cHfM3eRX5bM3dy9PbnuSGetn0NWrK/fH3c81Pa9ptZhbi85o4vUNx3h7SxqdfdxYNjOR8VEhahhJ6TBUkmhDXPv0BSxJwnvMGJsfr9JQyQeHPuC9g+8xLHQYi8cuRqu5/LdiIQRBHkFcHXE1g0IG8cHvH/B12td8nfZ1u0sS+eU6Zr63m8PZpdw8qBtPXdsfbzdne4elKK1KJYk2ROvliXPXrq12hdMHhz5g6f6ljA0fy9PDnm4wQVwo0D2QeUnz0Gq0fHjoQ06WnqS7T/eGd3QAZdUGZry7i4yCCt6bNYix/UPsHZKi2IW6Fq+Nce3bl+pWShLHio7R3ac7r49+HV9X32a3c3vU7ThrnHn34LtWjM5+3t6SRsyCHzhytowlMxJVglA6NJUk2hjXvn3Rp2dg1l88JYM1vbj7RX469RPRgdEtbivQPZAb+97I12lfc7jAsac833WigIXfHeHK3gE8f30MoyOD7R2SotiVShJtjGufPmAyUbD0baT58hO3NdfxouOsPLySG/rcwNPDnrZKm/fH3Y+/mz9Pbn8Svcm2Cc5Wiir0zF93iPBOHrw9cxC3XRFu75AUxe5UkmhjvEdfheeVV5K/eDHlm7fY5BjvHHwHdyd3/pzwZ1y1rlZp09fVl/lD53Os6BhfHv/SKm22plMFlYx4aRNHzpYxNSFMzZGkKDVUkmhjNJ6edF30CgD6jAyrt1+qL+W7jO+Y1ncafm5+Vm17VNgo+vr3Ze2xtVZttzUs3ZqG3mhm8fQE7h7Rw97hKEqb0WCSEEK8IoRIF0JIIUT0edv7CiF2CiFSa372sWVZR6Lx9UXr62uTJJFXmYdZmokJtP4KsUIIpvaZSkpBikOdm8gtreazXzOZmhjGpJgueLioXoSinNOYnsSXwEjg5AXblwL/llL2Bf4NvG3jsg5DCIFrZCS6o0et3vaes3sA6OTWyeptA1zT8xpcta4s+nURVcYqmxzD2jan5qE3mZk1rH1cvqso1tTgVyYp5c9QdyUpIUQwkACMr9n0MfAvIUQQlpX8rFompcxr7gt0VK6RkRSvXWvVeZw2nNzAc7ueo7dfbwYE2mYqDV9XX5684kkW7FzAXzf/lcXjFtvkONZiNJlJy7VM5R0R4GnnaNoGg8FAZmYm1dXV9g5FsTI3NzfCwsJwdm78TaHN7Vd3A85IKU0AUkqTECKrZruwQdlFSUII4QdcOKjeuhMe2ZBbZF9kZSWG06dx6W6db7hfp31NsEcwayavwVljuzuHr+9zPTmVOfw7+d+cLjtNN+9uNjtWSz3xxUHW/JqJv4czbs5qDiaAzMxMvL29iYiIUNOPtCNSSgoKCsjMzKRHj8afd3PkE9ePAOkXPLbZNSIrco2MBKDaSkNOFYYKfj7zM+O7j7dpgjhncq/JAHyf8b3Nj9VcFTojX+/PZky/YD64Y7C9w2kzqqurCQgIUAminRFCEBAQ0OQeYnOTxGmgqxBCW3NwLRBas90WZfV5HehxwWNEM19Pm+PauzdoNOiOWufu662ZW9Gb9YzvPr7hylbQ1asrsYGxfJv+LcXVxa1yzKb6MSWHKoOJOaN6Ed/Nuld6OTqVINqn5vxdm5UkpJS5QDJwa82mW4F9Uso8W5RdIoZiKWXG+Q8gszmvpy3SuLvj0r075Zs2oTtxokVtJecmsyJlBUHuQQwMHmilCBs2scdEUotSGbVmFMeLjrfacRvri31n6OrnzqDu/vYORVHarMZcAvumECITy3j/BiHEoZqiOcBDQohU4KGa59iwrMPxmXg11SkpnLrrbqSUzWrDZDbxwE8PcLTwKHfF3IVGtN4I47TIaTw2+DHM0syGUxta7biN9dvJIsb0C0ajFglSWtHmzZsZNGiQvcNotMZc3TQXmFvP9iPAFZfYx+plHVHQ3Llo/fzIef4FjFlZOHft2uQ2jhcfp0xfxvPDn689T9BaXLWuTO8/ne/Sv2PjqY3MiWsbOV9Kye70Qsp0Rrr4udk7HKUJjEYjTk5t6z4Ws9mMEO13DXhHPnHdIbhFRQE0e8jpt9zfAEgMSbRaTE01NnwshwsPc6b8jN1iON/izWncvOwXAHqoy17bPCEECxYsICkpiaeffprS0lLuvvtuBg8eTGxsLA8//DAmkwmAM2fOMHXqVGJjY4mNjeWFF14AICcnh+uvv57Y2FhiYmL46KOPAFi5ciXXX3997bGMRiOhoaGkp6cD8OKLLzJ48GASEhKYPHkyZ8+eBWDBggVMmzaNCRMmEBUVRXFxMevXr+fKK68kMTGRoUOH8ssvv9S2+9RTT9G7d2+SkpL473//2yrvm7W0rZSsXMSlVy8AdMfT8BrR9PPy+3L2EeIRQhfPLtYOrdHGho9l0d5FvHPgHe6KvotuPva7JHZLah4vf3+UKXGhPDyuDz0DVZJoyNNfHyIlq9QmbUeF+jB/csP37Li7u7Nnj+VG0LvvvptRo0bx7rvvYjabmT59Ou+//z733HMPM2bMYNKkSaxda5kaJj8/H4C5c+cSHR3NF198QXZ2NomJiSQkJHDDDTfwyCOPkJ+fT2BgIN9++y39+vWjR48erFy5krS0NH755Rc0Gg1Llizhr3/9K6tWrQJg165d/PbbbwQGBpKWlsYzzzzD999/j4+PD4cOHWLixImcOnWKr7/+mnXr1pGcnIy7uzvXXXedTd5LW1FJoo1z8vdHGxCALq3pJ36llOzN3UticKJdu8LdfLoRExjD2mNrySzL5N0/2G/dib0ZhWgEvDwtFlcndV+Eo5g1a1bt7+vWrWP37t0sWrQIgMrKSsLCwigvL2fHjh38+OOPtXUDAwMB2LBhQ239Ll26MGnSJDZt2kR0dDTXXXcdq1evZu7cuSxfvpzZs2fXHufXX38lISEBsPQyfH3/t+7KpEmTatv//vvvSUtLY+TIkbXlRqORnJwcNm3axM0334yXlxcAd911F88++6y13yKbUUnCAbj27In+eFqT9ztbcZbcylzig+NtEFXTvDvhXf6y+S9kV2TbLYajZ8vYkVZAJ08XlSCaoDHf9G3t3AcsWL78fPnll/Ts2bNOnfLy8ma1PXv2bB5++GGmT5/Oli1bWLFiRe1xnnrqKe68885GxXT11VfXDmO1J+qchANw6d0LXVpak69wOl1mucWkl18vW4TVJB7OHnT27EyJrsQuxz9dWMm0pTv49WQR/bv42CUGxTqmTJnCwoULa89D5Ofnk56ejpeXF8OGDeO1116rrXtuuGncuHG88847AJw9e5b169czpmYd+eHDh1NaWsrjjz/Oddddh4eHR+1xFi9eTFFREQA6nY79+/fXG9OECRP47rvvOHToUO22c8NjY8aMYc2aNVRUVGAymfjggw+s+XbYnEoSDsC1V2/MZWUYcxs/hVWJroT3D70PQGfPzrYKrUlCPEIo0hVRrm/eN77mMpklD328Dynhhz+PZLm6u9qhvf7662i1WuLi4oiJieHqq6/mzBnLRRErV65k+/btREdHExcXx3vvvQfAm2++yf79+4mNjWX8+PEsXLiQAQP+10OaNWsW77zzTu1QE8DMmTOZPn06o0aNIjY2lsTERLZv315vTH369GHlypXcddddxMXF0b9/f95+2zI/6bXXXsu1115LXFwcQ4YMoW/fvjZ6Z2xEStluHkAEINPT02V7Ur5zp0yJ7CdLvv++0fu8vf9tGb08Wi5JXiLNZrMNo2u8nVk7ZfTyaLn19NZWPe6KnRmy+/99I7/cl9mqx3VUKSkp9g5BsaH6/r7p6ekSkECEvOBzVfUkHIB7bCzO4eFk//0f6DMbd1P5ydKThHiEMCduTpu5fjsuKA4njRO/5vzaascsqTTwyg9HGdKzE1PiQlvtuIrSXqgk4QA0Hh6E/estzCUlVGxr3ByGp0pPEe7TttZodndyJzogulWTxDcHsyiuNPDEpP5tJlkqiiNRScJBuIRZZkE3V1Q0qv6pslOEe7etJAGQ1DmJlPwUvs/4HoPZYPPjbUjJIbyTBzFdfRuurCjKRVSScBDC3R2EwFxZ2WDdcn05hdWFbXIdh2GhwzBKI49ueZTd2btteqxKvZHtaQWM6x+iehGK0kwqSTgIIQQaD49G9STOXfra1oabAAZ1HsS7Eyw30xXpimx6rG3H8tEbzYyLCrbpcRSlPVNJwoFovLwwlZY1WO9U2SmANjncBP+7b6NC37ihs+ZavesU/h7OJEXYZj1vRekIVJJwIM6dO2M42/Ady+d6Em1xuAnA09kyX1KZoeGE11y7ThSwJTWP+0b1wlmr/pm3N0KIZt9hfaHly5dz4403WqWt9kj973Egzl1DMWRlNVjvVOkpgtyD8HD2aIWoms5N60aoZyhrjq4hqzwLszRb/RhvbTxOsLcrs4ZGWL1tRelIVJJwIM6hoRizspHmy3+onq04a9dZXxsihOC10a9RrCvmD2v/wAMbHrBq+5V6I7vSC7g+oSvuLmqOpvbg888/p1+/fsTHx/PMM8/Ubt+1axejR48mMTGRxMTE2mm4jUYjf/jDHxg0aBADBgzgjjvuQK/XA6DX67nvvvvo06cPQ4cOZfdu215A4ejUBH8OxCk0FGkwYMzPxzn40idjq03VuDu7t2JkTRcVEMXyq5fz7C/PcqzomFXb/u1kMQaTZGjPAKu222F9+xicPWibtjvHwMSFl62Sk5PDPffcw44dO4iMjOSll14CoLi4mDlz5rB+/Xq6dOlCdnY2SUlJ/P777/j6+rJ69WoCAgKQUjJr1izef/995syZw9tvv016ejopKSkYDAZGjhxJRESEbV5fO6B6Eg7EOdRyx7CxgSGnKmMV7k5tO0mAJVEMDB5o9XMTv5woQKsRDFInrNuFXbt2kZCQQGRkJAD33nsvAL/99hvp6elMnDiR+Ph4Jk6ciBCC48ePYzabeeWVV4iPjyc2NpaNGzeSnJwMwKZNm5g1axbOzs54eHgwY8YMu702R9DinoQQ4lrgGUDUPJ6WUn4uhOgLfAgEAAXA7VLKYzX7NKusozuXJAxZWbjHX3r672pjNe7atp8kAHxcfKgyVqEz6XDVulqlzV3pBcR09cXLVXWUraKBb/r2IqUkNjaWrVu3XlS2YsUKfv75Z7Zt24a3tzfPP/88qampdojS8bWoJyEsdyitAGZKKeOBmcCHQggNsBT4t5SyL/Bv4O3zdm1uWYfmHGpZ47qhk9dVxircnBxj7eZ+nfoBsC2zcdONNKTaYCL5dDFD1FBTuzFkyBD27dvHsWOW74rvvmu5zyYhIYFjx46xadOm2rp79uxBSklxcTGBgYF4e3tTUlLC6tWra+uMGTOGFStWYDQaqaqqqlOmXMwaw01m4NycB35ANhAIJAAf12z/GEgQQgQJIYKbU2aFOB2e1ssTja/vZZNETkUORdVFeLt4t2JkzTe863C6eHbhk6OfWKW9nNJqDCZJ72CvhisrDiE4OJhly5YxefJkBg4cSHV1NQD+/v6sW7eOp59+unZ67gULFiCl5Pbbb6esrIx+/foxefJkRpy39O+9995LeHg4/fv3Z8yYMSQlJdnrpTmEFvXHpZRSCHET8JUQogLwBiYB3YAzUkpTTT2TECKrZrtoZlmdxRSEEH5YktL5wlryehyBc2gohjOXThLP/vIsGqHh5sibWzGq5tNqtNzY90be2vcWj297nLkD59LFq/lXZp0tsXyAdPJ0tlaIShtwww03cMMNN9Q+f+qppwBISkpi8+bNF9X39fVlw4YN9bbl4uLCsmXLbBJne9TS4SYn4HHgj1LK7sBkYA3QGl/jHgHSL3hYZ8yiDXMODUV/6lS9q9TpTDo2Z27mtv63tckpOS7lxr43Eh0QzTcnvmHbmeb/CTcdzeXmZb8AEOhlnfMbitLRtXS4KR4IlVJuB6j5WQFUA12FEFqAmp+hwOmaR3PKLvQ60OOCx4h66rUrnlcOQ5+eTvnGjReV5VdZlmqM8Ilo5ahappNbJ96ZYFlasspY1ex2Nh3Jxd1Zy6s3xREdqmZ9VRRraGmSyATChBCRAEKI/kAIcAxIBm6tqXcrsE9KmSelzG1O2YUHllIWSykzzn/UxNOu+U+bhmuf3uSet47vOXmVlrcp0D2wtcNqsXOX7FYaGp7l9lL2ZBSR0N2PGxLC0GjUrK+KYg0tShJSyrPA/cBnQoj9wCfAnVLKQmAO8JAQIhV4qOb5Oc0t6/CEszOeI0diOH1xPjzXkwjycLzz/FqNFjetG5XG5iWJkioDR86Wqsn8FMXKWnwhuZRyFbCqnu1HgCsusU+zyhQLjasrUqdDSllnnYS8KsftSQB4OHtQbmjepG2/nSpCShiskoSiWJW649oBCVfLPRCyZi6ac/Iq89AKLZ3cHPODMtQzlMyy5o0Y7kkvxEkjGBjub+WoFKVjU0nCAWncLFfuyJrrxc/Jr8onwC0AjXDMP2sP3x6kl6Q3a9+MggrCAzzUhH6KYmWO+WnSwZ3rSZirdXW251XlEejhmENNYEkSOZU5VBiavhhRSZUBfw8XG0Sl2Ft8fDxVVQ1f9bZjxw6io6MZOHBgnbuwm+L1118nNze3WfvOnj2bf/3rX83aty1TScIBadwtScJUXHf5z/yqfILcHe+k9Tk9fHsAkFGa0aT91vx6mpSsUvzc1Q107VFycjLu7g3PRbZixQpmzZrFvn37GD16dLOO1ZIk0V6pJOGAPIYMQbi4ULj8wzrb8yrzHPakNfwvSTRlyOlYThl/++wALk4axkWF2Co0xY7OX4UuIiKCf/zjHwwdOpSIiIjab+4vv/wy//nPf3jjjTdqex5Hjx5l4sSJJCUlERcXxwcffFDb5s6dOxk+fDhxcXHExcXxww8/8Nxzz5GVlcWNN95IfHw8KSkp6PV65s2bx+DBg4mLi2PmzJm1sZw5c4axY8cSFRXFpEmTyM/Pb/03pxWoaTIdkHNICP633UbhRx8RcPdduPbqhdFspLC60CEvfz2nm3c3tELbpCSxZEsa7s5avnt4JP6earjJFl7c/SJHCo/YpO1+nfrxf4P/r0n7VFZWsnPnTjIyMoiOjmb27NnMmzePQ4cOMWjQIB588EGMRiO33XYbq1atol+/fpSVlTFo0CCGDh1KcHAw119/PZ9//jnDhg3DZDJRWlrKhAkTeOedd/jss8+Ijo4G4Nlnn8XX17d2YaL/+7//44UXXuC5555j7ty5jBw5kvnz53PixAni4uK4+uqrrf4e2ZtKEg4q4N57KPzwQ0rXf0vQQw9SWF2IRDr0cJOL1oUw77BGJ4m8Mh1fJWcxa2iEShAdyC233AJYehX+/v5kZmbSr1+/OnVSU1M5fPhwbV0AnU7H4cOHSUtLIyoqimHDhgGg1Wrx96//qrh169ZRWlrKZ599VttGXFwcYFmX4s033wSgZ8+ejB071rovtI1QScJBOXXqhGvvXlQdPAA4/j0S5/Tw6UFacVqj6mYWVWIyS4b3UdOC21JTv+nbmpvb/6bB12q1GI3Gi+pIKQkMDKxdaOh855Y4bQwpJYsXL2bMmDHNC7YdUOckHJhbbCzVBw4ipay9v6CzZ2c7R9UyCSEJnCg5QVb55dfMAKjQmQDwclUnrJW6IiMj8fDwYMWKFbXbjhw5QmlpKUOHDiUlJYWdO3cCYDKZKCqyXATi4+NDSUlJ7T5Tpkzh1Vdfrb26qqysjMOHDwOWdSnOnedIT0/np59+apXX1tpUknBg7jGxmIqLMWRmcqTwCE7Cid5+ve0dVouMDbd02X861fB/uHKd5Rukp6u6N0Kpy8nJia+//ppPPvmE2NhYBgwYwAMPPIBer6dTp058/vnn/OUvfyE2NpbExET27t0LwIuPl+0AACAASURBVNy5c7njjjtqT1w/9thjxMXFkZSURGxsLMOHD69NEm+88QabNm0iKiqKBx98kKuuusqOr9h2RH1TTjsqIUQEkJ6ent4hFjavTkkh/YaphC56hcdcvyG3Mpe1U9baO6wWm7puKl7OXnw48cNL1kk+Xcxjaw9w5GwZW+ZdRfcAz1aMsH07fPgw/fv3t3cYio3U9/fNyMigR48eAD1qJkutpXoSDsy1Tx+EqyvVBw5wtPBo7VKgjm5c93Hsy91HQVXBJess3nSczKIq/hgfSqifY6znrSiOSCUJByacnfEYPJiiL77AmJvbbpLEkC5DkEgO5h+st7ygXMfGI7ncOrgbb9wyEGet+mesKLai/nc5uM5PPoFZp+Pe78ztJklE+keiERoOFRyqt3zd/iyMZsnUxHa/Wq2i2J1KEg7OJSKCk5PiSDwu6e0Uau9wrMLD2YOevj05lF9/kth8NI8+wV706+zTypEpSsejkoSDO112mrVuvwPgmt7wZaOOYkDAAA4VHKp3Le+yagOdfd3q2UtRFGtTScLBvbj7RTI7W+4TqK65NK89GBA4gMLqQnIqcy4qq9CZ8FBTgitKq1BJwoEZzUZ2Ze/iqoHXow0MpPqwbebXsYcBAQMA2J+3/6KyCr0RTxc1WYBiX19++WXtnE4Av/76K9OnTwcsl5QGBtY/+8HlytqiFicJIYSbEGKJEOKYEOKgEGJZzfa+QoidQojUmp99ztunWWVKXWnFaVSbqokJjMGtX7921ZPo16kfIR4hLN2/FIPJAIDZLLnjg91kFVfhoW6gU+zswiQxaNAgVq26aCVnh2eNnsRLQDXQV0oZA/y9ZvtS4N9Syr7Av4G3z9unuWXKec5dIhoTGINb//7o0tIuWtLUUbloXfjH0H9wvPg4HxyyTH1wLLecTUfzGNIzgGmJ3ewcodJaKisrmTZtGlFRUcTFxXHTTTexfPlybrzxxto65z/fsWMHCQkJxMfHM2DAAD7++GMASkpKuPPOO4mJiSEuLo4HH3wQ4LLTgc+ePZt77rmHYcOG0bdvX+655x70ej3ff/8969atY+HChcTHx/PRRx+xefNmBg0aVCf2v/71r8TGxhITE8O2bdvqfX27du1i9OjRJCYmkpiY2KS5pVpDi/rsQggv4HYgTNacYZRS5gghgoEEYHxN1Y+BfwkhggDRnDIpZV5LYm2Pfs//HR8XH7p5d6Osfz8wGNClpeHWTu6WHRk2kqFdhrIubR33xt7LzjTLfP0vTo2lWycPO0fXcZx9/nl0NhrKdO3fj85PPHHZOt9//z2lpaWkpKQAUFRUxFdffXXJ+i+++CLz5s3j1ltvRUpZOxfTI488gpeXF/v370ej0dSu//DSSy9dcjpwsHyI79ixAzc3NyZNmsSyZct48MEHmTJlSu3U5ACbN2+uE0dBQQFxcXEsWrSIzZs3c+utt5KWVnfyyuLiYubMmcP69evp0qUL2dnZJCUl8fvvv+Pn59fId9G2Wjqw2wsoAOYLIUYD5cBTQBVwRkppApBSmoQQWUA3LImgOWV1koQQwg+48F3sUBfOH8g/QExgDEIInLuFA2DIzm43SQJgVLdRLNy9kMyyTH45UUiYv7tKEB1MXFwchw8f5k9/+hNXXXUV11xzzWXrjx49mmeffZa0tDTGjx/PFVdcAcA333zD3r170WgsAyjnzgtcbjpwgJtvvhkvLy8AZs2axdq1a2sTw+W4uLgwY8YMAK666irc3d05evQoPj7/u3R7x44dpKenM3HixNptQgiOHz9+Ua/EXlqaJLRAT2CflHKeEOIK4GtgWosja9gjwPxWOE6bVFxdTFpxGqO7WZZpdAq2rCNhzGtfq2MNDR0KwM9ntrMr3Z+x/dXqc62toW/6ttazZ08OHTrETz/9xLfffssTTzzB/PnzMZvNtXWqq6trf3/kkUeYPHkyGzZs4KGHHmLChAk8++yzl2zfntOBSymJjY1l69atrX7sxmrpOYlTgBHLsBBSyl1APpaeRFchhBag5mcocLrm0ZyyC70O9LjgMaKFr8dhfHDoA6SUXB1hWQnLqVMnAIx57WtUrodPD7p4dmF92gaKqssY2lOtHdHRZGZmotVque6663jttdfIy8ujZ8+eHDhwAJ1Oh16vr+0FgGXBoV69enHffffx8MMP1w4jXXvttbz88su1996cG2663HTgAJ9++ikVFRUYjUZWrFhRm0wunFb8Qnq9ntWrVwOwbds2qqqqLlocadiwYRw7doxNmzbVbtuzZ0+99wfZS4uShJQyH9hEzTkEIURfIBhIBZKBW2uq3oqlt5EnpcxtTlk9xy6WUmac/wAyW/J6HEVeZR6rD69mUs9J9PG3XPwlnJ3R+vtjzG9fSUIIwfCuw9mX/wtevV+kT4gaaupoDh48yNChQ4mLi2Pw4ME8/vjjDBs2jHHjxjFgwADGjRtXZ1bTN998kwEDBjBw4EDeeuut2nMLr732GmVlZURHRxMXF8c///lPgMtOBw6QlJTEhAkT6N+/P926dePee+8FYObMmaxevbr2xPWFAgICSE5OJjY2lgceeICPP/4YF5e6Kyj6+/uzbt06nn76aeLi4ujfvz8LFixoU0kCKWWLHliGmzYDB4HfgIk12/sBu7AkjF1A5Hn7NKusEbFEADI9PV22Z+uOr5PRy6NlSn5Kne1pk6fIUw/8yU5R2c72ExnyynfnyOjl0fJQToa9w2n3UlJSGq7UQcyaNUu+9dZb9g7Dqur7+6anp0tAAhHygs/VFt+RJKU8AVxVz/YjwBWX2KdZZYpFtcky/trJrVOd7U6Bge2uJwGwYns++Tm9ce76MzpZBHS3d0iK0mGo21YdkM6oA8DNqe78RU5BQegy0u0Rks0YTWa2H8/nD1GJbKxazsH8AwwMibd3WEoHsXz5cnuHYHdqWg4HdK4n4ap1rbPdKSgQU15+2xrPbKH9mSWUVhsZ368v3X26s+fsHnuHpCgdikoSDkhnsvQkLkwS2sBApMGA+TJXXDiaral5CAHDewcyKGQQe3P2YjKb7B2WonQYKkk4IJ1Rh6vWFSFEne1OQTX3SuS3j3sljCYz3/1+ltgwP/w8XBjceTBlhjKOFLafiQwVpa1TScLBGM1Gtmdtp4tnl4vKnALbV5J4f3s6R3PKuGt4DwCSOicBMOu7WaxNXWvP0BSlw1BJwsF8cfwLUotSeWjgQxeV1fYk2sENdaXVBl79MZVx/UOYHGtJiEEeQSwYugCt0F5y/WtFUaxLJQkH83Pmz3T36c747uMvKnMKssxFY8x1/CTxe2YJ1QYztw/tXmdYbWrfqQS6B1JprLRjdEprEkLUzspqS0uXLuW1114DIDk5mTVr1jRqv/Nnf83KymL06NFWi+nC2W7tQSUJB5NdkU24d/hF5yMANF5eOIeFUfzZZ5jPm8vGER08Yzn5Ht3V96IyT2dPKg0qSSjWNWfOHP785z8DTUsS5wsNDa0zxUZ7oJKEg8mqyCLUK7TeMiEEnZ9egD49naKVK1s5Muv6PauUrn7udPJ0uajM3cld9SQ6mDfffJOkpCR69uzJ2rX/Ox/13XffMXDgQGJjYxk7dizHjx8H4OjRo7VTeURHR/PKK68AsGDBAm666SbGjBlDv379mDp1au38SwsWLODRRx+loKCAf/zjH2zYsIH4+Hjmzp0LwPTp0xk0aBAxMTFcf/31FBUVXRTn+avO1bcOxjkffvghV1xxBYmJiYwZM4ajR48Clvme7rvvPvr06cPQoUPrLGpkL+pmOgdSaaikRFdCZ8/Ol6zjdeWVaIMC0Z+qb05Ex3HoTAkDQn3qLQv1CmXbmW3oTXpctBcnEcW6tq1JJf+0bYZ7Art5MeKmvg3W8/HxYc+ePWzfvp2bbrqJqVOnkpuby8yZM9myZQtRUVG89957TJ8+nV27drF48WKmTJnC448/DlDnA33btm0kJycTEhLCnXfeyTPPPFObRMAy59I///lPvvnmmzoTB77xxhu1CeCpp57ixRdfZOHChZeMub51MM4df82aNWzduhVXV1e+/fZb7rzzTrZv387bb79Neno6KSkpGAwGRo4cSUREROPfUBtQPQkHklWeBUCoZ/09iXM07h6Ya2a0dERl1QZO5FcQU89QE8DknpMp0ZWw8dTGVo5MsZdbbrkFgCFDhpCVlUV1dTW7du0iLi6OqKgoAO644w6Sk5MpKytj5MiRvPvuu/z9739n48aNdRbwufbaawkJsUw5f9ddd7FxY+P+HX300UckJiYSExPD6tWrSU5Ovmz989fB+PTTT3F1tdzX9PXXX7N//36uuOIK4uPjeeyxxzh92vKlbtOmTcyaNQtnZ2c8PDxq16OwJ9WTcCBZFTVJ4hLDTedo3NyQ1Y6bJFKySoH6z0cADAkdQhfPLnx85GN6+/Wmt3/v1gyvw2nMN31bc3OzTEGj1VrWNjcajZetP3XqVIYOHcoPP/zAwoULef/991nZgiHYbdu2sWTJEnbs2EFQUBCrV69m2bJll92nvnUwDh48iJSSO++8s3YW2rZO9SQcSHZ5NkC990icT7i7Ya5y3BPX29MK0AiIDas/SWiEhql9pvJb7m/csO4GCqsLWzlCpS0YMmQI+/fv58gRy82VH374IQMHDsTb25vjx4/TuXNnZs+ezfz58+uM7f/3v/8lr+Yy8Q8++KDexYYuXCuiuLgYX19fAgIC0Ol0vP/++w3GV986GIWFhUyePJmPPvqIzEzLygYmk4m9e/cCMGbMGFasWIHRaKSqqqp2PQp7Uj0JB5JVkYWTxokgj6DL1tO4uTv0cNN3v2eTFNGJAC/XS9a5M+ZOtBotb/z2BkXVRRfNiKu0f0FBQaxYsYLbbrsNo9FIUFBQbW9hzZo1rFq1ChcXF4QQvPHGG7X7jRgxgltuuYUzZ84QFRXFokWLLmp77NixvPLKK8TFxTFq1CgWLVrEypUr6du3L4GBgYwcObLBk8oHDx7kscceAyyJ4PHHHyc0NJTQ0FCee+45pkyZgslkQq/XM23aNBITE7n33ns5cOAA/fv3JzAwkKSkJHJycqz4rjWdaE+TwQkhIoD09PR0u5/ssYW/bfkbB/MP8u3Uby9bL/ORP6M7fJhe33/XSpFZT1peOWMXbWH+5CjuuLLHZetuzdzKn376E6smrSI2KLaVImz/Dh8+XGcRn/ZkwYIFlJeX1zlR3dHU9/fNyMigR48eAD2kZQG3Wmq4yYFc7vLX87mEh6M/cwbZwLhtW/Td72cBuDr60ldwnePp7AlAucH2N1opSkelhpscyNmKs1zRpeH1mFy6h4PRiCE7G5du3VohMuvZe7KIyBBvuvi6N1jXx8VyieyZ8jO2DktpJxYsWGDvEByO6kk4kHJDee0H4+W4hIcDoD95ytYhWd2JvHJ6B3s1qm4vv1709uvNqpRVmKXZxpEpSsekkoSDkFJSaajEw9mjwbrO4ZblPfWnTto6LKvSG82cLqqiZ5Bno+prhIZ7Y+8lrSSNF3a9wIniEzaOUFE6HqslCSHEfCGEFEJE1zwfIoTYL4RIFUL8IIQIPq9us8o6sipjFRJZOw5/OU7BQQh3dwwO1pM4VViBySwbnSQAJnSfQGJIIp8c/YR/J//bhtEpSsdklSQhhEgAhgAna55rgJXAn6SUfYGtwMKWlHV0ZystJ3Q9nBruSQghLCevTzpWT+J4bgUAvYIaN9wEoNVoWX71chKCEyjWFdsqNEXpsFqcJIQQrsC/gfvP25wIVEspf655vhS4qYVlFx7XTwgRcf4DCGvp62mLqo3VPLLpEbycvRgWOqxR+7iEh6M/5Vg9iRP5lquUegQ2vidxjo+rDyW69rNsq6K0FdboSfwTWHnBtbXh1PQqAKSU+YBGCNGpBWUXegRIv+CxzQqvp805mH+Q9JJ05g+bT7hPeKP2cekejuH0aaqPOM5SnyfyKgj2dsXbzbnJ+wa6B5Jdka1OYLdD8fHxVDXi5tDXX3+d3Nxcm8UxadIk0tLSbNZ+W9WiJCGEGAoMAhZbJ5wmeR3occFjhB3isLm0Yss/zIFBAxu9j/f48QhXVzJuuRVjPVMat0Un8sqbdD7ifLGBsZTqS0kvSbdyVIq9JScn4+7e8CXRtk4S69evp1evXjZrv7kamseqpVp6n8QooD+QXrMIThjwPfAm0P1cJSFEIGCWUhYKIU41p+zCA0spi4E6g9D1LcTTHqQVp+Hl7EWwR+PP4bvHxRH68ktk3v8AhpMncfL3t2GE1nGqsIqx/Zp3nUJCSAIAv+X+Ri+/tvcf2ZFtWr6M3JO2uXIsuHtPRs++97J1hBCUlZXh5eVFREQEt99+Oz/++CPZ2dk8+uijPPjggzz33HNkZWVx44034ubmxurVq+nduzdPPvkkW7ZsQafTERsby5IlS/Dy8mL27Nm4ubmRmprK6dOnGTp0KB9++CFCCJYtW8Zrr72Gq6srZrOZNWvW0K9fPyIiIvjmm28oLi7moYceYt++fbUxDho0iEWLFjFq1Cg+/PBDFi9ejNFoxNfXlyVLlhAZGXnJ13f48GEefvhhzp49i5SSRx99lFmzZrFo0SI++eQTjEYjbm5uLFmyhPj4+Nr3ZP78+fz3v//l6quvZt68efzlL3/hwIEDVFdXM3r0aF599dXaCRFbokU9CSnlQillqJQyQkoZAWQCfwBeBtyFEMNrqs4BPq35fW8zyzqsEyUn6OnXs8lJ0DnUcne2/nSmLcKyugqdER/35n1vCfcOp5NbJ/bl7Gu4suLQKisr2blzJ5s3b+axxx6jvLycJ598ktDQUD777DOSk5OJioripZdewtfXl927d7N//35CQ0N54YUXatv5/fffWb9+PYcOHWLv3r1s2LABgHnz5rFx40aSk5PZs2cP4eF1h3iHDx9OeXk5Bw4cACxzNBUVFTFy5Mg6a0Xs3buXefPmceedd17ytRiNRv74xz9yzz33cODAAQ4ePMi1114LwO23386ePXvYt28fzzzzDHPmzKmzr7u7O3v27OGZZ57hL3/5C6NGjWL37t0kJyeTm5vbqEkIG8Mmd1xLKc1CiJnA20IINyADmNGSso4srTiNkWEjm7yfa8+eCHd3qvbvx3fytTaIzHpMZkmVwYSHS/P+SQohSAhO4Lfc36wcmdLQN/3Wdm5tiYiICPz9/cnMzKRfv34X1Vu3bh2lpaW1CwfpdDri4uJqy6+77rraKcgTEhJIS0tj/PjxjBkzhlmzZjF58mSuueYaevbseVHbs2bNYvny5bz66qssX76cWbNmIYSos1YEWO5vqm8Fu3OOHj2K0Whk2rRptdsCAgIA2Lt3L88//zyFhYVoNBpSU1MviuH817p79+7ayQorKysJC7POdTxWTRI1vYlzv+8AYi5Rr1llHVGJroSC6oJmDaEIZ2fc4+Ko/G2vDSKzriqDCQAPl+Z3jwcGD2TDqQ1c+fGVfD7lc0I8Q6wVntKGnPtgB8v6Epcak5dSsnjx4nqnAr9cO59//jl79uxh48aNjB49mqVLlzJx4sQ6+95+++0MGTKE559/no8//pidO3fWHtMaa0Xo9XpuvPFGtm7dSkJCAllZWXTt2rVOHS+v/10qLqXkyy+/rDehtZS647qNO1FiGQvu4Xv5GVEvxSMhAd2Ro5jK2+4keKXVBh75xDJM5OHa/O8tf+z9R27qexOl+lIySjOsFJ3iKC5cA2LKlCm8+uqrtVdGlZWVcfjw4cu2YTQaOXHiBIMHD+axxx5jwoQJdc49nBMeHk5UVBRz584lKiqK7t0tp1Ivt1ZEfSIjI3FycuLTT/83ql5QUEB1dTVGo5FuNXOvLV58+WuDpkyZwsKFCzGZLF+28vPzSU+3zkUcKkm0cUcLLQuk9/Rt3jcE98QEMJupSt5vzbCs6tNfM9lwOJdhvQIY2jOg2e34uvpySz/LUIS6sa7jmTt3LnfccQfx8fGkpKTw2GOPERcXR1JSErGxsQwfPrzBJGEymZg9ezYxMTHExcWRnZ3NfffdV2/d2bNn88477zB79uzabSNHjqxdKyIuLo7o6Gi++uqrSx7PycmJr776iqVLl9Yec/369fj4+PDPf/6TpKQkEhMT8fS8/FV/r7/+Olqtlri4OGJiYrj66qs5c8Y6E1+q9STasGUHlvHWvrcIcg9iw7QNaETTc7qpvILUwYNxj4+n8/z5uEXafynK80kpGbtoC34eznz+wJUtbq+gqoCr1lzF35L+xsyomVaIsONpz+tJKGo9iXblmxPfEOkfyZJxS5qVIAC0Xp4E3HkHuqNHyf77360cYcvtTCvgRH4FM4Z0b7hyI3Ry60QXzy4k515+kXpFURpHJYk2qtpYzcnSk1zV7SoiO136GuvGCH70UQLuvZfqAwcwZGdbKULr2HfaMizUmEWGGkMIwaCQQfya8yvtqZesOLZ3332X+Pj4ix7JyW3/y4xKEm1UWkkaZmmmr791hoe8J4wHoOzHDVZpz1pKqwy4OmmafelrfZI6J1FYXVh70l9R7O3uu+8mOTn5ose5m+PaMpUk2qjUQss10S3tRZzj2qMHrn16U/bjj1ZpzxpyS6s5fLYMH/emz9V0OYM6DwJgz9k9Vm23I1G9sPapOX9XlSTaqNSiVNyd3Anzst7Ett7jJ1C5dy/FX3xptTabK6u4imvf+pmtqXl09Wt4Xp6mCPMKo7NnZ7ZkbrFqux2Fm5sbBQUFKlG0M1JKCgoK6twf0hhqjes2KrUold5+vdFqWj73yjn+t91KxfbtZD/+OG4DonDra78rneas3EuV3sSKuwYT183Pqm0LIbixz438K/lfHMw7SEyQujezKcLCwsjMzCQvL8/eoShW5ubm1uQ7sVWSaKNSi1IZGz7Wqm06BQYS8uQTZNx0M4YzZ+yWJHRGEwcyS3hkXB9G9AmyyTFmRM1g1eFVvLnvTd6Z8I5NjtFeOTs7n7scUlHUcFNbVKovpVhXTIRPhNXb1nayLM1hKiiwetuNVV5tmf7A38PFZsfwdPZkRtQMfsn+hbMVZ212HEVp71SSaGMqDZU8vu1xALr7WOfegfM5h4SgDQykdP23Vm+7sSp0lqkDvFowBUdjjAsfB8DWzK02PY6itGcqSbQxWzK3sDVzK3fH3M2obqOs3r5wdibgjtlU7NhB1cGDVm+/IacKKpn5/i4AvNxsmyR6+PYg3DucTac32fQ4itKeqSTRxhwrOoZWaLk/7v5m32XdEL+bb0Hj40PWvL9RdfB3mxzjUn5IOcvJgkpuuyKcIT2aP09TYwghGNVtFLuyd1FpqLTpsRSlvVJJoo05VnyM7j7dcdHabrxe6+VJ2JtvYCovJ+fFhTY7Tn12pxfSPcCD56+PwdfDuvdH1Gd89/EYzAY+Te3wa1cpSrOoJNHGHCs6Rh//PjY/jueQIXhdOQxDVpbNj3WO2SzZnVHI4IhOrXbMgcEDGdF1BEv3LyW/Kr/Vjqso7YVKEm1IhaGCM+Vn6ONn+yQB4NK7N8asbPLefKtVbpw6lltOcaWBK1owHXhzzEuaR7Wpmmd/eVbdIKYoTaSSRBtyvPg4QKv0JAACZs/G94YbyF+8mMIPP7T58XanWy67vaJH6/UkwHICe+7Aufx06if+vv3v7Dizo1WPryiOrEVJQggRIIRYL4Q4KoQ4KIT4XAgRVFM2RAixXwiRKoT4QQgRfN5+zSpr744XtW6SEM7OdHnuWbzHjyP3lUVU1CzBaCtpeRV4uzoR5m/daTgaY9aAWUzqMYmv0r7i2V3PtvrxFcVRtbQnIYGXpJSRUsoYIA1YKITQACuBP0kp+wJbgYUAzS3rCE6WnsRF40JXr64NV7YSIQRdnn8el+7dOXXvfRR//oXNjlVcqcff0wUhhM2OcSkaoeHFkS8yo/8MCqrsdyOhojiaFiUJKWWhlHLzeZt+AboDiUC1lPLnmu1LgZtqfm9uWbtXqi/Fx9XHZpe+XorW25uI1avwGJRI9hNPkPPyy8iatXKt5bO9mexKL8SvFa5oupxgj2AqjZX8nt+6l/4qiqOy2qdRTS/gfmAdEA6cPFcmpcwHNEKITi0ou/B4fkKIiPMfgPWmTLWDMn0ZXs5edjm21teX8GXL8Lv1Fgrfe5/MBx+i/OftSKOxxW3rjCYWrDtEtcHEhKgQK0TbfJN7TSbUM5Q//fQnnt75NDkVOXaNR1HaOmt+ZX0LKAf+ZcU2L+cRIP2Cx7ZWOrbVlevLSS9Nx9vF224xCGdnusyfT8hTT1G+eTOn776b7Kf+jj4zs0XJ4pcThZTrjLwyLY4Hx7TO+ZZLCXQPZMn4JXTx7MJnqZ+x8fRGu8ajKG2dVZKEEOIVoA9ws5TSDJzCMux0rjwQMEspC1tQdqHXgR4XPEZY4/XYw6NbHiWtOI3r+1xv71DoNGM6fXZsxz0ujpIvvyRt3HiOjxlLwfsfUPL11+hOpGOurm50ez+mnMXDRcuVvQNtGHXj9fTtyapJq9AKrbp3QlEa0OLJc4QQz2M5l3CNlFJXs3kv4C6EGF5zfmEO8GkLy+qQUhYDxRfE0tKXYxdGs5Ffc37ltn63Ma3vNHuHA4CTvz/dP/kYXWoqZd//QPGnn5L70kt16wQH4xYdjXB1wWvUKHyvvRbhVPeflNks+TElh5F9gnBztt7aGC2l1WgJ8QjhWNExe4eiKG1ai5KEEGIA8DiQCuyo+ZBOl1JeL4SYCbwthHADMoAZAFJKc3PK2rOMkgx0Jh1RAVH2DqUOIQRukZG4RUYSNPchTMXF6DMy0KWlYTiTReXu3RiysjAVFFD27XfkvrIIl27d8Jk4EffEBDJLqnlh/RHcCqu4+opgpNmM0LSdW3PGhI/hP0f/Q4muBF9XX3uHoyhtUouShJTyEFDv13cp5Q6g3iXBmlvWXh0pOgJYbz1rW9H6+eEeH4/7BYu3S7OZ8o0bKf3hB/RpJ8h5/vnasnnnftkInMOhxgAAIABJREFUR5yccAoKwikoCK2XJxpPTzQeNT8veGh9fXDt1Qutnx/C1dXysHKCuabnNaw8vJINJzcwte9Uq7atKO2FWpmuDThScAQXjQs9fB1zNTCh0eA9bhze4yzrN1SnpKDLyuZvnybTO9CT+4Z3x1hYiDEnF2NuLsa8PMzl5Rjz8jBVVGCuqMRcUQENnBwXzs6WJOLl9b+fXp5oPT3ReHpZnru7QyOTSQiSu4/4cHzn83zu/ykjwho4pdXE4cwmDX82qe0mDqvaKo4mNWvDmJsWiI1iaGoYtonD/7bbLhrybSmVJNqAI0VH6O3fG2eNfe8hsBa3qCh+cw3me/9qptycgE9slwb3kVIi9XrMFRWYKyowFRaiSzuBubwMs06H1OmR1VWYKysxlZdbEkt5Oab8AgwnT2GqKMdcXoGsqmpSrBNqf9tPPvub/FoVpS3xu/lmlSTaGyklRwqP1K6i1h5U6U38a+NxPFy0jOnXuFlVhBAIV1c0rq7QqRN064Z7XFyTj92kCfxq6q5MWcnLv77E1pu3XfrcRFMnBmxGHFavi2VKBLvH0Ubeu6aF0TZibup7J1ysv8SAShJ2diD/ACW6EgYEDrB3KFZz/6q97DxRwIs3xOLu0rpXNDWnGx/u2x0pBHtzf2Ns97E2isw+HPN6P6UtaTuXmnRQyw4sw9fVl0k9Jtk7FKs4kVfO5qN5/GVcX25K6mbvcBrlyq5XEuYVxnu/v6emEleUC6gkYSdSStafWM/WzK3M7D8TT2dPe4dkFesPZgP/396ZR9lR1fv+86tzTnen53RDZyCQhIQhYZAZQaJ4UXEWr4oIOPC4vgeKS7yiWepFVOS6RK7oE5wQUS+C4JWHV1BBvDLKFJApgUCADJC50/N0zqn6vT/2Pt2VJt3pJGfY1b0/a+1Vtat21fmeXbX3r/YMHzg6OTOkpIM05xx6Dk9vfZrz7zqfFe0rKi3J43EGbyQqxOWPXs7S+5ayqGURZy46s9JyisZtT23g6LnTmd1c/unA94T3LXwf713wXh7Z+Ag3r7y50nI8HmfwRqIC3L3ubq5/9npOP/B0bnjXDRWdr6mYPL62g+c29vCuw3bem8k1qlPVXHbSZbx93tv5/arfs7x9eaUleTxO4I1Embl55c188d4vctD0g1h63FLSweToO5DNR3zpd08zs7GGDx6TnKqm0Sw9bimt01r5xJ8+wdl/PJtcmKu0JI+nongjUUZe6HiBSx+6lMP3PpyrTrmKqlTxu6tViusfWsPKTT1c9v5DaaxJ7niPpuomrj7lag7b+zCe3PIk3370274x2zOlmRyfsQng3lfu5Qv3mEkqvnL8V5hZN7PCioqHqvLrh9dw1H7NnLLotetFDPRkGezLmS7fNr/VkZ3Yfcw2CISqaSmqatJkalJln7jxoJaDuPZt13LlY1dy3fLr6B7q5iuv/4qf38kzJfFGogyoKt9//Pu0TmvlkiMuSez0G2OxbE0HL2/u47K3L2LN8nY6NvTRsbGfjo19dG0ZoL8ru9v3TmcCapuqqG2sprouPWw4qmrSZKoCqqalaZ5RS3Vthr33qyddpJlmRYTPHf05Gqoa+OETP2TZpmV87cSv8cY5byzK/T2epCCTqShtV6d7+eWXX2bevHmVFRPjoQ0P8ck7P8k3TvyGE+tF7ClhPqL91V6ee3AjvR2DrFzVQVXf9sud1tRlmD6rlqa2WuqaqmiZVWdKBLFCQbyEMLwrEOWV7GCeoYE8A91Z+rqy9HdnyQ7kyQ7myQ6G5Aby5HPRdr+ZygRMn1lLTV2GfRe1MH1WHc1t02jcaxqp9O7XrD7b/ixfvv/LrOpcxanzTuWMg85gftN8WmpaEjs9vccTZ/Xq1cyfPx9gvqqujp/zJYkSE0Yh1zx1DS01Lbxz/+QOmOvrHOKVlR2sX9XJS49vYbDPNOjm61JsyeXIzK7h9DfPZ/rMWqbPrGNaQ+nbW1SV3o4h+ruydGzsY/2qTvq7smxe080rz3UMh5NAaGitobG1huraDI2tNbTOqaeqJkXb3EamNWSQQMbM8Be1LuKmd9/Etc9cy8+e+hl3rL4DgENaD+GsRWexb8O+HNF2xA6v9XiSji9JlJDubDdn3X4Wq7tXc/ais1l63NJKS9ol+rqGWLVsM2tXtLN2xbbh9oP9DmmlZVETX/3r86wLQha01fPZUxby9kPd6fo62Jujc3M/nZv76do8QOemfrrbBxnszdLdPviaqXmqa9M07T2NaQ1VzD6gmea2WhqsMQmCEePRm+3l4Y0Pc/tLt/O3tX8jr2bm2rfOfStvmP0Gjmw7kv2b9y/nX/V49hhfkqgQ33vse6ztWcslJ1zCexa8p9JyJkQUKetf6GTt8naevGsdUaTUt1Sz8Og2jjp1Lo9s7OLny9byzN3rGdKIP12whEWzGist+zXU1GeYWd/EzP1f29icy4b0bhukZ9sgnZv6GezN0b11kIHeLFvX9bDmmfbhsNW1aWbMa6Rln3pabPXVCW1LOHnJmwnJs65nHb9Y/gvuXH0nf1nzFzJBhtMWnsbMupmcvO/JLGhaQCpwZ0U+j2dX8SWJIqOq/PipH3PjszfSMdTBxxd/nIuOvagiWnaF3o5Bnv37Blbcv57ejiGCtNAyq443fGAhcw5uYdXmHj7168d5flMvzbUZ3n/kPhzQ1sCZx+9XaelFRSNloDdHX+cQnZv6WffsNras62Hbhj6i/PZppaG1hvrp1dTUZaiqS9EZbOWx6AEeCu+mXTaiYsIvbF7IMTOOYf/m/dmvYT/mNc1jdt1s357hcYbxShLeSBSJjX0bueapa3i+43me2PIEb5zzRo6ecTRnHnwmNemasmrZGRop2zb00b6+l/UvdLHp5S62rusFYN/FLSx+w2zmHtpKpjrFUD7k76va+fxvnyQQ4d2Hz+JjJ8xl/73rK/wvyksURnRtGaBrywDdW02Prc7NAwz2ZhnozRnXPdKLSwKQ2oh87QDb0pvYIuvpSG+hr6qT3upOqhoDFsyey4z6No5oO4IFTQvYu3ZvWmpaCMQPX/KUl8RVN4nIgcAvgVagHfiYqjq3Yr2qcuuqW7lr7V0s27iMUEMOaD6Azx71Wc499FwnvhTDfETPtkF62gfZtr6Pra/2subprQz0mIbnIC3MWtDM60/bn4VHt9G0dy35MOKpV7vY2DXI5X9+jtXt/dRkAm77zEksbJscU4jsKkEqYPrMOqbPHHsixlw25NWVHfR2DNHbMUhfxxC9nUO0dOzNzI6F5LPb98ZSlGx6gIdrNnFP5kWG0v3kMoOEVTmaGuqZ3tRIU0sde81oZEbLXsxsmkFrTSvTa6ZPmpH6Hvdx9U37MXC1ql4vImcDPwH+qcKaAMhHeVZ2rOSJzU9w36v38cCrDzC3cS5L5izhwqMuZE5DZaakCHMRnZv76djYT9eWfjav6aF76wAdG/oJ8yOZ07SGDPXTazj+vfvTMquO6bPrWNczyMbuQb517yqe29jDum39tPeZr+J9mqdx+QcPZ/GsxilrIMZFlcIowUxKmbe4CTQaPlbYahQy1J+nrzNLb+eQMSSdObo7B9myuZ7+/izZASXqECS/fbLcCmwl5IlgNYPp5QxmeslXDUBNjlRNSKZWqW+Emc0NNE6romFahtpMmrqqDLVVVdRVVVGbqaI6yDhYSklITUZSalz2PX7Cy/dOFOeqm0SkDXgeaFXVUERSmNLEAaq6ZSfXzmM3q5uuffpa2gfbxzwfRiGrOlfx9NanGcibJTLbats446AzOPewc/co8UVhRJhXwnxkXM5u7bF81mQw2YE8Q/15BvtM9cZQf47Bviw97QN0be6z00dEoBGZ+hTTWqvI1AbUzqgmXStQI/SEOTp7B+jqHaS7b4CXNnWxpaufFBHVAczfq5aGqoCDZ9TTWJOirT5DCiUKQzQMCcOQfHaIMJcjzA0R5rJEuRxhLkuYzxmXyxHm80T5vD0WolEIqmaZUpuxqkY27Ska6fBW0e3DYkptIlCVSZEKhCCAQMz4igAIRAkCSAeQDpRUoGYrSkBEgCISEWhIQIQQERCRkTwZCe02h2iIaB7RiEAUNEJQ6yJEI0SMPyUhgc3kRoaAKAI2DMh25+0+5r8EoqTEaAtseIBQ02S1jiGtpz0/i820so0murWB/qiJoaiRfNSA5hsJwgZSUfXO3zEiwiBHGGSJghxRkCUKsqhk0SAHkgXJInZfJEsgOQIiUpi4SBGSIrTH8qQJyZAnQ0i15qmyxwLJj4Qr3EPyTNOQGs3HzofD4dMaEkjBH5ImT6ARQeH54hdQmhBf2QSZXa/eTlp1077Aq6oaAlhDsd4eHzYSItIMNI+6drc/49u/cy9BbvT6yCNTRwTAYpTFjDTUCko3f+ZK/vzaa4a9OzLCo4/tin9iRn2oC3pfHft8Gmixbjs2jWw2ATuq40tLSEoikwGLkpZoOMMrHE8XMkDr3z6TNJloYR/U1OGLQsqeL/xXYTizjRByUYpQU2gY2Gx+xIUaMKhCGAXkNSAfCfnIZNuqEGlgXXI+DA39iAwAG4HYwEOEEAjF7KOKFk4qw7mq+a8jWazJcIWRPleFgGL3YiMb7VML7W9tF3470pQsOym7dXDz5ZiIqk/299PUVNw2UBeNxES5ELikWDdraWghNzhILP3tGJGxT8uOdl97cLtrBbBfliIK9ivVZKJmK6JIEBJIhEhIEESYDNRqsZ+xgUBdTYbqTMp+ZQfmizsQgiAgkxJqqjNMq0pRk0mRTgcEgZAKAlLpgEDEZtaBud5eFwRCIGYrAlIozgZpSFWZbZCGIAWpTMxvj03EL6Oufc197DFJFaU4rapoFJEbGiI3NGjc4CAaRcYVSjpRocRjSzlRZI9H5HNZW6MU2VqnKFZKipWGoggtlJZix6IwTxiGRPm8KakNWy6NGbERi1YodRX0Fw6OBFXiNQPxMCPXMXI/dOQ7aEe/PVxVNlKqi6LIaNaIMLIlyygkjELyYR6FWHhG4g0IwzyR6vBfUrsf+4umIBz/27H/HPv3sfgYObNdnE2Q0R8Lo9P1hO5UKpuiY6kZ22pmqnZeqtxVElvdNE5J4j5XBtN5PB5PEkhUdZOqbhaRJ4CPANfb7T9Gt0eoaifQGT/mQm8ij8fjmUw4ZyQs5wG/FJGvAh3Axyqsx+PxeKYkThoJVX0OOL7SOjwej2eq41qnaY/H4/E4hDcSHo/H4xkTbyQ8Ho/HMyZOtknsASmAV155pdI6PB6PJzHE8szXzGvv3DiJPUFETgLuq7QOj8fjSShLVPX++IHJZiSqgWOBDUC4k+B7yhyMQVoCuF50cUmrS1rGwjWNrukZD9e0uqZnNK7oSwGzgEdVdSh+YlJVN9k/d/9OAxaB2MC9V0aPUHQNl7S6pGUsXNPomp7xcE2ra3pG45i+F3d00Ddcezwej2dMvJHweDwez5h4I+HxeDyeMfFGYvfpBL7OqEkGHcUlrS5pGQvXNLqmZzxc0+qantG4rm9y9W7yeDweT3HxJQmPx+PxjIk3Ep6SIH5xj13Gx5nHRbyRGAcR2afSGnYVEXHlmU4H9zM+h+ILEhJnBVyJu6SkU1fia1dJpOhSIyInichDwOcrrWUiiMibROQc661oI5ONuweBfwVQBxu9XIovSEacFRCRt4jIRdbrwrvmdDp1Kb52l0k14npPEZFpwE1AK3C5qt4SOyeuJV47Dcn3gdOBbhF5XFWfFJGUqpZ6WpLRWuqB/wTagCtU9Xfl/P2J4FJ8WT3Ox1kBEckA3wU+BLSJyAOq+mCF3jXn06lL8bWn+JLE9uSB+cCdqnqLiGREZLErL94OCIDlwNuAa4AvA1ToJZwBLACuV9XfiUhaROZUQMd4uBRfkIw4A0BVc8AK4CTgIuB79ngl4s75dOpYfO0ZqjqlHbCX3Wbs9s2YibY+A/wd+APwG+D9ldZq9Z0MHBbz19ntkZh5q/7Z+tNl0NIc208DZwD3AJ+2cXcLcB1wlI+v5MRZTN87MJlcvfXXAAI0A88B59rjmTJocT6duhRfRf1flRZQwQd6LPAk8HzsWGHcyE3AMzYjaQa+BNwAzKmg3nnAYzZjuxv4WlyPfSE/a8+V9CXErD/+MHDHqOMzgduAZcAxwL7AT4ErgKapGl9JibOYpn2s1vuB/7ZG6wB7LrDbs4E1ZXjXnE+nLsVXKdyUrG4SkTrgEuD/Ae0i8gV7qrDgxvnAMar6D1XtxDz86UBf2cWOcBomgzkJU03SDHyrcFJVB4E/Al2YFxIReVuxRYjILOBS4FEgKjQA2x45mzAZ73GqukxV1wF/BQ4D+outZSc4EV/2vkmJswJvBB6wcfdpYAvwMwBVjazum4DngS8CiMhHii0iQenUifgqGZW2UuV2jHyFHISpo34XZv2JxrjlH3XNxcDPKVOVxBi6rwB+YvfTwGLM1+e7RoV7PzAIbAbOK0X82birA/4XpqhfN074r2MaF6dkfCUpzmK/fwlwq90PgGnAWuDMQnza7bFAhDF0S4sdZ3brfDp1Ib5K+v8qLcAFh/lSuXbUA22wGcgyzFdAxaqarJ5zMb0l9rX+DHAh8F+xMKcAW4HfAvPLoGkf4GbgUutPxeLunzFF8JuAWT6+3I+zUfHyG2BR7NgngGUx/xJgFfA7YF6ZdDmRTkcbKFfjq1huUlc3iUjTBINeDLxHRA5U1byINABDmAT9JVX9sKqWfNUoEZlptzt6LquAFszLhpreE6uAPhFptWG2Aueo6odU9eUSaimwAfgF8E4RmaOqoYjUAFXA64B/s3G3YU+0jKNxvJ5AZY2vCegpUNE4KyAiC0Xk6HE0bsFkvoVqsYeBdSJygA2zGThfVT+ge7hYzk60xKlYOhWRg0XkXDBVSKNOlzW+yk6lrVSJLH09cCVwB2aA0hGFLwDsl1ssbKFh6WLgQXvd1aPDlUHz5zBF0aOsv/CFmY6FudhqO8X6TyH2ZVwGLa+JE8yX3KWYr+P/wCTWUsdVHaaUsIJRX44Viq/x9DgRZ7HfrgWuwvS2OQ2oHiPuzgZ+DXzY+o8Ffl/MdLETLU6kU/tsr8TM0no7sWrCcsdXpdykK0mIyBnAI0AW+CZwAuYFRFUjtf2U7UjIGh35KkhjeqDUAl/QMvVnjk3BUIVp2LrCag1tv++8Dfc64EfAS8DPReTfgWsx3SeLMpXDBLQU4m5J4RpV7QH2wnxFNWH7g5cKETkbeAHYBrxBR305ljO+Jqin4nE2ii9gMr7DVPVWja1nHIu7E4H/wWSKPxCR72Kqch7GNLwXa9qQ8bRUPJ3aDgaPAO2YrrYtqjrcKF6B+KoMlbZSxXaYfvHHxPzXAKfF/CdhFh6/hZE+8/8Hk3ksLrPWQuNcFfATzMv/D+BfYmH+CbgXUx9bZY+9FfO1f3iFtNwS07LUhltULC070fkZYGvMvxiTeAv+U8oRX7uhp2JxZn8zjSnB/AWYYY+dDByHbf/AVM0V0kaDPXYMcA6xsSYV0FL2dIrpmnwecIj112BKiq+PhTmhHPFVaZf49SREZD7mYd0OdKv9QyIyA9MguR+mUWs18A3g7UCvqv4xdo+yjdQcR+81wA+AQzG9W96JqTP/BPCCqt7mopZSTzOwI40i8gDwFCazWQCEwJ+B/wt8CnhJVf/gqp5yTc0wSmuPmu6Yd2GquRZiMuKVwBGYUehLgIF42nBJS6nTqdV4InCbqnaNOrcQU+L7mqous8f+BVirqneWSpMTVNpK7YnD1Ou+hBlteSNwQexcCtNQBCbh/gr4zqjry93uENd7Q0Evpuh8j90PMINuIkxCCUqh1yUtu/B8P2OPvwsYAP7V+s/CzIH0oVI+X9f07KbWpcCtwDdiz/gXwI2l0uqSlglqvCGmMRML8xRjdJMud15STldxAXvwUGfYF6zW+k/FDNN/nfWP7qb2VWzf5NHnKqy30Dj8A8yXyrOYEbibGenmV+zMzhktu6jxVUY6IcwbFf4P2CkZSqHRNT27qfUgzOjkFcBPY+Hfa593UOy04ZKWXdQYz0uq7fYS4IflfJYuuCQ3XEeYouF0AFW9A/MF8CPrH+6mJiJHYoqwy0efKyM70nsjpucEmO6PBwIfU9V3A3/DVI+hxa+acEnLrmi8Afih9a8uBLTdJxsxA5hKpdE1Pbuq9UbM4MJ/YJ7zYSJynE0bS4EVajp2FDttuKRlVzTG85Kh0RfspGv45KLSVmoCVl52dAyTCH8KfDp2vA7Tne5t1n8Ips7zIeAMR/W+gGmwaxp1Tf1k0lKi53sAZhBT0Z6va3qKrHUl8GbrP8eGeRzbbXOyaCnFs7XHPgI8U+rn6ppz3hqqfTow0m3RHhvETO71OhE5yAbJYXpMzLf+ekz9+utV9TeO6r0DU83TZa9J2Wt6J5OWImqMP9+5wIPFfL6u6Smy1juBg2246zDtUEep6k2TSUsRNf4F2D92/Y2qemip9LmKs0ZCRM4Rkf8RkctF5B1gHqiIpEQkrapZTHe4fuACez4LzMH0ZEJVH1bVqx3Xuw/wYuE+WoSqCZe0lEDj8PMF/qqq35+MekqodVXhPvbYpNFSIo0vjnnjKYKTRkJEPoiZTfGbmK6XXxKR08FkXGqG5B8G9GAGSJ0oIr8UkfsxvXOeTZjelZNRSwk1PmvDFqU7pGt6SqzVv2uOaXSeYtVbFdNh5mP/tN1PAWcC62P+7wMvAyfZY22YBT8+OtX1uqQlKRpd05MUrS5pSbJG113FBdgHcxqmfrIwDfBFwK9GhbkP0411L8x8TBVbvMMlvS5pSYpG1/QkRatLWpKsMWmusj8O78OMhv4TZiTmFda6n4oZjPTmWNi3YOZHiU+wVe7+587odUlLUjS6picpWl3SkmSNSXVlb5Mo9CoQkeOAzwMXq+o7MP3N98GMjn4KM5jl/SJSay9VzOjfUEQCkZEJ56aKXpe0JEWja3qSotUlLUnWOBkoq5EQkSq1ZhvTs+ECVf2T9T+CGYGZUzOX/h2YwS1Xi0g18GGrd0jNQJtyNBI6o9clLUnR6JqepGh1SUuSNU4WymYkRORC4O8i8h0ROVNVt2FHQIvpj9+EWbwjD6CqdzMylfBdmJXFzi/XA3VJr0takqLRNT1J0eqSliRrnFSUuj7LPoePYRqLjsf0LtjAyCjVjN1+APjv2DVNdlvFqBHAU0mvS1qSotE1PUnR6pKWJGucbK6UD7Mhtv9L7KLg1n8BZgqI+KyiV2Bmz2zAzNj6+bJGhEN6XdKSFI2u6UmKVpe0JFnjZHaleKBp4DLMpHCXYtYkuAC4ZVS45cBFdr8eUwx8AHgM+GLZIsAhvS5pSYpG1/QkRatLWpKscSq4orZJiMgJmG5ojcCXMJNn/QdmRGpaRN4UC74U+LjtoSCYhUeWA29R1cuLqSsJel3SkhSNrulJilaXtCRZ41QhXeT7ZYEfqepPYLgR6UCgCzPD46ewawxj1ih4CFNPGAEnqur6IutJkl6XtCRFo2t6kqLVJS1J1jg1KHLxMIPpQVBYFvVwTHc0wUyjfBdwFWZmxf8itthIJZxLel3SkhSNrulJilaXtCRZ41RxRa1uUtWcqvapfaqYRcGfV8MLwLmYgSzXA6tU9X8X8/d3FZf0uqQlKRpd05MUrS5pSbLGqUKxq5sA4gu9H40tEoqZjfFZVf2MiNSqan8pfnt3cEmvS1qSotE1PePhklaXtCRZ42SnJIPpVDW0jUhtQK2I3ACcV/g91x6qS3pd0jIWrml0Tc94uKTVJS1jkQSNk56d1UftrsPMxBhhGpTOLdXvTEa9LmlJikbX9CRFq0takqxxMrtCo1DREZFGTA+EK3UHC4m7hkt6XdIyFq5pdE3PeLik1SUtY5EEjZOZkhkJj8fj8SQfJ5cv9Xg8Ho8beCPh8Xg8njHxRsLj8Xg8Y+KNhMfj8XjGxBsJj8fj8YyJNxKeKYWI7CcivXbCOI/HsxO8kfBMekRktYi8BUBV16pqvTqw8L2InCwir1Rah8czHt5IeDwej2dMvJHwTGpE5D+B/YA/2GqmL4qIikjanr9bRL4pIn+35/8gIq0i8msR6RaRR0VkXux+B4vIX0Rkm4isFJHTJ6DhnSKyQkR6RORVEblIROqAPwGz7e/2ishsETlORB4UkU4R2SAiV4lIVexeKiKfEpEX7P0uFZEFVn+3iNxcCF8oqYjIl0Vkqy1RnVXcGPZMeio9L4h33pXaAasxq5QBzMNMMZ22/ruBVcACoAlYATwPvAUzS/KvgOts2DpgHXCOPXcksBVYvJPf3wAssfvTgaPs/snAK6PCHg283t5/HmYltgtj5xX4PWbFtkOAIeCvmHUVCvo/Hrt/HvguUA28CegDDqr0M/EuOc6XJDweYwReVNUuzNf9i6p6l6rmgd9ijAHAu4HVqnqdquZV9R/A74AP7eT+OWCxiDSqaoeqPj5WQFV9TFUfsvdfDfwEk7nHuVxVu1V1OfAMcKeqvhTTf+So8Ber6pCq3gPcDuy09OPxFPBGwuOBTbH9gR346+3+XOB4WxXUKSKdwFnAzJ3c/wPAO4E1InKPmPWbd4iIHCgit4nIRhHpBv4d2Gs39QJ0qGpfzL8GmL0TvR7PMN5IeKYCxZrFch1wj6o2x1y9qp4/7o+rPqqq78OsiXArcPM4un4EPAccoKqNwJcxS3buLtNt+0eB/QC//rNnwngj4ZkKbMLU2e8ptwEHishHRSRj3bEismisC0SkSkTOEpEmVc0B3Zi1EQq6WkWkKXZJgw3TKyIHA+MaoAnydatjCabK7LdFuKdniuCNhGcq8C3g32z10Ad39yaq2gO8DTgD8zW+Efg2plF4PD4KrLbVR+dhqqhQ1eeAG4GXbPXVbOAi4EygB7gGuGl39Vo2Ah1W76+B8+zvejwTwq8n4fFMUkTkZOB6VZ1TaS2e5OJLEh6Px+MZE28kPJ4iICLLY4Pi4s4PXvMkGl/b1YirAAAAPklEQVTd5PF4PJ4x8SUJj8fj8YyJNxIej8fjGRNvJDwej8czJt5IeDwej2dMvJHweDwez5h4I+HxeDyeMfn/4ZLuqZYUYqMAAAAASUVORK5CYII=\n",
      "text/plain": [
       "<Figure size 432x288 with 1 Axes>"
      ]
     },
     "metadata": {
      "needs_background": "light"
     },
     "output_type": "display_data"
    }
   ],
   "source": [
    "world_df.plot()\n",
    "plt.legend()"
   ]
  },
  {
   "cell_type": "code",
   "execution_count": 38,
   "metadata": {},
   "outputs": [],
   "source": [
    "area_df = read.super_area_summary()"
   ]
  },
  {
   "cell_type": "code",
   "execution_count": 39,
   "metadata": {},
   "outputs": [
    {
     "data": {
      "text/plain": [
       "<matplotlib.legend.Legend at 0x7f21489463a0>"
      ]
     },
     "execution_count": 39,
     "metadata": {},
     "output_type": "execute_result"
    },
    {
     "data": {
      "image/png": "iVBORw0KGgoAAAANSUhEUgAAAYgAAAEGCAYAAAB/+QKOAAAABHNCSVQICAgIfAhkiAAAAAlwSFlzAAALEgAACxIB0t1+/AAAADh0RVh0U29mdHdhcmUAbWF0cGxvdGxpYiB2ZXJzaW9uMy4yLjEsIGh0dHA6Ly9tYXRwbG90bGliLm9yZy+j8jraAAAgAElEQVR4nO3de5zOdf7/8ccLFSWyptokDeU0mGsYo8bXISqLxWrTaSmTUraV+lV21bZL6aCDUlskHRRp02FLpeNGKUIyFHJqVINEEXIYM16/P65rrr1MH+Mw15iD5/12u25zXZ/P+/P5vN4Xt8/r+rzfn8/7be6OiIhIQRVKOgARESmdlCBERCSQEoSIiARSghARkUBKECIiEqhSSQcQD2Z2FJAGrAXySjgcEZGyoiJwEjDX3XcWXFkuEgTh5DCjpIMQESmj2gIfF1xYXhLEWoAZM2ZQu3btko5FRKRMyM7Opm3bthA5hxZUXhJEHkDt2rVJTEws4VBERMqcwKZ5dVKLiEggJQgREQmkBCEiIoHKSx+EiMTBrl27yM7OZseOHSUdisRRxYoVOe6440hISKBChf2/LlCCEJGo7Oxsjj32WBITEzGzkg5H4sDd2bVrF+vWrSM7O5s6ders97ZqYhKRqB07dlCzZk0lh3LEzDjyyCM5+eST+eWXXw5oWyUIEdmDkkP5dCBNS9FtiiEOEREJMH36dFq2bFnSYew3JQgRKRNyc3NLOoRf2b17N+V5Vk4lCBEptcyMYcOGkZaWxm233cbmzZu58soradWqFcnJyVx33XXk5YUfAl69ejXnn38+ycnJJCcnc/fddwOwbt06zjvvPJKTk2nWrBnPPvssABMnTuS8886LHis3N5datWqRlZUFwD333EOrVq1o0aIF3bt35/vvvwdg2LBhXHDBBXTq1ImkpCQ2bdrE1KlT+b//+z9SU1NJT0/n008/je731ltv5fTTTyctLY0333zzkHxv8aK7mEQk0G2vL2Lxms3Fsu+kWtUY2r3JfpWtUqUKc+fOBeDKK6+kffv2PPHEE+zevZvevXvz1FNP0b9/f/r06UPXrl15+eWXAdiwYQMAgwYNomnTpvznP/9h7dq1pKam0qJFC/74xz9y/fXXs2HDBhISEnjrrbdo1KgRdevWZeLEiaxcuZJPP/2UChUqMGbMGG688Uaee+45AGbPns3nn39OQkICK1euZPjw4bzzzjtUq1aNRYsW0aVLF7799ltef/11pkyZQmZmJlWqVKFnz57F8G0WHyUIESnV+vbtG30/ZcoU5syZw8iRIwHYtm0btWvXZuvWrcycOZP33nsvWjYhIQGA999/P1r+pJNOomvXrkybNo2mTZvSs2dPJk2axKBBgxg/fjwZGRnR43z22We0aNECCF9dVK9ePbrvrl27Rvf/zjvvsHLlStq1axddn5uby7p165g2bRoXXXQRVatWBeCKK67gjjvuiPdXVGyUIEQk0P7+wi9u+SdXCN/T/+qrr1KvXr09ymzduvWg9p2RkcF1111H7969+fDDD5kwYUL0OLfeeiv9+vXbr5g6d+4cbboqT9QHISJlRo8ePRgxYkS032HDhg1kZWVRtWpVWrduzYMPPhgtm9/EdM455zBu3DgAvv/+e6ZOnUrHjh0BaNOmDZs3b+bmm2+mZ8+eHH300dHjjB49mo0bNwKwc+dOFixYEBhTp06dePvtt1m0aFF0WX6TWMeOHZk8eTK//PILeXl5PP300/H8OoqdEoSIlBmjRo2iYsWKhEIhmjVrRufOnVm9ejUQ7nT+5JNPaNq0KaFQiCeffBKAhx9+mAULFpCcnMy5557LiBEjaNLkf1dHffv2Zdy4cdHmJYBLL72U3r170759e5KTk0lNTeWTTz4JjKl+/fpMnDiRK664glAoROPGjRk7diwA3bp1o1u3boRCIc4880waNGhQTN9M8bDycIuWmSUCWVlZWZoPQqQIlixZQuPGjUs6DCkmBf99V61aRd26dQHquvuqguV1BSEiIoGUIEREJJAShIiIBFKCEBGRQHFLEGbWwMxmmdmyyN/6AWUqmtmjZrbSzFaY2ZUBZRqa2TYzuz9esYmIyIGL5xXEY8Cj7t4AeBQYG1CmN3A6UB9IB4ZF7kACwgkkst2rcYxLREQOQlwShJmdALQAno8seh5oYWbHFyh6ETDO3Xe7+3rCieCCmPVDgDeAZfGIS0REDl68riBOAVa7ex5A5O+ayPJYdYBvYj5/m1/GzELA74AHKYSZHWdmibEvoHY8KiEipZuZHfSwGgWNHz+eXr16xWVf5VWpGIvJzI4AHgcud/e8fcxodT0w9JAEJiJyGIvXFcR3wMmRPoT8voRakeWxvgVOjflcJ1LmJOA0YKqZrSKcBPqb2eMBxxoF1C3wahuneohIKfLKK6/QqFEjUlJSGD58eHT57Nmz6dChA6mpqaSmpkbnWcjNzeV3v/sdLVu2pEmTJlx++eXk5OQAkJOTw9VXX039+vVJT09nzpw5JVKnsiQuVxDu/oOZZQKXABMjf+dH+hlivUj4xP8KUBPoCbR192+BhPxCZjYMqOruNwUcaxOwKXaZ5tAVKQZvDYHvvyieff+2GXQZUWiRdevW0b9/f2bOnEnDhg259957Adi0aRMDBgxg6tSpnHTSSaxdu5a0tDS+/PJLqlevzqRJk6hZsybuTt++fXnqqacYMGAAY8eOJSsri8WLF7Nr1y7atWunoXn2IZ53MQ0ArjWzZcC1kc+Y2VQzy5+EdQLwNbAc+BS43d2z4hiDiJQTs2fPpkWLFjRs2BCAq666CoDPP/+crKwsunTpQkpKCl26dMHMWLFiBbt37+b+++8nJSWF5ORkPvjgAzIzMwGYNm0affv25YgjjuDoo4+mT58+JVa3siJufRDu/hVwRsDyrjHv84A/78e+hsUrLhE5SPv4hV9S3J3k5GQ++uijX62bMGECH3/8MTNmzODYY4/lrrvuYtky3RR5sPQktYiUSmeeeSbz589n+fLlADzxxBMAtGjRguXLlzNt2rRo2blz5+LubNq0iYSEBI499lh+/vlnJk2aFC3TsWNHJkyYQG5uLtu3b99jnQRTghCRUumEE07g8ccfp3v37jRv3pwdO3YAUKNGDaZMmcJtt90WnX9h2LBhuDuXXXYZW7ZsoVGjRnTv3p22bf93/8pVV11FnTp1aNy4MR07diQtLa2kqlZmaD4IEYnSfBDlm+aDEBGRuFCCEBGRQEoQIiISSAlCREQCKUGIiEggJQgREQmkBCEipVZKSgrbt2/fZ7mZM2fStGlTmjdvvscDdAdi1KhR/PDDDwe1bUZGBo888shBbVuaKUGISKmVmZlJlSpV9lluwoQJ9O3bl/nz59OhQ4eDOlZREkR5pQQhIqVW7ARBiYmJ/POf/yQ9PZ3ExMToL/b77ruPF154gYceeih6xbF06VK6dOlCWloaoVCIp59+OrrPWbNm0aZNG0KhEKFQiHfffZc777yTNWvW0KtXL1JSUli8eDE5OTkMHjyYVq1aEQqFuPTSS6OxrF69mrPPPpukpCS6du3Khg0bDv2XcwiUigmDRKT0uWfOPXz101fFsu9Gv2nE31r97YC327ZtG7NmzWLVqlU0bdqUjIwMBg8ezKJFi2jZsiUDBw4kNzeXP/3pTzz33HM0atSILVu20LJlS9LT0znhhBM477zzeOWVV2jdujV5eXls3ryZTp06MW7cOF566SWaNm0KwB133EH16tWj80b87W9/4+677+bOO+9k0KBBtGvXjqFDh/L1118TCoXo3LlzXL+j0kAJQkTKjIsvvhgIX03UqFGD7OxsGjVqtEeZZcuWsWTJkmhZgJ07d7JkyRJWrlxJUlISrVu3BqBixYrUqFEj8FhTpkxh8+bNvPTSS9F9hEIhIDx0+MMPPwxAvXr1OPvss+Nb0VJCCUJEAh3ML/ziVrly5ej7ihUrkpub+6sy7k5CQkJ0HohY+TPP7Q93Z/To0XTs2PHggi0H1AchIuVKw4YNOfroo5kwYUJ02VdffcXmzZtJT09n8eLFzJo1C4C8vDw2btwIQLVq1fj555+j2/To0YMHHnggehfVli1bWLJkCRAeOjy/XyMrK4v//ve/h6Ruh5oShIiUK5UqVeL111/n3//+N8nJyTRp0oRrrrmGnJwcfvOb3/DKK69www03kJycTGpqKvPmzQNg0KBBXH755dFO6iFDhhAKhUhLSyM5OZk2bdpEE8RDDz3EtGnTSEpKYuDAgZx11lklWOPio+G+RSRKw32XbxruW0RE4kIJQkREAilBiIhIICUIEREJpAQhIiKBlCBERCSQEoSIiARSghAROQCvvvpqdAA/gM8++4zevXsD4ecKEhISArcrbF1ppQQhInIACiaIli1b8txzz5VgRMUnbgnCzBqY2SwzWxb5Wz+gTEUze9TMVprZCjO7MmbdP8xskZktNLN5Zva7eMUmImXPtm3buOCCC0hKSiIUCnHhhRcyfvx4evXqFS0T+3nmzJm0aNGClJQUmjRpwvPPPw/Azz//TL9+/WjWrBmhUIiBAwcCFDrfQ0ZGBv3796d169Y0aNCA/v37k5OTwzvvvMOUKVMYMWIEKSkpPPvss0yfPp2WLVvuEfuNN95IcnIyzZo1Y8aMGYH1mz17Nh06dCA1NZXU1NQDGkjwUInnaK6PAY+6+0Qz6wOMBQoOg9gbOB2oD9QE5pvZ+5FHvOcAI919m5mFgA/N7CR33/d8gyISd9/fdRc7lxTPfBBHNW7Eb2+5pdAy77zzDps3b2bx4sUAbNy4kddee22v5e+55x4GDx7MJZdcgrtHB967/vrrqVq1KgsWLKBChQrRyX3uvffevc73AOET+MyZM6lcuTJdu3bl8ccfZ+DAgfTo0SM69wTA9OnT94jjxx9/JBQKMXLkSKZPn84ll1zCypUr9yizadMmBgwYwNSpUznppJNYu3YtaWlpfPnllxx33HH7+S0Wv7gkCDM7AWgBnBtZ9DzwiJkd7+7rY4peBIxz993AejN7FbgAuM/d34kptxAwwkkku8CxjgMKfoO141EPESk9QqEQS5Ys4S9/+QtnnXUWv//97wst36FDB+644w5WrlzJueeeyxlnnAHAG2+8wbx586hQIdxgkt8PUNh8DwAXXXQRVatWBaBv3768/PLL0aRQmCOPPJI+ffoAcNZZZ1GlShWWLl1KtWrVomVmzpxJVlYWXbp0iS4zM1asWPGrq5GSFK8riFOA1e6eB+DueWa2JrI8NkHUAb6J+fxtpExBlwEr3T07YN31wNC4RC0ie7WvX/jFrV69eixatIj//ve/vPXWW9xyyy0MHTqU3bt3R8vs2LEj+v7666+ne/fuvP/++1x77bV06tSJO+64Y6/7L8n5Htyd5ORkPvroo0N+7ANR6jqpzaw9MBy4ZC9FRgF1C7zaHproRORQyc7OpmLFivTs2ZMHH3yQ9evXU69ePRYuXMjOnTvJycmJ/vqH8Exyp512GldffTXXXXddtOmoW7du3HfffeSPXJ3fxFTYfA8AL774Ir/88gu5ublMmDAhmkgKzhtRUE5ODpMmTQJgxowZbN++/Vez3rVu3Zrly5czbdq06LK5c+dS2kbXjleC+A442cwqQrgzGqgVWR7rW+DUmM91YsuYWTowEejp7kuDDuTum9x9VeyLAs1QIlL2ffHFF6SnpxMKhWjVqhU333wzrVu35pxzzqFJkyacc845ewxd/fDDD9OkSROaN2/Ov/71r2hfwoMPPsiWLVto2rQpoVCI22+/HaDQ+R4A0tLS6NSpE40bN+aUU07hqquuAuDSSy9l0qRJ0U7qgmrWrElmZibJyclcc801PP/88xx55JF7lKlRowZTpkzhtttuIxQK0bhxY4YNG1bqEkTc5oMws+nAEzGd1Fe4e4cCZTIIXxl0IdJJDbR19ywzSwNeBi5w99kHeOxENB+ESJFpPoiwjIyMPTqiy4uSnA9iAHCtmS0Dro18xsymmll+r8sE4GtgOfApcLu7Z0XWjQaqAGPNLDPyahbH+ERE5ADE7TZXd/8KOCNgedeY93nAn/eyfVq8YhERKYrx48eXdAilQqnrpBYRkdJBCUJERAIpQYiISCAlCBERCaQEISKllplFB9ArTo899hgPPvggAJmZmUyePHm/tosdqG/NmjV06NBhH1vsv4IDE5aEeA7WJyJSJg0YMCD6PjMzkzfeeIMLL7zwgPZRq1atPZ6MLg90BSEipdrDDz9MWloa9erV4+WXX44uf/vtt2nevDnJycmcffbZrFixAoClS5dGn8Bu2rQp999/PwDDhg3jwgsvpGPHjjRq1Ijzzz8/OmTGsGHDuOmmm/jxxx/55z//yfvvv09KSgqDBg0CoHfv3rRs2ZJmzZpx3nnnsXHjxl/FGTshUNBQ5fmeeeYZzjjjDFJTU+nYsSNLl4YHjcjJyeHqq6+mfv36pKen7zHnREnRFYSIBJoxeRkbviue5p2EU6rS9sIG+1W2WrVqzJ07l08++YQLL7yQ888/nx9++IFLL72UDz/8kKSkJJ588kl69+7N7NmzGT16ND169ODmm28G2ONkPmPGDDIzMznxxBPp168fw4cPjyYQCA+Tcfvtt/PGG2/sMc7TQw89FD3533rrrdxzzz2MGDFirzEHDVWef/zJkyfz0UcfcdRRR/HWW2/Rr18/PvnkE8aOHUtWVhaLFy9m165dtGvXrsRHhlCCEJFS7eKLLwbgzDPPZM2aNezYsYPZs2cTCoVISkoC4PLLL+eaa65hy5YttGvXjr/+9a9s27aNDh067NEv0K1bN0488UQArrjiCq699tr9iuHZZ5/lueeeIycnh19++YUGDQpPbnsbqvz1119nwYIF0aHI3T2aPKZNm0bfvn054ogjOOKII+jTpw8ff/zxAXxT8acEISKB9vcXfnGrXLkyABUrVgQgNze30PLnn38+6enpvPvuu4wYMYKnnnqKiRMnHvTxZ8yYwZgxY5g5cybHH388kyZN4vHHHy90m6Chyr/44gvcnX79+kUHDCzt1AchImXOmWeeyYIFC/jqq/CMd8888wzNmzfn2GOPZcWKFfz2t78lIyODoUOH7tGW/+abb7J+fXiKmqeffjpwLoiCw3lv2rSJ6tWrU7NmTXbu3MlTTz21z/iChir/6aef6N69O88++yzZ2eEBqPPy8pg3bx4AHTt2ZMKECeTm5rJ9+/bokOElSVcQIlLmHH/88UyYMIE//elP5Obmcvzxx0evEiZPnsxzzz3HkUceiZnx0EMPRbdr27YtF198MatXryYpKYmRI0f+at9nn302999/P6FQiPbt2zNy5EgmTpxIgwYNSEhIoF27dvvsQP7iiy8YMmQIEE4CN998M7Vq1aJWrVrceeed9OjRg7y8PHJycrjgggtITU3lqquuYuHChTRu3JiEhATS0tJYt25dHL+1Axe34b5Lkob7FomP8jzc97Bhw9i6desendKHm5Ic7ltERMoRNTGJyGFh2LBhJR1CmaMrCBERCaQEISIigZQgREQkkBKEiIgEUoIQEZFAShAiIhJICUJESq2UlBS2b9++z3KjRo3ihx9+KLY4unbtysqVK4tt/6WVEoSIlFqZmZlUqVJln+WKO0FMnTqV0047rdj2f7D2NXBhUelBOREJNG384/zwzdfFsu8TTq1Hh4yr9lnOzNiyZQtVq1YlMTGRyy67jPfee4+1a9dy0003MXDgQO68807WrFlDr169qFy5MpMmTeL000/n73//Ox9++CE7d+4kOTmZMWPGULVqVTIyMqhcuTLLli3ju+++Iz09nWeeeQYz4/HHH+fBBx/kqKOOYvfu3UyePJlGjRqRmJjIG2+8waZNm7j22muZP39+NMaWLVsycuRI2rdvzzPPPMPo0aPJzc2levXqjBkzhoYNG+61fkuWLOG6667j+++/x9256aab6Nu3LyNHjuTf//43ubm5VK5cmTFjxpCSkhL9ToYOHcqbb75J586dGTx4MDfccAMLFy5kx44ddOjQgQceeCA6+m1R6ApCRMqMbdu2MWvWLKZPn86QIUPYunUrf//736lVqxYvvfQSmZmZJCUlce+991K9enXmzJnDggULqFWrFnfffXd0P19++SVTp05l0aJFzJs3j/fffx+AwYMH88EHH5CZmcncuXOpU6fOHsdv06YNW7duZeHChUB4UL6NGzfSrl27PSYDmjdvHoMHD6Zfv357rUtubi5/+MMf6N+/PwsXLuSLL76gW7duAFx22WXMnTuX+fPnM3z48D2mRAWoUqUKc+fOZfjw4dxwww20b9+eOXPmkJmZyQ8//LBfI87uD11BiEig/fmFf6jlTx6UmJhIjRo1yM7OplGjRr8qN2XKFDZv3hydFW7nzp2EQqHo+p49e0bnmWjRogUrV67k3HPPpWPHjvTt25fu3bvz+9//nnr16v1q33379mX8+PE88MADjB8/nr59+2JmhU4GFGTp0qXk5uZywQUXRJfVrFkTgHnz5nHXXXfx008/UaFCBZYtW/arGGLrOmfOnOjItNu2baN27dqFfIv7L24JwswaAM8ANYEfgcvcfXmBMhWBh4HOgAMj3P2Jfa0TEYH/TR4E4QmE9tYG7+6MHj06cL6HwvbzyiuvMHfuXD744AM6dOjAY489RpcuXfbY9rLLLuPMM8/krrvu4vnnn2fWrFnRY8ZjMqCcnBx69erFRx99RIsWLVizZg0nn3zyHmWqVq26R11fffXVwGRWVPFsYnoMeNTdGwCPAmMDyvQGTgfqA+nAsMhQ3ftaJyKyVwUn+enRowcPPPBA9A6oLVu2sGTJkkL3kZuby9dff02rVq0YMmQInTp12qOvIV+dOnVISkpi0KBBJCUlceqppwIUOhlQkIYNG1KpUiVefPHF6LIff/yRHTt2kJubyymnnALA6NGjC427R48ejBgxgry8PAA2bNhAVlZWodvsr7gkCDM7AWgBPB9Z9DzQwsyOL1D0ImCcu+929/XAq8AF+7FORGSvBg0axOWXX05KSgqLFy9myJAhhEIh0tLSSE5Opk2bNvtMEHl5eWRkZNCsWTNCoRBr167l6quvDiybkZHBuHHjyMjIiC5r165ddDKgUChE06ZNee211/Z6vEqVKvHaa6/x2GOPRY85depUqlWrxu23305aWhqpqakcc8wxhcY9atQoKlasSCgUolmzZnTu3JnVq1cXus3+isuEQWaWCjzr7k1ili0G+rj75zHLvgD6ufvcyOe/ArXdfVBh6woc6zjguAIh1AZmaMIgkaIpzxMGyYFPGFQWO6mvB4aWdBAiIuVdvPogvgNOjnQ053c414osj/UtcGrM5zoxZQpbF2sUULfAq20R4xcRKRZPPPEEKSkpv3plZmaWdGj7FJcrCHf/wcwygUuAiZG/8yN9CbFeBPqb2SuE73bqyf9O7oWtiz3WJmBT7DIzi0c1RETi7sorr+TKK68s6TAOSjzvYhoAXGtmy4BrI58xs6lm1jJSZgLwNbAc+BS43d2z9mOdiBwi8eiXlNJn9+7dB7xN3Pog3P0r4IyA5V1j3ucBf97L9ntdJyKHRuXKlfnxxx+pWbOmrszLCXdn165drFu3bp93RBVUFjupRaSY1K5dm+zsbNavL9g6LGVZpUqVqF69OgkJCQe2XTHFIyJl0BFHHJF/26OIBusTEZFgShAiIhJICUJERAIpQYiISCAlCBERCaQEISIigZQgREQkkBKEiIgEUoIQEZFAShAiIhJICUJERAIpQYiISCAlCBERCaQEISIigZQgREQkkBKEiIgEUoIQEZFAShAiIhJICUJERAIpQYiISCAlCBERCaQEISIigZQgREQkkBKEiIgEUoIQEZFARU4QZna0mb1gZivM7Csz61ZI2f6RcivN7BEzqxBZ/gczm2dmX5rZIjO7sahxiYhI0cTjCuImYLO7nw50B54ws6oFC5lZXWAokA7Uj7z6RFZ/D3R396ZAa+DPZtY2DrGJiMhBikeCuAgYC+Duy4HPgC4B5XoBr7r7enffDYyLbIu7z3b3NZH3PwNLgFPjEJuIiBykSnHYRx3gm5jP3wKnHGw5M2sEnAlcHXQwMzsOOK7A4toHEK+IiOyHfSYIM/uc8Mk9yInxDMbMTgJeA67Jv6IIcD3hpioRESlG+0wQ7t6isPVm9i3h5qD1kUV1gGkBRfPLEVPuu5j9nAC8D9zr7i8WcshRwPgCy2oDMwqLU0REDkw8+iBeJNIcZGb1gTTg7YByLwM9zez4yN1L/YHJke1qAu8Bj7j7k4UdzN03ufuq2BeQHYd6iIhIjHgkiPuA48xsBfAGcJW7bwEws9vNbACAu38NDAc+BZYDXwMTI/sYAjQArjazzMjr8jjEJiIiB8ncvaRjKDIzSwSysrKySExMLNlgRETKiFWrVlG3bl2AupHWmD3oSWoREQmkBCEiIoGUIEREJJAShIiIBFKCEBGRQEoQIiISSAlCREQCKUGIiEggJQgREQmkBCEiIoGUIEREJJAShIiIBFKCEBGRQEoQIiISSAlCREQCKUGIiEggJQgREQmkBCEiIoGUIEREJJAShIiIBFKCEBGRQEoQIiISSAlCREQCKUGIiEggJQgREQmkBCEiIoGKnCDM7Ggze8HMVpjZV2bWrZCy/SPlVprZI2ZWocD6yma2yMw+K2pcIiJSNPG4grgJ2OzupwPdgSfMrGrBQmZWFxgKpAP1I68+BYrdCXwah5hERKSI4pEgLgLGArj7cuAzoEtAuV7Aq+6+3t13A+Mi2wJgZm0JJ40JcYhJRESKqFIc9lEH+Cbm87fAKQdSzsyOAUYBPQgnib0ys+OA4wosrn1gIYuIyL7sM0GY2eeET+5BToxTHPcBj7r7ajMrNEEA1xNuqhIRkWK0zwTh7i0KW29m3wKnAusji+oA0wKK5pcjptx3kfdtgK5m9k+gMlDDzBa6e3LAfkYB4wssqw3MKCxOERE5MPHog3gRuBog8us/DXg7oNzLQE8zOz5y91J/YDKAuye7e6K7JwIXA1/sJTng7pvcfVXsC8iOQz1ERCRGPBLEfcBxZrYCeAO4yt23AJjZ7WY2AMDdvwaGE+JomeIAAAwjSURBVL5LaTnwNTAxDscXEZFiYO5e0jEUmZklAllZWVkkJiaWbDAiImXEqlWrqFu3LkDdSGvMHvQktYiIBFKCEBGRQEoQIiISSAlCREQCKUGIiEggJQgREQmkBCEiIoGUIEREJJAShIiIBFKCEBGRQEoQIiISSAlCREQCKUGIiEggJQgREQmkBCEiIoGUIEREJJAShIiIBFKCEBGRQEoQIiISSAlCREQCKUGIiEigSiUdQJxUBMjOzi7pOEREyoyYc2bFoPXm7ocummJiZm2AGSUdh4hIGdXW3T8uuLC8JIijgDRgLZBXwuEciNqEE1tb4HC5/FGdy7/Drb5QdutcETgJmOvuOwuuLBdNTJGK/Sr7lXZmlv82291XlWAoh4zqXP7rfLjVF8p8nVfubYU6qUVEJJAShIiIBFKCEBGRQEoQJWsTcFvk7+FCdS7/Drf6Qjmtc7m4i0lEROJPVxAiIhJICUJERAIpQRwiZqbvWkTKFJ20ipGZ/Z+ZXRn5eFh09phZkpk1KOk4DiUzO83M6pR0HIeSmdU2s6olHcehZGbNzax9ScdxKJWLJ6lLIzM7EpgIHG1mn7l7pplVdPeyNBTIfjOzWsDdQDNgh5m9Djzp7j+UbGTFx8yOAUYD6cAGM5sMTCrndf4NcAf/q/MEd3+2hMMqdmZWDZgJvG1ma919mZmZl/O7fHQFEScW86x95P3xwLvAeGAYgLvnxZYr6/LrYmZ1gSeB79y9BfAPoA3w2xIM71C4GKjq7g2AvwLNgUFmVrlkwyoeZtYcmEL4Vs5WhP/NR5TX+hZwOpAJLAXOAyjvyQGUIOIpejUW+Y9jQCIwGahhZr/LX1eO+iOOiPzdAYx091sB3P2/hAcAK+9NTUcDqwEiI2G+BNQicgIpL2J+1PwCPOLut7j7Lnf/N+GB6VqVXHTFy8zyh8HeQXgwvtVAkpmFSi6qQ6e8nKhKTKSf4UXgQTNrbWb5J81EYIW7zyN8FTHCzN42swR3311C4cZFgTqnA+vc/f3IuiMiTS87gS9KMs54MrOQmY01sxvNrEZk8ZHAbjM7NvL5Q2AF0CJmWZmVX2fgBjOr4e7LgP/ErE8knCQzSybC+Iv5d86vc36TcDqw293/RThJDDSze83s+JKLtvgpQRSBmaUBjwOvARuA6wg3NQBsBX40sxOBroQTxi5332BmZbbvp0Cd1wPXA0Mi6yq4+y7gWMK/uL6NLA+cjKSsMLOewPPAl4RPFGMjc5C8AJwDhCLt0ZsJJ4gkd99SYgHHQUCdx5jZ7919Z8wVRXVgVaTeZV6BOrcGRptZ98jqVcDiyPuWwJ+AY919fTlqEfiVcluxQyQd+NzdJxLuoH0MuNDMGhNOCL0ID0O+BrgKaGhmtd09t4TijYegOl9kZs1irozOBea7+3Yzuwn4f5GrirKqEfBa5NdjBjAf6Ee4Lf5F4C9A40jZ94FqZla9BOKMp4J1XgD0NLPTY9reOwCfAZjZwJiTaVlVsM4LgR5mdhKQAgw1sy8JX0E8AuSZ2YllvUWgMEoQRbMcqBRpNtoJfAq8B9wIvA1MAzq7+3XAW8DDhO/wKcsd1UF1fgf4e0yZTsDpZvYu4V9iL7j7L4c+1KKL/Do8AthkZke7+1bC/7Y7gUuBu4AtwH1mNhj4gPDdLmWyvrDPOveMKdoBSDCzKUB3/vcLu8wppM67CPcpvQbMAfq4++XAm8A3kfXllhJE0ewGtgFnRD7vAP4NnAAc7+5/cfeVkYSwzd0fcfcNZfzuh6A6TwaOinn+oQ7hGbbucvc/uvt3hz7MAxe5hTP2c4XIr8ONhK+cjgFw9/mET4YNIk1qfyf8i/JU4E53/1tZuUo8wDovBU40s6Mi26UBqcA4d/+du+914pnS5ADr/BVQD/jW3S9x9/z+lk/c/T53/+kQhn7IKUEUwsyOMbP7zKy/mTWMWZ7/vU0HNgNtzey0yIn/F6AysD2/rIeVicvQItT5GMJ9EgB/d/cW7j79EIZ+0MysopndA8wws4fNrE/+qsjfR4ncnRTTVPYV4f4H3H29u7/l7gPd/cVDGvxBKkKdO7v7zsiJ8SZ3T3f31w9t9AfnIOu8BOjk7jn5+4DwLeuHMPQSowSxF2aWSvi2tmMI3wM92SJPUbr7bgs/9LaT8K2NVQnfpWSEL7tzIy/KSmKAuNTZImXL2vSvfwMaEr6ZYAbwsJk1z39uJZIE7yXc1HB5ZJu6wCwLz4deFhWlzvm/sCeVQNxFcbB1/tQiz3ocLokhX5m9m+YQqAUsdPdrAMwsh3AH9DZ3n5tfyN0/MbMVwAOE2+KPBfq5e1kcF76odS5zl9sWvi25IfCQu38DfGNmrYBbzGwA8BOAu78USYZ/NLPehG9x7ecBE72XdnGoc5nrX4lDnXeUVOwlSfNB7IWZ3QicTPgyereF7/m+hfAl55j8/zBmVtndd1h4aI0a7r6upGIuqsOxzgBm9gLwY0xiPAaYBQx19/8UKHsU0NDdFx76SONHdT486lxUamIqIOYOo7mEb1OtDuDuqwjf0hcC3MwqmFkv4EozO8rdc8rqifJwrHMBI4H2ZnY6QOQX8rPADQBmdo2ZnRvpT9pZTk4aqvPhUeciUYKIEdMRi7t/RPhJ4HtjirwM/J7wr+bdhIcZGF8WmxnyHY51DrAA+C9wT8yyjwnftQOwDsgsS/1J+0F1DivvdS4S9UEQ/QVdIb8Dysy6AmcRflhmrpldRvgJy7qEO7d2ALj7pyURbzwcjnXeGw8/HTyccL3/Qfh+91sJ37GFu79cguEVC9X58KhzUR32VxBmVilyG2qemZ1sZq8CY4Dv3X094Xvc2xB+6G0C8FIZ7YCOOhzrvC+Rel9I+G6sfwAT3f0fJRtV8VKdD486F4U6qSMi90dfTvg/zA0B69uUwds3C3U41nl/2P8enDpsqM4S5LBPEGZ2CuHhIuYDAyMds0Tu+Y+9P7rcOBzrLCIHTgki3BZ/Rn7beuRJyd3l+QR5ONZZRA7cYZ8g8hXstD0cHI51FpH9pwQhIiKBDvu7mEREJJgShIiIBFKCEBGRQEoQIiISSAlCREQCKUGIiEggJQg5LJhZHTPbGnkoUET2gxKElFtmtsrM8ueN/tbdq5aGhwLN7Cwzyy7pOET2RQlCREQCKUFIuWRmE4A6wOuRpqW/mpmbWaXI+ulmdoeZzYysf93MaprZc2a22czmRqZczd9fIzN7z8x+MrOlZnbhfsTQ1cwWm9kWM1ttZjdFprl8C6gVOe5WM6tlZq3MbJaZbTKztWb2SGRK1/x9eWTGs+WR/Q03s9Mi8W82s8n55fOvUMzsFjPbELmS6h3fb1gOC+6ul17l8gWsAs6JvE8EHKgU+TwdWAGcRniK1cXAMuAcwhNpPQs8HSl7DPAd4aHRKwHNgQ1A0j6OvxZoG3lfA2gReX8WkF2gbCpwZmT/iYTnAb8+Zr0DrwHVgCbATsKzo9WLib9vzP5zgQeAo4D2wC+E51gu8X8XvcrOS1cQcjh72t1XuvvPhH/Vr3T39909F3iRcCIA6Aascven3T3X3ecTnor1gn3sfxeQZGbV3H2ju3++t4LuPs/dP43sfxUwlvCJPda97r7Z3RcBXwLvuvvXMfE3L1D+Hx6eW/lD4E3CE+WI7DclCDmcrYt5vz3gc9XI+1OBMyLNP5vMbBPQG/jtPvZ/PtAV+MbMPjSz9L0VNLMGZvaGmX1vZpuBu4CEg4wXYKO7/xLz+Rug1j7iFdmDEoSUZ/Eaqvg74EN3Py7mVdXd/1zowd3nuvsfgBOAV4HJhcQ1BvgKqO/u1YBbACtCzDUi/R356gBrirA/OQwpQUh5to5wG31RvQE0MLNLzeyIyCvNzBrvbQMzO9LMeptZdXffBWwG8qe3XAfUNLPqMZscGymz1cwaAYUmn/10WySOtoSbyV6Mwz7lMKIEIeXZ3cCtkSahXge7E3ffAnQCLib8K/x74B7CHcCFuRRYFWkyGkC4WQp3/wp4Hvg60mRVC7gJ+BOwBRgHvHCw8UZ8D2yMxPscMCByXJH9pgmDRMoZMzsLmOjutUs6FinbdAUhIiKBlCBEisDMFsU88Bb70oNpUuapiUlERALpCkJERAIpQYiISCAlCBERCaQEISIigZQgREQkkBKEiIgE+v9oU0uU6wfNzwAAAABJRU5ErkJggg==\n",
      "text/plain": [
       "<Figure size 432x288 with 1 Axes>"
      ]
     },
     "metadata": {
      "needs_background": "light"
     },
     "output_type": "display_data"
    }
   ],
   "source": [
    "area_df[area_df.super_area == 'E02002560'].plot()\n",
    "plt.legend()"
   ]
  },
  {
   "cell_type": "code",
   "execution_count": 40,
   "metadata": {},
   "outputs": [
    {
     "data": {
      "text/plain": [
       "<matplotlib.legend.Legend at 0x7f21297a2c10>"
      ]
     },
     "execution_count": 40,
     "metadata": {},
     "output_type": "execute_result"
    },
    {
     "data": {
      "image/png": "iVBORw0KGgoAAAANSUhEUgAAAYgAAAEGCAYAAAB/+QKOAAAABHNCSVQICAgIfAhkiAAAAAlwSFlzAAALEgAACxIB0t1+/AAAADh0RVh0U29mdHdhcmUAbWF0cGxvdGxpYiB2ZXJzaW9uMy4yLjEsIGh0dHA6Ly9tYXRwbG90bGliLm9yZy+j8jraAAAgAElEQVR4nO3de5zOdf7/8ccLFSWyptokDeU0mGsYo8bXISqLxWrTaSmTUraV+lV21bZL6aCDUlskHRRp02FLpeNGKUIyFHJqVINEEXIYM16/P65rrr1MH+Mw15iD5/12u25zXZ/P+/P5vN4Xt8/r+rzfn8/7be6OiIhIQRVKOgARESmdlCBERCSQEoSIiARSghARkUBKECIiEqhSSQcQD2Z2FJAGrAXySjgcEZGyoiJwEjDX3XcWXFkuEgTh5DCjpIMQESmj2gIfF1xYXhLEWoAZM2ZQu3btko5FRKRMyM7Opm3bthA5hxZUXhJEHkDt2rVJTEws4VBERMqcwKZ5dVKLiEggJQgREQmkBCEiIoHKSx+EiMTBrl27yM7OZseOHSUdisRRxYoVOe6440hISKBChf2/LlCCEJGo7Oxsjj32WBITEzGzkg5H4sDd2bVrF+vWrSM7O5s6ders97ZqYhKRqB07dlCzZk0lh3LEzDjyyCM5+eST+eWXXw5oWyUIEdmDkkP5dCBNS9FtiiEOEREJMH36dFq2bFnSYew3JQgRKRNyc3NLOoRf2b17N+V5Vk4lCBEptcyMYcOGkZaWxm233cbmzZu58soradWqFcnJyVx33XXk5YUfAl69ejXnn38+ycnJJCcnc/fddwOwbt06zjvvPJKTk2nWrBnPPvssABMnTuS8886LHis3N5datWqRlZUFwD333EOrVq1o0aIF3bt35/vvvwdg2LBhXHDBBXTq1ImkpCQ2bdrE1KlT+b//+z9SU1NJT0/n008/je731ltv5fTTTyctLY0333zzkHxv8aK7mEQk0G2vL2Lxms3Fsu+kWtUY2r3JfpWtUqUKc+fOBeDKK6+kffv2PPHEE+zevZvevXvz1FNP0b9/f/r06UPXrl15+eWXAdiwYQMAgwYNomnTpvznP/9h7dq1pKam0qJFC/74xz9y/fXXs2HDBhISEnjrrbdo1KgRdevWZeLEiaxcuZJPP/2UChUqMGbMGG688Uaee+45AGbPns3nn39OQkICK1euZPjw4bzzzjtUq1aNRYsW0aVLF7799ltef/11pkyZQmZmJlWqVKFnz57F8G0WHyUIESnV+vbtG30/ZcoU5syZw8iRIwHYtm0btWvXZuvWrcycOZP33nsvWjYhIQGA999/P1r+pJNOomvXrkybNo2mTZvSs2dPJk2axKBBgxg/fjwZGRnR43z22We0aNECCF9dVK9ePbrvrl27Rvf/zjvvsHLlStq1axddn5uby7p165g2bRoXXXQRVatWBeCKK67gjjvuiPdXVGyUIEQk0P7+wi9u+SdXCN/T/+qrr1KvXr09ymzduvWg9p2RkcF1111H7969+fDDD5kwYUL0OLfeeiv9+vXbr5g6d+4cbboqT9QHISJlRo8ePRgxYkS032HDhg1kZWVRtWpVWrduzYMPPhgtm9/EdM455zBu3DgAvv/+e6ZOnUrHjh0BaNOmDZs3b+bmm2+mZ8+eHH300dHjjB49mo0bNwKwc+dOFixYEBhTp06dePvtt1m0aFF0WX6TWMeOHZk8eTK//PILeXl5PP300/H8OoqdEoSIlBmjRo2iYsWKhEIhmjVrRufOnVm9ejUQ7nT+5JNPaNq0KaFQiCeffBKAhx9+mAULFpCcnMy5557LiBEjaNLkf1dHffv2Zdy4cdHmJYBLL72U3r170759e5KTk0lNTeWTTz4JjKl+/fpMnDiRK664glAoROPGjRk7diwA3bp1o1u3boRCIc4880waNGhQTN9M8bDycIuWmSUCWVlZWZoPQqQIlixZQuPGjUs6DCkmBf99V61aRd26dQHquvuqguV1BSEiIoGUIEREJJAShIiIBFKCEBGRQHFLEGbWwMxmmdmyyN/6AWUqmtmjZrbSzFaY2ZUBZRqa2TYzuz9esYmIyIGL5xXEY8Cj7t4AeBQYG1CmN3A6UB9IB4ZF7kACwgkkst2rcYxLREQOQlwShJmdALQAno8seh5oYWbHFyh6ETDO3Xe7+3rCieCCmPVDgDeAZfGIS0REDl68riBOAVa7ex5A5O+ayPJYdYBvYj5/m1/GzELA74AHKYSZHWdmibEvoHY8KiEipZuZHfSwGgWNHz+eXr16xWVf5VWpGIvJzI4AHgcud/e8fcxodT0w9JAEJiJyGIvXFcR3wMmRPoT8voRakeWxvgVOjflcJ1LmJOA0YKqZrSKcBPqb2eMBxxoF1C3wahuneohIKfLKK6/QqFEjUlJSGD58eHT57Nmz6dChA6mpqaSmpkbnWcjNzeV3v/sdLVu2pEmTJlx++eXk5OQAkJOTw9VXX039+vVJT09nzpw5JVKnsiQuVxDu/oOZZQKXABMjf+dH+hlivUj4xP8KUBPoCbR192+BhPxCZjYMqOruNwUcaxOwKXaZ5tAVKQZvDYHvvyieff+2GXQZUWiRdevW0b9/f2bOnEnDhg259957Adi0aRMDBgxg6tSpnHTSSaxdu5a0tDS+/PJLqlevzqRJk6hZsybuTt++fXnqqacYMGAAY8eOJSsri8WLF7Nr1y7atWunoXn2IZ53MQ0ArjWzZcC1kc+Y2VQzy5+EdQLwNbAc+BS43d2z4hiDiJQTs2fPpkWLFjRs2BCAq666CoDPP/+crKwsunTpQkpKCl26dMHMWLFiBbt37+b+++8nJSWF5ORkPvjgAzIzMwGYNm0affv25YgjjuDoo4+mT58+JVa3siJufRDu/hVwRsDyrjHv84A/78e+hsUrLhE5SPv4hV9S3J3k5GQ++uijX62bMGECH3/8MTNmzODYY4/lrrvuYtky3RR5sPQktYiUSmeeeSbz589n+fLlADzxxBMAtGjRguXLlzNt2rRo2blz5+LubNq0iYSEBI499lh+/vlnJk2aFC3TsWNHJkyYQG5uLtu3b99jnQRTghCRUumEE07g8ccfp3v37jRv3pwdO3YAUKNGDaZMmcJtt90WnX9h2LBhuDuXXXYZW7ZsoVGjRnTv3p22bf93/8pVV11FnTp1aNy4MR07diQtLa2kqlZmaD4IEYnSfBDlm+aDEBGRuFCCEBGRQEoQIiISSAlCREQCKUGIiEggJQgREQmkBCEipVZKSgrbt2/fZ7mZM2fStGlTmjdvvscDdAdi1KhR/PDDDwe1bUZGBo888shBbVuaKUGISKmVmZlJlSpV9lluwoQJ9O3bl/nz59OhQ4eDOlZREkR5pQQhIqVW7ARBiYmJ/POf/yQ9PZ3ExMToL/b77ruPF154gYceeih6xbF06VK6dOlCWloaoVCIp59+OrrPWbNm0aZNG0KhEKFQiHfffZc777yTNWvW0KtXL1JSUli8eDE5OTkMHjyYVq1aEQqFuPTSS6OxrF69mrPPPpukpCS6du3Khg0bDv2XcwiUigmDRKT0uWfOPXz101fFsu9Gv2nE31r97YC327ZtG7NmzWLVqlU0bdqUjIwMBg8ezKJFi2jZsiUDBw4kNzeXP/3pTzz33HM0atSILVu20LJlS9LT0znhhBM477zzeOWVV2jdujV5eXls3ryZTp06MW7cOF566SWaNm0KwB133EH16tWj80b87W9/4+677+bOO+9k0KBBtGvXjqFDh/L1118TCoXo3LlzXL+j0kAJQkTKjIsvvhgIX03UqFGD7OxsGjVqtEeZZcuWsWTJkmhZgJ07d7JkyRJWrlxJUlISrVu3BqBixYrUqFEj8FhTpkxh8+bNvPTSS9F9hEIhIDx0+MMPPwxAvXr1OPvss+Nb0VJCCUJEAh3ML/ziVrly5ej7ihUrkpub+6sy7k5CQkJ0HohY+TPP7Q93Z/To0XTs2PHggi0H1AchIuVKw4YNOfroo5kwYUJ02VdffcXmzZtJT09n8eLFzJo1C4C8vDw2btwIQLVq1fj555+j2/To0YMHHnggehfVli1bWLJkCRAeOjy/XyMrK4v//ve/h6Ruh5oShIiUK5UqVeL111/n3//+N8nJyTRp0oRrrrmGnJwcfvOb3/DKK69www03kJycTGpqKvPmzQNg0KBBXH755dFO6iFDhhAKhUhLSyM5OZk2bdpEE8RDDz3EtGnTSEpKYuDAgZx11lklWOPio+G+RSRKw32XbxruW0RE4kIJQkREAilBiIhIICUIEREJpAQhIiKBlCBERCSQEoSIiARSghAROQCvvvpqdAA/gM8++4zevXsD4ecKEhISArcrbF1ppQQhInIACiaIli1b8txzz5VgRMUnbgnCzBqY2SwzWxb5Wz+gTEUze9TMVprZCjO7MmbdP8xskZktNLN5Zva7eMUmImXPtm3buOCCC0hKSiIUCnHhhRcyfvx4evXqFS0T+3nmzJm0aNGClJQUmjRpwvPPPw/Azz//TL9+/WjWrBmhUIiBAwcCFDrfQ0ZGBv3796d169Y0aNCA/v37k5OTwzvvvMOUKVMYMWIEKSkpPPvss0yfPp2WLVvuEfuNN95IcnIyzZo1Y8aMGYH1mz17Nh06dCA1NZXU1NQDGkjwUInnaK6PAY+6+0Qz6wOMBQoOg9gbOB2oD9QE5pvZ+5FHvOcAI919m5mFgA/N7CR33/d8gyISd9/fdRc7lxTPfBBHNW7Eb2+5pdAy77zzDps3b2bx4sUAbNy4kddee22v5e+55x4GDx7MJZdcgrtHB967/vrrqVq1KgsWLKBChQrRyX3uvffevc73AOET+MyZM6lcuTJdu3bl8ccfZ+DAgfTo0SM69wTA9OnT94jjxx9/JBQKMXLkSKZPn84ll1zCypUr9yizadMmBgwYwNSpUznppJNYu3YtaWlpfPnllxx33HH7+S0Wv7gkCDM7AWgBnBtZ9DzwiJkd7+7rY4peBIxz993AejN7FbgAuM/d34kptxAwwkkku8CxjgMKfoO141EPESk9QqEQS5Ys4S9/+QtnnXUWv//97wst36FDB+644w5WrlzJueeeyxlnnAHAG2+8wbx586hQIdxgkt8PUNh8DwAXXXQRVatWBaBv3768/PLL0aRQmCOPPJI+ffoAcNZZZ1GlShWWLl1KtWrVomVmzpxJVlYWXbp0iS4zM1asWPGrq5GSFK8riFOA1e6eB+DueWa2JrI8NkHUAb6J+fxtpExBlwEr3T07YN31wNC4RC0ie7WvX/jFrV69eixatIj//ve/vPXWW9xyyy0MHTqU3bt3R8vs2LEj+v7666+ne/fuvP/++1x77bV06tSJO+64Y6/7L8n5Htyd5ORkPvroo0N+7ANR6jqpzaw9MBy4ZC9FRgF1C7zaHproRORQyc7OpmLFivTs2ZMHH3yQ9evXU69ePRYuXMjOnTvJycmJ/vqH8Exyp512GldffTXXXXddtOmoW7du3HfffeSPXJ3fxFTYfA8AL774Ir/88gu5ublMmDAhmkgKzhtRUE5ODpMmTQJgxowZbN++/Vez3rVu3Zrly5czbdq06LK5c+dS2kbXjleC+A442cwqQrgzGqgVWR7rW+DUmM91YsuYWTowEejp7kuDDuTum9x9VeyLAs1QIlL2ffHFF6SnpxMKhWjVqhU333wzrVu35pxzzqFJkyacc845ewxd/fDDD9OkSROaN2/Ov/71r2hfwoMPPsiWLVto2rQpoVCI22+/HaDQ+R4A0tLS6NSpE40bN+aUU07hqquuAuDSSy9l0qRJ0U7qgmrWrElmZibJyclcc801PP/88xx55JF7lKlRowZTpkzhtttuIxQK0bhxY4YNG1bqEkTc5oMws+nAEzGd1Fe4e4cCZTIIXxl0IdJJDbR19ywzSwNeBi5w99kHeOxENB+ESJFpPoiwjIyMPTqiy4uSnA9iAHCtmS0Dro18xsymmll+r8sE4GtgOfApcLu7Z0XWjQaqAGPNLDPyahbH+ERE5ADE7TZXd/8KOCNgedeY93nAn/eyfVq8YhERKYrx48eXdAilQqnrpBYRkdJBCUJERAIpQYiISCAlCBERCaQEISKllplFB9ArTo899hgPPvggAJmZmUyePHm/tosdqG/NmjV06NBhH1vsv4IDE5aEeA7WJyJSJg0YMCD6PjMzkzfeeIMLL7zwgPZRq1atPZ6MLg90BSEipdrDDz9MWloa9erV4+WXX44uf/vtt2nevDnJycmcffbZrFixAoClS5dGn8Bu2rQp999/PwDDhg3jwgsvpGPHjjRq1Ijzzz8/OmTGsGHDuOmmm/jxxx/55z//yfvvv09KSgqDBg0CoHfv3rRs2ZJmzZpx3nnnsXHjxl/FGTshUNBQ5fmeeeYZzjjjDFJTU+nYsSNLl4YHjcjJyeHqq6+mfv36pKen7zHnREnRFYSIBJoxeRkbviue5p2EU6rS9sIG+1W2WrVqzJ07l08++YQLL7yQ888/nx9++IFLL72UDz/8kKSkJJ588kl69+7N7NmzGT16ND169ODmm28G2ONkPmPGDDIzMznxxBPp168fw4cPjyYQCA+Tcfvtt/PGG2/sMc7TQw89FD3533rrrdxzzz2MGDFirzEHDVWef/zJkyfz0UcfcdRRR/HWW2/Rr18/PvnkE8aOHUtWVhaLFy9m165dtGvXrsRHhlCCEJFS7eKLLwbgzDPPZM2aNezYsYPZs2cTCoVISkoC4PLLL+eaa65hy5YttGvXjr/+9a9s27aNDh067NEv0K1bN0488UQArrjiCq699tr9iuHZZ5/lueeeIycnh19++YUGDQpPbnsbqvz1119nwYIF0aHI3T2aPKZNm0bfvn054ogjOOKII+jTpw8ff/zxAXxT8acEISKB9vcXfnGrXLkyABUrVgQgNze30PLnn38+6enpvPvuu4wYMYKnnnqKiRMnHvTxZ8yYwZgxY5g5cybHH388kyZN4vHHHy90m6Chyr/44gvcnX79+kUHDCzt1AchImXOmWeeyYIFC/jqq/CMd8888wzNmzfn2GOPZcWKFfz2t78lIyODoUOH7tGW/+abb7J+fXiKmqeffjpwLoiCw3lv2rSJ6tWrU7NmTXbu3MlTTz21z/iChir/6aef6N69O88++yzZ2eEBqPPy8pg3bx4AHTt2ZMKECeTm5rJ9+/bokOElSVcQIlLmHH/88UyYMIE//elP5Obmcvzxx0evEiZPnsxzzz3HkUceiZnx0EMPRbdr27YtF198MatXryYpKYmRI0f+at9nn302999/P6FQiPbt2zNy5EgmTpxIgwYNSEhIoF27dvvsQP7iiy8YMmQIEE4CN998M7Vq1aJWrVrceeed9OjRg7y8PHJycrjgggtITU3lqquuYuHChTRu3JiEhATS0tJYt25dHL+1Axe34b5Lkob7FomP8jzc97Bhw9i6desendKHm5Ic7ltERMoRNTGJyGFh2LBhJR1CmaMrCBERCaQEISIigZQgREQkkBKEiIgEUoIQEZFAShAiIhJICUJESq2UlBS2b9++z3KjRo3ihx9+KLY4unbtysqVK4tt/6WVEoSIlFqZmZlUqVJln+WKO0FMnTqV0047rdj2f7D2NXBhUelBOREJNG384/zwzdfFsu8TTq1Hh4yr9lnOzNiyZQtVq1YlMTGRyy67jPfee4+1a9dy0003MXDgQO68807WrFlDr169qFy5MpMmTeL000/n73//Ox9++CE7d+4kOTmZMWPGULVqVTIyMqhcuTLLli3ju+++Iz09nWeeeQYz4/HHH+fBBx/kqKOOYvfu3UyePJlGjRqRmJjIG2+8waZNm7j22muZP39+NMaWLVsycuRI2rdvzzPPPMPo0aPJzc2levXqjBkzhoYNG+61fkuWLOG6667j+++/x9256aab6Nu3LyNHjuTf//43ubm5VK5cmTFjxpCSkhL9ToYOHcqbb75J586dGTx4MDfccAMLFy5kx44ddOjQgQceeCA6+m1R6ApCRMqMbdu2MWvWLKZPn86QIUPYunUrf//736lVqxYvvfQSmZmZJCUlce+991K9enXmzJnDggULqFWrFnfffXd0P19++SVTp05l0aJFzJs3j/fffx+AwYMH88EHH5CZmcncuXOpU6fOHsdv06YNW7duZeHChUB4UL6NGzfSrl27PSYDmjdvHoMHD6Zfv357rUtubi5/+MMf6N+/PwsXLuSLL76gW7duAFx22WXMnTuX+fPnM3z48D2mRAWoUqUKc+fOZfjw4dxwww20b9+eOXPmkJmZyQ8//LBfI87uD11BiEig/fmFf6jlTx6UmJhIjRo1yM7OplGjRr8qN2XKFDZv3hydFW7nzp2EQqHo+p49e0bnmWjRogUrV67k3HPPpWPHjvTt25fu3bvz+9//nnr16v1q33379mX8+PE88MADjB8/nr59+2JmhU4GFGTp0qXk5uZywQUXRJfVrFkTgHnz5nHXXXfx008/UaFCBZYtW/arGGLrOmfOnOjItNu2baN27dqFfIv7L24JwswaAM8ANYEfgcvcfXmBMhWBh4HOgAMj3P2Jfa0TEYH/TR4E4QmE9tYG7+6MHj06cL6HwvbzyiuvMHfuXD744AM6dOjAY489RpcuXfbY9rLLLuPMM8/krrvu4vnnn2fWrFnRY8ZjMqCcnBx69erFRx99RIsWLVizZg0nn3zyHmWqVq26R11fffXVwGRWVPFsYnoMeNTdGwCPAmMDyvQGTgfqA+nAsMhQ3ftaJyKyVwUn+enRowcPPPBA9A6oLVu2sGTJkkL3kZuby9dff02rVq0YMmQInTp12qOvIV+dOnVISkpi0KBBJCUlceqppwIUOhlQkIYNG1KpUiVefPHF6LIff/yRHTt2kJubyymnnALA6NGjC427R48ejBgxgry8PAA2bNhAVlZWodvsr7gkCDM7AWgBPB9Z9DzQwsyOL1D0ImCcu+929/XAq8AF+7FORGSvBg0axOWXX05KSgqLFy9myJAhhEIh0tLSSE5Opk2bNvtMEHl5eWRkZNCsWTNCoRBr167l6quvDiybkZHBuHHjyMjIiC5r165ddDKgUChE06ZNee211/Z6vEqVKvHaa6/x2GOPRY85depUqlWrxu23305aWhqpqakcc8wxhcY9atQoKlasSCgUolmzZnTu3JnVq1cXus3+isuEQWaWCjzr7k1ili0G+rj75zHLvgD6ufvcyOe/ArXdfVBh6woc6zjguAIh1AZmaMIgkaIpzxMGyYFPGFQWO6mvB4aWdBAiIuVdvPogvgNOjnQ053c414osj/UtcGrM5zoxZQpbF2sUULfAq20R4xcRKRZPPPEEKSkpv3plZmaWdGj7FJcrCHf/wcwygUuAiZG/8yN9CbFeBPqb2SuE73bqyf9O7oWtiz3WJmBT7DIzi0c1RETi7sorr+TKK68s6TAOSjzvYhoAXGtmy4BrI58xs6lm1jJSZgLwNbAc+BS43d2z9mOdiBwi8eiXlNJn9+7dB7xN3Pog3P0r4IyA5V1j3ucBf97L9ntdJyKHRuXKlfnxxx+pWbOmrszLCXdn165drFu3bp93RBVUFjupRaSY1K5dm+zsbNavL9g6LGVZpUqVqF69OgkJCQe2XTHFIyJl0BFHHJF/26OIBusTEZFgShAiIhJICUJERAIpQYiISCAlCBERCaQEISIigZQgREQkkBKEiIgEUoIQEZFAShAiIhJICUJERAIpQYiISCAlCBERCaQEISIigZQgREQkkBKEiIgEUoIQEZFAShAiIhJICUJERAIpQYiISCAlCBERCaQEISIigZQgREQkkBKEiIgEUoIQEZFARU4QZna0mb1gZivM7Csz61ZI2f6RcivN7BEzqxBZ/gczm2dmX5rZIjO7sahxiYhI0cTjCuImYLO7nw50B54ws6oFC5lZXWAokA7Uj7z6RFZ/D3R396ZAa+DPZtY2DrGJiMhBikeCuAgYC+Duy4HPgC4B5XoBr7r7enffDYyLbIu7z3b3NZH3PwNLgFPjEJuIiBykSnHYRx3gm5jP3wKnHGw5M2sEnAlcHXQwMzsOOK7A4toHEK+IiOyHfSYIM/uc8Mk9yInxDMbMTgJeA67Jv6IIcD3hpioRESlG+0wQ7t6isPVm9i3h5qD1kUV1gGkBRfPLEVPuu5j9nAC8D9zr7i8WcshRwPgCy2oDMwqLU0REDkw8+iBeJNIcZGb1gTTg7YByLwM9zez4yN1L/YHJke1qAu8Bj7j7k4UdzN03ufuq2BeQHYd6iIhIjHgkiPuA48xsBfAGcJW7bwEws9vNbACAu38NDAc+BZYDXwMTI/sYAjQArjazzMjr8jjEJiIiB8ncvaRjKDIzSwSysrKySExMLNlgRETKiFWrVlG3bl2AupHWmD3oSWoREQmkBCEiIoGUIEREJJAShIiIBFKCEBGRQEoQIiISSAlCREQCKUGIiEggJQgREQmkBCEiIoGUIEREJJAShIiIBFKCEBGRQEoQIiISSAlCREQCKUGIiEggJQgREQmkBCEiIoGUIEREJJAShIiIBFKCEBGRQEoQIiISSAlCREQCKUGIiEggJQgREQmkBCEiIoGKnCDM7Ggze8HMVpjZV2bWrZCy/SPlVprZI2ZWocD6yma2yMw+K2pcIiJSNPG4grgJ2OzupwPdgSfMrGrBQmZWFxgKpAP1I68+BYrdCXwah5hERKSI4pEgLgLGArj7cuAzoEtAuV7Aq+6+3t13A+Mi2wJgZm0JJ40JcYhJRESKqFIc9lEH+Cbm87fAKQdSzsyOAUYBPQgnib0ys+OA4wosrn1gIYuIyL7sM0GY2eeET+5BToxTHPcBj7r7ajMrNEEA1xNuqhIRkWK0zwTh7i0KW29m3wKnAusji+oA0wKK5pcjptx3kfdtgK5m9k+gMlDDzBa6e3LAfkYB4wssqw3MKCxOERE5MPHog3gRuBog8us/DXg7oNzLQE8zOz5y91J/YDKAuye7e6K7JwIXA1/sJTng7pvcfVXsC8iOQz1ERCRGPBLEfcBxZrYCeAO4yt23AJjZ7WY2AMDdvwaGE+JomeIAAAwjSURBVL5LaTnwNTAxDscXEZFiYO5e0jEUmZklAllZWVkkJiaWbDAiImXEqlWrqFu3LkDdSGvMHvQktYiIBFKCEBGRQEoQIiISSAlCREQCKUGIiEggJQgREQmkBCEiIoGUIEREJJAShIiIBFKCEBGRQEoQIiISSAlCREQCKUGIiEggJQgREQmkBCEiIoGUIEREJJAShIiIBFKCEBGRQEoQIiISSAlCREQCKUGIiEigSiUdQJxUBMjOzi7pOEREyoyYc2bFoPXm7ocummJiZm2AGSUdh4hIGdXW3T8uuLC8JIijgDRgLZBXwuEciNqEE1tb4HC5/FGdy7/Drb5QdutcETgJmOvuOwuuLBdNTJGK/Sr7lXZmlv82291XlWAoh4zqXP7rfLjVF8p8nVfubYU6qUVEJJAShIiIBFKCEBGRQEoQJWsTcFvk7+FCdS7/Drf6Qjmtc7m4i0lEROJPVxAiIhJICUJERAIpQRwiZqbvWkTKFJ20ipGZ/Z+ZXRn5eFh09phZkpk1KOk4DiUzO83M6pR0HIeSmdU2s6olHcehZGbNzax9ScdxKJWLJ6lLIzM7EpgIHG1mn7l7pplVdPeyNBTIfjOzWsDdQDNgh5m9Djzp7j+UbGTFx8yOAUYD6cAGM5sMTCrndf4NcAf/q/MEd3+2hMMqdmZWDZgJvG1ma919mZmZl/O7fHQFEScW86x95P3xwLvAeGAYgLvnxZYr6/LrYmZ1gSeB79y9BfAPoA3w2xIM71C4GKjq7g2AvwLNgUFmVrlkwyoeZtYcmEL4Vs5WhP/NR5TX+hZwOpAJLAXOAyjvyQGUIOIpejUW+Y9jQCIwGahhZr/LX1eO+iOOiPzdAYx091sB3P2/hAcAK+9NTUcDqwEiI2G+BNQicgIpL2J+1PwCPOLut7j7Lnf/N+GB6VqVXHTFy8zyh8HeQXgwvtVAkpmFSi6qQ6e8nKhKTKSf4UXgQTNrbWb5J81EYIW7zyN8FTHCzN42swR3311C4cZFgTqnA+vc/f3IuiMiTS87gS9KMs54MrOQmY01sxvNrEZk8ZHAbjM7NvL5Q2AF0CJmWZmVX2fgBjOr4e7LgP/ErE8knCQzSybC+Iv5d86vc36TcDqw293/RThJDDSze83s+JKLtvgpQRSBmaUBjwOvARuA6wg3NQBsBX40sxOBroQTxi5332BmZbbvp0Cd1wPXA0Mi6yq4+y7gWMK/uL6NLA+cjKSsMLOewPPAl4RPFGMjc5C8AJwDhCLt0ZsJJ4gkd99SYgHHQUCdx5jZ7919Z8wVRXVgVaTeZV6BOrcGRptZ98jqVcDiyPuWwJ+AY919fTlqEfiVcluxQyQd+NzdJxLuoH0MuNDMGhNOCL0ID0O+BrgKaGhmtd09t4TijYegOl9kZs1irozOBea7+3Yzuwn4f5GrirKqEfBa5NdjBjAf6Ee4Lf5F4C9A40jZ94FqZla9BOKMp4J1XgD0NLPTY9reOwCfAZjZwJiTaVlVsM4LgR5mdhKQAgw1sy8JX0E8AuSZ2YllvUWgMEoQRbMcqBRpNtoJfAq8B9wIvA1MAzq7+3XAW8DDhO/wKcsd1UF1fgf4e0yZTsDpZvYu4V9iL7j7L4c+1KKL/Do8AthkZke7+1bC/7Y7gUuBu4AtwH1mNhj4gPDdLmWyvrDPOveMKdoBSDCzKUB3/vcLu8wppM67CPcpvQbMAfq4++XAm8A3kfXllhJE0ewGtgFnRD7vAP4NnAAc7+5/cfeVkYSwzd0fcfcNZfzuh6A6TwaOinn+oQ7hGbbucvc/uvt3hz7MAxe5hTP2c4XIr8ONhK+cjgFw9/mET4YNIk1qfyf8i/JU4E53/1tZuUo8wDovBU40s6Mi26UBqcA4d/+du+914pnS5ADr/BVQD/jW3S9x9/z+lk/c/T53/+kQhn7IKUEUwsyOMbP7zKy/mTWMWZ7/vU0HNgNtzey0yIn/F6AysD2/rIeVicvQItT5GMJ9EgB/d/cW7j79EIZ+0MysopndA8wws4fNrE/+qsjfR4ncnRTTVPYV4f4H3H29u7/l7gPd/cVDGvxBKkKdO7v7zsiJ8SZ3T3f31w9t9AfnIOu8BOjk7jn5+4DwLeuHMPQSowSxF2aWSvi2tmMI3wM92SJPUbr7bgs/9LaT8K2NVQnfpWSEL7tzIy/KSmKAuNTZImXL2vSvfwMaEr6ZYAbwsJk1z39uJZIE7yXc1HB5ZJu6wCwLz4deFhWlzvm/sCeVQNxFcbB1/tQiz3ocLokhX5m9m+YQqAUsdPdrAMwsh3AH9DZ3n5tfyN0/MbMVwAOE2+KPBfq5e1kcF76odS5zl9sWvi25IfCQu38DfGNmrYBbzGwA8BOAu78USYZ/NLPehG9x7ecBE72XdnGoc5nrX4lDnXeUVOwlSfNB7IWZ3QicTPgyereF7/m+hfAl55j8/zBmVtndd1h4aI0a7r6upGIuqsOxzgBm9gLwY0xiPAaYBQx19/8UKHsU0NDdFx76SONHdT486lxUamIqIOYOo7mEb1OtDuDuqwjf0hcC3MwqmFkv4EozO8rdc8rqifJwrHMBI4H2ZnY6QOQX8rPADQBmdo2ZnRvpT9pZTk4aqvPhUeciUYKIEdMRi7t/RPhJ4HtjirwM/J7wr+bdhIcZGF8WmxnyHY51DrAA+C9wT8yyjwnftQOwDsgsS/1J+0F1DivvdS4S9UEQ/QVdIb8Dysy6AmcRflhmrpldRvgJy7qEO7d2ALj7pyURbzwcjnXeGw8/HTyccL3/Qfh+91sJ37GFu79cguEVC9X58KhzUR32VxBmVilyG2qemZ1sZq8CY4Dv3X094Xvc2xB+6G0C8FIZ7YCOOhzrvC+Rel9I+G6sfwAT3f0fJRtV8VKdD486F4U6qSMi90dfTvg/zA0B69uUwds3C3U41nl/2P8enDpsqM4S5LBPEGZ2CuHhIuYDAyMds0Tu+Y+9P7rcOBzrLCIHTgki3BZ/Rn7beuRJyd3l+QR5ONZZRA7cYZ8g8hXstD0cHI51FpH9pwQhIiKBDvu7mEREJJgShIiIBFKCEBGRQEoQIiISSAlCREQCKUGIiEggJQg5LJhZHTPbGnkoUET2gxKElFtmtsrM8ueN/tbdq5aGhwLN7Cwzyy7pOET2RQlCREQCKUFIuWRmE4A6wOuRpqW/mpmbWaXI+ulmdoeZzYysf93MaprZc2a22czmRqZczd9fIzN7z8x+MrOlZnbhfsTQ1cwWm9kWM1ttZjdFprl8C6gVOe5WM6tlZq3MbJaZbTKztWb2SGRK1/x9eWTGs+WR/Q03s9Mi8W82s8n55fOvUMzsFjPbELmS6h3fb1gOC+6ul17l8gWsAs6JvE8EHKgU+TwdWAGcRniK1cXAMuAcwhNpPQs8HSl7DPAd4aHRKwHNgQ1A0j6OvxZoG3lfA2gReX8WkF2gbCpwZmT/iYTnAb8+Zr0DrwHVgCbATsKzo9WLib9vzP5zgQeAo4D2wC+E51gu8X8XvcrOS1cQcjh72t1XuvvPhH/Vr3T39909F3iRcCIA6Aascven3T3X3ecTnor1gn3sfxeQZGbV3H2ju3++t4LuPs/dP43sfxUwlvCJPda97r7Z3RcBXwLvuvvXMfE3L1D+Hx6eW/lD4E3CE+WI7DclCDmcrYt5vz3gc9XI+1OBMyLNP5vMbBPQG/jtPvZ/PtAV+MbMPjSz9L0VNLMGZvaGmX1vZpuBu4CEg4wXYKO7/xLz+Rug1j7iFdmDEoSUZ/Eaqvg74EN3Py7mVdXd/1zowd3nuvsfgBOAV4HJhcQ1BvgKqO/u1YBbACtCzDUi/R356gBrirA/OQwpQUh5to5wG31RvQE0MLNLzeyIyCvNzBrvbQMzO9LMeptZdXffBWwG8qe3XAfUNLPqMZscGymz1cwaAYUmn/10WySOtoSbyV6Mwz7lMKIEIeXZ3cCtkSahXge7E3ffAnQCLib8K/x74B7CHcCFuRRYFWkyGkC4WQp3/wp4Hvg60mRVC7gJ+BOwBRgHvHCw8UZ8D2yMxPscMCByXJH9pgmDRMoZMzsLmOjutUs6FinbdAUhIiKBlCBEisDMFsU88Bb70oNpUuapiUlERALpCkJERAIpQYiISCAlCBERCaQEISIigZQgREQkkBKEiIgE+v9oU0uU6wfNzwAAAABJRU5ErkJggg==\n",
      "text/plain": [
       "<Figure size 432x288 with 1 Axes>"
      ]
     },
     "metadata": {
      "needs_background": "light"
     },
     "output_type": "display_data"
    }
   ],
   "source": [
    "area_df[area_df.super_area == 'E02001720'].plot()\n",
    "plt.legend()"
   ]
  },
  {
   "cell_type": "markdown",
   "metadata": {},
   "source": [
    "## World infection curves per age group"
   ]
  },
  {
   "cell_type": "code",
   "execution_count": 41,
   "metadata": {},
   "outputs": [],
   "source": [
    "ages_df = read.age_summary([0,10,20,30,40,\n",
    "                  50,60,70,80,90,100])"
   ]
  },
  {
   "cell_type": "code",
   "execution_count": 42,
   "metadata": {},
   "outputs": [
    {
     "data": {
      "text/plain": [
       "<matplotlib.legend.Legend at 0x7f2129659970>"
      ]
     },
     "execution_count": 42,
     "metadata": {},
     "output_type": "execute_result"
    },
    {
     "data": {
      "image/png": "iVBORw0KGgoAAAANSUhEUgAAAYIAAAEVCAYAAADtmeJyAAAABHNCSVQICAgIfAhkiAAAAAlwSFlzAAALEgAACxIB0t1+/AAAADh0RVh0U29mdHdhcmUAbWF0cGxvdGxpYiB2ZXJzaW9uMy4yLjEsIGh0dHA6Ly9tYXRwbG90bGliLm9yZy+j8jraAAAgAElEQVR4nOzdeXhU1d3A8e+ZfSb7vockkBACCWERWcLqvlVcwKWiuKJArW1FebXuvmpbu7y2WKpWUUS0RRGxIqIUBARkS8KaBEIgG5nsyUxmJpOZ+/4xIRAJIYSEJHA+zzMP5C7nnhnC/O4595zzE4qiIEmSJF28VD1dAUmSJKlnyUAgSZJ0kZOBQJIk6SInA4EkSdJFTgYCSZKki5ympytwtoQQeuASoBRw9XB1JEmS+go1EAFsUxTFcfKOPhcI8ASBDT1dCUmSpD5qPLDx5A19MRCUAmzYsIHo6OieroskSVKfUFRUxPjx46H5O/RkfTEQuACio6OJi4vr4apIkiT1Oad0qcuHxZIkSRc5GQgkSZIucn2xa0iSpIuY2+2mqKgIq9Xa01Xplby8vIiOjkal6vh9vgwEkiT1KRUVFQghGDhw4Fl92V0M3G43xcXFVFRUEBoa2uHz5KcoSVKfUlNTQ1hYmAwCbVCpVISFhVFbW3tW58kWwUXKYWvi0E4zu9cVodaoCI72JijKm9RJckiu1Lu5XC60Wm1PV6PX0mq1NDU1ndU5MhBcRKy1DjRaFQd3mPnh04M02j2jyAxeWsoO1wHgG2Kk3+CgnqymJJ2REKKnq9BrdeazkYHgImC3ODm408z3H+cCoLgVopMDGD21P8Ex3qjVKpyNLj793Xa+fW8fKeMiSBoVTlCUdw/XXJKk80EGggtc5rdH2bTsIACxKYEERXlj8tORNiUGlerEnYNWp+aqB4ew4s+72Ln6KJlrCoka6E9onC+X/ixB3oFJUjtyc3O55557qKysJCgoiA8++IDExMQ2j7VYLMyePZtdu3bhdDp54IEHePzxx89zjVuTgeACVn3Myt4NJfgEGRh3ywDihwajUp/+AVtAuBf3vDaO+ko72f8tYs/3xRTur8bgpWXQ2Aj0JtkvK0ltefjhh5kzZw533XUXH374IbNmzWLt2rVtHvvKK6+g0+nIzs6moaGBsWPHkpGRwejRo89zrU+QgeACpSgKqxbuxm5xcvm9KfQb0rF+fyEEvsFGMqYlcsn18Xz1Zjablh1k07KDjL15AMOujO3mmktSx72wci/7Suq6peyUSF+eu2HwGY8zm83s3LmTNWvWAHDHHXcwd+5cysvLCQkJOeX4rKwsZs6ciRACLy8vJk6cyJIlS3o0EJxx/JUQIkgI8ZUQIkcIsVsI8ZkQIqR532ghRJYQIlcI8Y0QIvSk8zq1T+oa1aUNVB9r4NIbEzocBH5Kb9Qw9dfDuG5OGt6BekoO1nRxLSWp7yssLCQqKgq1Wg2AWq0mMjKSwsLCNo8fMWIEy5Ytw+l0UlFRwerVqzly5Mj5rPIpOtIiUIDfK4qyDkAI8QfgNSHEg8CHwExFUTYKIX4LvAbcJ4RQdWZfV7+5i9nh7HIA4lKDz6kcIQRxqcEc2mkmf1c5jfYmdAbZkJR6h47csfc28+fPZ968eYwcOZKQkBAmTZpEeXl5j9bpjC0CRVGqjgeBZluAfsAIwK4oyvF1rRcC05v/3tl9Uhc5nFVBaD8fvAP0XVJeyrhIGu0uDm43d0l5knShiImJobi4GJfLMxzb5XJRUlJCTExMm8ebTCYWLFhAVlYW3377LWq1mpSUlPNZ5VOc1dS85rv5R4AvgFigpT2jKEoFoBJCBJ7Dvp9ez18IEXfyC5Azns7A0eCk7HAdcWnn1ho4WXh/PwIjvdjzfTGKonRZuZLU14WGhpKens7SpUsBWLp0KcOGDWvz+QBAXV0dNpsNgOzsbJYvX87s2bPPW33bcrZt/L8CFuBvwE1dX51TPAY8dx6uc0Gx1Hiy0PmHmbqsTCEEqZOiWf9RDsU51UQnnxK3JemitXDhQu655x5efPFFAgIC+OCDD057bH5+PtOnT0ej0WAwGFiyZAmRkZHnsban6nAgEEK8DiQCNyiK4hZCHMXTRXR8fzDgVhSlqrP72rjsX4BFP9kWjUxVeVqKolCcUw2AyUfXpWUnjwln+1cF/PjlYaIGBsi5BZLULDk5ma1bt3bo2PT0dHJzc7u5RmenQ11DQohX8PTtTz0p6fEOwCiEyGj++WHg3+e4rxVFUWoURSk4+QUUdeytXZyO7K5kwyd5hMT6EBrn26Vla7RqRlzdj9KDtZTKEUSSdME4Y4tACDEY+B8gF/ih+S7wsKIoNwkhZgD/EEIYgALgLoDmFsNZ75PO3ZE9lWgNam55YgRqTdevzpg8NoIfPj3IwR3lRCYGdHn5knQhMJvNXHnlladsv/nmm3n22Wd7oEbtO2MgUBRlL9BmH4CiKD8AqV25Tzo3xXk1RPT365YgAJ6lKGJSAjmcVc742xJl95AktSE0NJTMzMyerkaHyQW9LyC2+kaqS61EJvp363XihwZjqXZQUWjp1utIknR+yEBwASk96ElG0d1dNv2GBIOAgzvlnAJJuhDIQHCBsFTb2bOhGI1WRWg/n269lslXR8LQELLXFlJfZe/Wa0mS1P1kILgAKIrCp7/fQeG+KpLHRHTb84GTjbt1ACjww6cHu/1akiR1LxkILgD1VXYs1Q7G3NSfCXcknZdr+gYbSZ0czaFd5djqG8/LNSWpN3r88ceJj49HCMGePXtatufm5jJmzBiSkpIYM2YMeXl57ZaTmZnJuHHjMJlM3Hrrra32WSwW7r77blJTU0lOTub111/v0vcgA8EF4Hiayejk8zvJK2lUGIpbIT+zZxfMkqSeNHXqVL7//nv69evXavvxHAW5ubnMmTOHWbNmtVtOaGgof/rTn/jzn/98yr6Tcxjs2LGDxYsXs2XLli57D3IZyQuAuaAOtUZ13lNLBkV54x9m4uAOM4PHR53Xa0sSAKvmw7Hd3VN2eCpc89oZD8vIyDhl29nmKACIjIwkMjKS/fv3n7Kvu3MYyBbBBaCsoM6Te/g8PBs4mRCCASNCKTpQzYfPbMZa6zjzSZJ0ETjbHAVn0t05DGSLoI9zu9yUH60nJaNnFq0aMjGKukobuVvLMBfUET+07bsdSeoWHbhjvxB0dw4D2SLo46rLGmhqdBPar2vXFeooLz89E25LAgEVRXKCmSTB2ecoOJPuzmEgA0EfV1PWAIBfiLHH6qA3aQmN9eHo3soeq4Mk9SZnm6PgTLo7h4HsGurDSg7WsOaf+9CbNASEd13ugc6IHRzEjlUF2K1ODF7aHq2LJJ1Pjz76KJ999hnHjh3j8ssvJygoiL17955VjgKAgoICMjIyaGhowG63Ex0dzQsvvMD999/f7TkMZCDow47sqURxK9z221HoTT375dtvSBDbvyqgcF8ViZeE9WhdJOl8euONN3jjjTdO2X42OQoA4uLiKCpqe5X97s5hILuG+rD6SjteAXp8Ag09XRVC43zRe2lY+8F+fvhMzjaWpL5Etgj6MEuVvVcEAQCVSjD558lsXJZHSZ5MWiNJbemteQpkIOjD6qvsRA3sPclh+g8PJffHMmrMDT1dFUnqlXprngLZNdRHuVxurDWOXtMiOE6rV+N0uHq6GpIknQUZCPooa7UDRaFXBoKmRhkIJKkvkYGgj7JUe/IA9LZAoDOqcdiacLuVnq6KJEkdJANBH1Vf2RwIgjofCGqOlXJox49Yqqu6qloERnjhblKoLrV2WZmSJHUv+bC4jzqeGcw7QN+p87d98SnfL3kPAL2XF8Ov+RlB0f1IGj3unJayDo3zLHVhPlJ33ldDlSSpc2Qg6KPqqxwYfbRodOp2j3O7XdRXlFNfVcmWTz/GUlWJ3WrBWl1F0ugM0i6/mk0fL2bzMs9U+ODYOIKiYxl1462ExiWcdb38Q03oDGrKCuoZNLZTb02S+pTKykpmzJjBoUOH0Ol0JCYm8o9//IOQkBC2bNnCrFmzsNlsxMXF8eGHHxIaGnrasl566SU+/vhj1Go1Wq2WV155hauuugqAnJwcHnnkESoqKgD44x//yBVXXNEl70EGgj7KWuPAO+DM3ULr3n+HXV+vBMDLP4DIgYPQGU2EJQxg6BXXoFKpiR0ylEZbA3lbfyD7u6/J+eF7Dv74A/1HjiYgIopxt93V4VaCUAlC+vlgLqg7p/cnSX2FEIInnniCSZMmATBv3jzmz5/P22+/zV133cWiRYvIyMjg5ZdfZv78+bz77runLWvUqFH85je/wWQykZWVxcSJEyktLcVoNHLvvffyyCOPMGPGDPLy8pg8eTK5ubmYTOe+vIwMBH1UU6MLrb791sDXf/8Le9d9i9HXj/F33kPSpRno2/ilEUKgN3kxZPIVDJl8BaUHc9jx5efkbN4AQK35GCH94kkanYF/WPgZ6xbaz5es7wpptDehM8hfMan7/O7H33Gg6kC3lJ0cmMyTo54843GBgYEtQQBg9OjR/P3vf2fHjh0YDIaWxDUPP/wwcXFx7QaC43f/AGlpaSiKQmVlJdHR0WRlZXH11VcDkJiYSGBgIKtWreKWW27p5Ds8QT4s7qOanG7U2tP/81UUHmHvum8ZesU1PPi3f5I6+co2g0BbIgYM5PrHnuQX7/+bQeMnc2j7VjZ8tIhNnyzu0Plhcb64XQr//M0Gyo/Wd+gcSboQuN1u/v73v/Ozn/2Mo0ePtkpfGRwcjNvtpqqqY4MzPvjgA/r37090dDTgSU7z0UcfAbB9+3ZycnK6LDmNvF3ro1xN7nYzku38agUanZ6x0+9Cq+/cyCKdwci1c3+D2+Vi9cL/I3fzRizVVXgHBLZ7XlxaMCOvi2P7fwqoLbcREuvTqetL0pl05I79fPrFL36Bt7c3c+fOZfny5Z0uZ/369TzzzDMtqS4BFi1axK9+9Svee+89UlJSyMjIQKPpmq9w2SLoo1zO0weCRruNfRv+S8qEyZh8/c75Wiq1mjG33IHL1cS2FcvOeLxaoyJ5dASAnFwmXTQef/xx8vLy+OSTT1CpVMTGxra6Y6+oqEClUhEY2P6N1ObNm7nrrrv4/PPPGThwYMv2hIQEVqxYQWZmJh999BGlpaVdlpxGBoI+ytXkRq1t+wFuVVEhLqeT2CHpXXY9//AIUiZMIevbVdSVm894/PHnF3K5Celi8NRTT7Fjxw4+//xz9HrPkO4RI0Zgs9nYuHEjAAsXLmTatGntlrNt2zZuu+02li1bxvDhw1vtM5vNKIpnouaiRYvQ6/VcdtllXVJ/GQj6KJfTjaaNFkHh3myWPjsPgICI9hNX2Pfvp37tf7Hn5Lb8grVn7LQ7EULF+ub5B+3R6Dx1c8oWgXSB27t3L6+++iolJSWMHTuW9PR0brrpJlQqFYsXL+aRRx4hMTGR9evX89pr7edYnj17NjabjVmzZpGenk56ejq7d+8G4IsvviApKYmkpCQ++eQTli9ffk5zfk4mnxH0QS6nm0a7C7X21FFDh3b8iFCpuO2Z/yWkX3yb57vtdo69/DK1yz49sVGlQt+/P/GfLkPodG2e5xscyiU/u4XNyz6i+JqfETVw0GnrqNWpEQLqKuxn9+YkqY8ZPHjwaW+kxo4d2/JF3hHbtm077b4HHniABx544Kzr1xGyRdAHZa0txOlwEZ8efMq+4gN7iRgwkOhBQ1rdLSiKgnXzZmpXfknB7XdQu+xTgh56iLh/fULE//4vxuHDcOTlkTd+AodvnYZ1S9uZlS654WYMXt7sXPVFu3UUKsHAMRHs31gik9pLUi8nWwR9jKIo7Pj6CHGpQcQkt37o5LTbKTt8iFE33tqyzbJpE1UffIAQKizr1gGg9vMj5q1/4D1hAgDGtDT8br4J64YN1K78krqVKyl54gn0Aweii40l7LdPtwQVrcHA4EmXs+vrlViqKvEODDptXcfdPICC7Ao+eflHBowM5aoHhnTxpyFJfU9mZiYzZ848ZfvcuXO77Y7/TGQg6GOcdheNtiYik05NSFOSdwDF7SYqeTDgCRp1K7/EumEjQqcj+NFf4HP55WjDw1H7+rY6VwiB94QJeE+YgNe4sdSv+hrH4cNYN2xAHRSILiYWr3Fj0QQGMvTKa9nx1QrWf/guVz38SzSn6UoyeGu58bFh/Hfxfo7l13b9hyFJfVB6enqvS04jA0EfY7c6ATB4nZqsvvjAPhCCyKRkFEWh6JHZWNatwzh8OP2WfNjhB0v+U6fiP3UqztJSCh+aRcUbf/Vsv+N2Ip57joDwSEbfNJ0tn32Ctaaaac/872nLDo72JjzBj5ytxzr5jiVJ6m4dekYghHhdCHFYCKEIIYactL1ACHFACJHZ/LrqpH2jhRBZQohcIcQ3QojQjuyT2tcSCLxbB4LqYyUc2rGV4Jh+6E1eNGz9Ecu6dfhPm0bEC893anSBNiKChJVfkLhxA4ahadizTzz0GnfbDCbOuJ/CvdkU5+xrtxydUUOjralDI5MkSTr/Ovqw+HNgAtDWfOZbFUVJb36tBhBCqIAPgTmKoiQB3wOvnWmfdGYtgcDUujH3rxefwlyQz5BJlwNQ+fbbqIODCfvt0+gTE8/pmprgYHyvvBL73r048g+3bB96+TUYvLzZtWplu+frTRoUBaw1jedUD0mSukeHAoGiKBsVRSk8i3JHAHZFUTY2/7wQmN6Bfa0IIfyFEHEnv4Dos6jHBaetFoHNUo+lsoLxd9zDiOum0lRZiXXTJgLuvAOVvnP5Cn7K94YbQK2m9qRp81qDgSFTriR3y0beefQB6isr2jw3LtUzuilna2mX1EWSpK7VFcNHlwghsoUQbwoh/Ju3xXJS60FRlApAJYQIPMO+n3oMOPyT14YuqHOfZbc0Aa2fEVQVeWJ0cKxngStb84Mow6DTj/M/W9rQULwzMqhdsQK39UT2sVE33sqoG2+ltuwYB374vs1z/cNMRCX5s29jCYpMYSldgKZOncrQoUMZNmwY48ePb3kYnJuby5gxY0hKSmLMmDHk5eW1W87XX3/N0KFDSU9PZ/DgwTz99NMtXaoWi4W7776b1NRUkpOTef3117us/ucaCMYrijIUuAQQwN/OvUqt/AWI/8lrfBdfo09xNHhaBPqTuoYqiz2BICgqBsuGjRTNmYvazw/jkK4drhl43300VVRQ9OtfozR5ApLRx5fxd84kLGEAeVs2nfbclPGR1FXYeec3GyjJq+nSeklST3v//ffJyspi165dPP7449x3332AZ+npOXPmkJuby5w5c5g1a1a75WRkZLBz504yMzPJzMxkzZo1rFzp6Xp95ZVX0Ol0ZGdns2PHDhYvXsyWLVu6pP7nNGroeHeRoigOIcSbwPFZRkeBlvVXhRDBgFtRlCohxGn3tVF+DdDqW6OrplT3VXaLE51Rg0p9IoZXFRei0enxDQ6l+OVXUQcH0/8/X6L2O/cF507mdekowp99lmPPP0/Nsk8JuP22ln2Jo8ay8eMPqKsoxzc45JRz+w8PparYyo6vj1BVaiUy0f+UYyTpbB175RUc+7snH4F+UDLhTz3VoWP9Tvq/Vltbi0qlwmw2s3PnzpYVRO+44w7mzp1LeXk5ISGn/h8B8PY+kd7VbrfT2NiISuX5v56VlcXMmTMRQuDl5cXEiRNZsmQJo0eP7uxbbNHpFoEQwksI4df8dwHcDhwfHLsDMAohMpp/fhj4dwf2SWdgtzoxeLWO31XFhQRERuFusGFZvx7fq67q8iBwnP9t09EPGkT1kiWtRgElXjoOgK3LP6Gm7NShomq1ivQrYgHPEhmSdKF54IEHiI2N5emnn+b999+nsLCQqKgo1GrPUjBqtZrIyEgKC9t/3Lp9+3bS0tIIDQ1lypQpXHfddYBnEbtly5bhdDqpqKhg9erV5zcfgRDiDeBmIBz4VghRCdwAfCqEUANqYB8wG0BRFLcQYgbwDyGEASgA7jrTPunMPIGg9dDRyuJCIpMGYfnvWhSHA9/rrvXsqDkK5gOg0UO/saA+de7B2RJCEPjzOyn97TPYtm/HdMklAARGRhGWMIDsb7+m5lgJ05555ZRzjyfScTXJQCB1jY7esZ8P77zzDgCLFy9m3rx5vPTSS50qZ+TIkWRnZ1NRUcEtt9zChg0bmDBhAvPnz2fevHmMHDmSkJAQJk2aRHl5eZfUvUOBQFGUR4FH29g1rJ1zfgBSz3af1D67talVIHDa7dSVm4mpqqLkzXfR+hswbpkLayvBctKducYAihvCBkNgfxACJv0PBPU/6zr4Xncd5j+8TulzzxP7z3fQRnhyD0x/7lX+83+/p7q0uM3zjudPaJItAukCNmPGDB566CGio6MpLi7G5XKhVqtxuVyUlJQQExPToXKCg4O55ppr+Pe//82ECRMwmUwsWLCgZf/s2bNlPoKLld3qRH9SIKgp8wzJ1B0qwivCTvTEGoRfFPhFw7hfwv1r4PalMPJ+GPUQCBUU/Qi5q+HN0fDHZFjzLLg7/uWsMhqJXvA3msxmjj74IErzuTqDEf/wSOqrKnG7Tl1+WqUSqFRCtgikC4rFYmnV3bNy5UoCAwMJDQ0lPT2dpUuXArB06VKGDRt22ucD4Bll5G7+/2S1Wlm1ahWpqZ575rq6Omw2GwDZ2dksX76c2bNnd8l7kEtM9DGOk7uGagqx/OdFAPROFyF//DeGYSM8d/s/lXxt65/rSmDzAqg8BJv+D45shphRMOUZ0J45taVp5EjCn3uOknnzsG7YgPfEiQBEJiWz86sVlB7MbXOZapVWJZ8RSBcUq9XKtGnTsFqtqNVqAgMDWblyJUIIFi5cyD333MOLL75IQEAAH3zwQbtlrVixgkWLFqHRaHC5XNx0000tC9Hl5+czffp0NBoNBoOBJUuWEBnZfs6RjpKBoA9xuxUcDU0tD4vNq/7CfzcfAUyYNBoMaeltB4G2+EbCVf8LigJb3oTMpbD5b2AKgvG/7lgRV1+F+Q9/oHLRIgxpaWgCAohNTUcIFQVZO9oMBBqNDATShSUsLOy0wziTk5PZurXtJd3bMm/ePObNm9fmvvT0dHJzcztVxzORXUN9yPE5BMdnFR/MyqK60chIBwSlpSM6k8haCBgzBx7ZCAOvhQ1/gux/gf3Mq4UKrZaAO++gYfMW8saOw56Ti9Hbh4jEgRzetaPNc/ReGmwW59nXU5KkbiMDQR9itxyfTKaFhios1TWYDFpCDxzCNGrUuV/gihcBBT57EN6/AbI+gaPt380EzpxJ2FP/A4pC7WeejGfx6SMoy8/jv4vewm5tnZTGL9hIXYXt3OsqSX2U2WxuSUN58uvFF1/ssTrJrqE+xNHQvLyEtxaO/IDFqcNkMAGe5DLnLDgRfrUHvn0esj6G5Q+BUMOTh8HQ9rwElcFA4N13Y8vKpuaz5YT88pcMHDue7LWr2bnqC6JThpA4amzL8T7BRsqO1J17XSWpjwoNDe11+Qhki6APsdY4ADD56uDw99Q5jKiKylD7+2MYfOZhZBvyyskvt1BY1cCX2SUUVjUw/9NsXlt1gHq7E6fLDcYAuOH/4MkjcNM/QHHBh7fAV0/AsdPnXg34+Z246+sp+93vMVkauO25VwFwNDS0Os432IDD2oTD1nQOn4QkSV1Jtgj6kNrmLhVfHxcc2YSlyY8wZwPxny9H7ePT7rnv/1DAc1/sRQhQCYHrJ4u/LVx/iAg/Ax8+cCn9Q7w9I4fSboNGK2xdCNveBnsN3PxWm+Ubhw3DMDSNmk8+ofHwYULf9Cw71dhgbXWcb5ARgLoKGyEx7ddZkqTzQwaCPqS+wo7epEH/7liaakpwkIGXtw/a8PDTnvNldglPL99Drc3J5YPCGBzpS5PbzZTkUA4cq8ftVoj0N7Iup5zPdxVz3RsbCPUxcNmgUMYkBBEZeStD5t7vaRWUnL45K4QgbvFiin7xKI3FReiNJhCCkrwchrndiOb1UvxCZCCQpN5GBoI+pK7Shm+AGuqKsYz4JeTsxLuNBd5O9n1uOW63wos3Dmb6yBgMWnXLvhH9Tqz8fdmgMOZMHsCf1+TyQ34F720q4L1NBWhUgvVPTCYqfiKseQZqizyT1dogdDo0oSHY9+1DpVYz8vqb2L7yM8qPHCZpdAbjpv8cnyDPHIW6CnsXfCKSJHUF+YygD6mrsOPr7Rk5VKePA8Av6vR5epwuN3uK60gI8eLuMXGtgkBbwv0M/O7WNDY8MYWdz1zBH6cNpcmtcNs/NvPPsgGeg/LWtFuGOiCQppoa3I2NTPj5vUye+RCNtgb2fb8W8ORR0Js0cuSQJPUiMhD0EYpb8bQIDJ4RN7XlngfHfgkD2jze4mjilx/vYl9pHXePiTu1PEVh27Ft/Gn7n3h166u8s/sdVhxcgVvxTPYK9NJxy4hols8ei0YleOlHN5XqEDj4bbv1NA5NA6cT++7dCCEYfs3PGHDJGBptJx4a+wQZZItAuiC98MILCCHYs2cPAFu2bGHo0KEkJSVx5ZVXYjabO1ROTk4OJpOJxx9/vNW2KVOmkJaWRlpaWsvy1l1Bdg31EdbaRtxNCr7qMhBqasuqAfBvY9Epp8vNLW/+QJ65nqevHcQtI060GtyKm/8e/S9/z/o7OdU5AGiEhibFM4rnq8NfcVnsZUR6R6JX6wn2C2bdvMn8aU0uq9enctuhdaitleAV1GY9jcOHA9CwbTumESMA0JtMNNoaUBQFIQR+wUYqii1tni9JfdXOnTvZsmUL/fp50q243W7uuusuFi1aREZGBi+//DLz58/n3Xffbbccl8vFrFmzmDp1aqvt9957L4888ggzZswgLy+PyZMnk5ubi8lkOue6y0DQRxzvSvFxF4B/DPVHj6F2ufEZmHzKsYVVDeSU1fP8DSncckkw3xd9T31jPctyl5FTlUO9s55+vv14edzLXBZ7GUaNEYfLwZf5X/L7bb/nh5IfWsrSqXSsu20d94+L54FNVzGtaQPqT+6Cu1eARnfKtTUBAeiTkmjYtg0e9mRj0pu8cLtcVBUXEhQdS1C0N4cyy2m0NaEzyl9BqfM2/CuXisLuuakIjvFm/PSkDh3rcDiYM2cOS5cuZdKkSQDs2NBwf74AACAASURBVLEDg8FARoYn9crDDz9MXFzcGQPBa6+9xvXXX4/FYsFiOfHesrKyuPrqqwFITEwkMDCQVatWccstt3Ti3bUmu4b6iLpKTyDwazwAAfFYqiowKKA+KaPRcTuOeFoLA8N9eTv7beZ8N4f5G+ZzzHqMaxOu5Xfjf8fnN37OjQNuxFvnjVqlxqQ1MX3gdDbcvoEvpn7Bu1e9y6PDHqXR3cj0ldN5dccz9B8ZyROOB+DoD7D3s9PW1TRyJA27drXkNh44djwmP38+ffU51n/4Lr7BCihgPlrfDZ+UJJ1/zz77LHfddRdxcXEt244ePdrSOgDPstJut5uqqlOSMbbIyspi9erV/OpXvzpl34gRI/joo48AT/KanJyc85uYRup5lUUWEODTkA3x12GzH8GgOTXRzOq9x3hq+W5So/xYXbaAFQeXM8B/AM+NeY7U4FTUqvYfGBs1RuL94on3i+eS8EsYFDSIt7Pf5j/5/yE1uIiDphnUuZbgk78OMfT2NsswjbqE6o8+IufS0cR98jG+gwdz05PPsfLPr7F95WdMnBEKmDAX1BE9MKArPh7pItXRO/butHnzZrZv385rr712TuU4nU4eeugh3nvvvZasZidbtGgRv/rVr3jvvfdISUkhIyMDTWfWF2uDDAR9QPnRerL/W0T/NH/UZWYIjMflzkerbv3Pt/ZAGXOW7GRIlB/zp3rx4Lf/5op+V3D/kPsZHDy4U9fOiMogIyqDpQeW8srWV7h93A1sXJvM5Nx1GBWlzdVOfaZMIXjuXCr+9jechUUYBw8mvH8iM/+4gDfuvhW3y45vcCDmArnUhNT3rV+/nv379xMfHw9AUVERV111FY8++mirO/aKigpUKhWBgYFtllNaWsqhQ4e49lrPkvE1NTUoikJdXR1vvfUWCQkJrFixouX4lJQUmZjmYrLhX7kYvbVMuqJ5Q0A8TW4FTXMgUBSFl77cx32LthMTaGLx/aNYkvNPfHW+vDTupU4HgZNNS5rGAP8BrKt4h3W+MRhtpVB9uM1jhU6H340/A8BtOzFMVKPTo1KrcTRYCYvzpUwGAukCMH/+fEpKSigoKKCgoIDo6GhWr17NvHnzsNlsbNy4EYCFCxcybdq005YTGxtLRUVFSzmPPfYYDz74IG+95ZnNbzabW/KEL1q0CL1ez2WXXdYl70EGgl5OcSuUH62n/4hQDJXbPRvDBtOEu6VF8O1+M//ceJix/YN49oYUGpU61hWu447kO/DSenVJPTQqDS+MfQE3blaFbuM/XiZKd60+7fEqo2cGsfukYaNCCPQmLxxWC6FxvliqHVhrHV1SP0nqbVQqFYsXL+aRRx4hMTGR9evXn1P30RdffEFSUhJJSUl88sknLF++HNHR/CNnILuGern6KjtNjW4CI7wg7xsI7I/TK4pGQKPV4nS5efWr/SSEePH+faNQq+C9Pe8BkB6a3qV1SQtJ4z83/Yd7Vt3La027Wb7pOao0EDjxkVOOPR4IFFvriWO+IaHUlB1j0ATP8hIVRRa8/PRdWk9J6kkFBQUtfx87diy7d59+scb2PP/8861+fuCBB1qylXU12SLo5apKPSNvAkM0ULABkq7iqzd+T5OA2MBQco7Vk19hZe7kAWjVKlYcXMFfdv6F1OBUhoUO6/L6GDQGnhv7DLUaFXeHh/Pj1lewO069qxdGI2g02LJ3tzRnAQIioqguLSEoyjPaqbJIzieQpJ4mA0EvV13q6VoJcGRCk52m+Mkc3PEj8eW1JN0yjfJ6z5dwXLCnC+jL/C+J841jybVLuqxb6KdSglJ4bfxruLz8+W2IL59988UpxwiViuCHHqJ+9WoKH3iQmmXLPO8jIoq6CjNqrRvvQD0VhXIIqXRxyczMbDMxzTvvvNNjdZJdQ71c1TErJi8FwzdzwBhAg5/nwW9AZDR1A1P5y4c7AYjwM1DeUM62Y9uYNXRWl/Udns61CdcSpzJy2/pH+Sb3EzYuSeDVm9PwM54Y0hr8i7m47XbP0tQFBfjfeiuBkVGebGbHSgmO9qFCtgiki0x6erpMTCOdneqSegJc+8EUDDP/g7W8AgD/tDTe3XiYfSW1/HHaUCL8jHxz5BsUFK6Ou7pb6qK4FJpOeribEjeZQU43pX75rDqwly8yi1sdL4Qg7Il5+E2diqvOM0IoICIKgKrSYoKjvakpa6Cp0dUt9ZUkqWNki6AXUxSFquJ6krWH4epXIWww9TtWAuAVFs6W/CqGxQZwy4honvz+Sb46/BXJgcn09+/fueu53ChNCrjcKC4Ft9WJbX8lmgADbocLy6ZimspteI+NxGdCNGo/PT/3SuC3jQV4D/gDH+wuY8aYeaeUq/bzxV1fj+JyERDpCQTVJcUE90tEUTzPQUL7+Xb+g5Ik6ZzIQNCLVRZbcToFQUEWiJ8IgKWkBABVSDh7c2qZOyWRWkctXx3+inFR45h/yfyzuoaiKDhLrVi3HcO6pRSU0x8rtCqMQ4KxbCrB8kMJhqQArgm/lf67HueF4CByxRccqXyEfkGtl73QRnm+/G1Z2ZiGD8M7IJDq0mKSMzzHleTVyEAgST1IBoJe7MCXG1EhSBiXAs0ZvhrKPcvYFqj9cSvVjEkIItPs6W+8f8j9xPnFndU1Khfvx76vEgCVrw6fcZGgViE0AqFRow0zgUaF4mhC7aNDE2TEWd5AQ2Y51q2llOcPIHn4I9x78G2eDNXy2Jfv89TE6VwSdyJhju/VV2P+/R+ofOcdTG8uICAymqqSInyDjUT092Pn6iOkZESiM8hfR0nqCfIZQS/lKssjN9tGnP8hjJNmtWxvqKpEKArbbAZ0GhXDYv3ZZd6FRmgYEjykw+U31dgxL8jEvq8S08gwwuePIuJ/RuEzMQafjCi8R0fiNTIMXYwPuggv9HF+aJrzDWtDTPhd0Y/QR4aiKFBTfxuT3Cn4u9QcZCG//K5195DKy4uAGTOwrF3L0QceJCQolLL8g1hrqhl3ayK2eie71hztmg9OknpAXFwcycnJLSOAVq/2TLY823wEzz//PKGhoS3lzJkzp2Vfd+YjkIGglyreshOb24/k6zI8ieSbNdTVonMp7Ktykhzug0GrZpd5FylBKRg1xg6VrTS5qVpyAKe5AZ9J0fhdE4/GX3/WI400QUZ8J8dg31dFVfXzLC6dgp9IxioOnXJs4Iy78MrIwLpxI/E6I26Xi93frSYs3peYlEAObu9Ywg5J6q2WLVtGZmYmmZmZXHXVVS35CBYsWEBubi4TJkxg/vwzd93efffdLeUsWLCgZfu9997LvffeS3Z2Np9++in33nsvDQ0N7ZTUcbIt3ktZaz0ZvIL6R7XabmuwolepsDW68DFoaHQ1sqdiD7cnt70S6E8pTW6q/pVDY2E9gT9PxpTafs7jM/GZEoM+0R/LivXYim/imWIzn3uv4EjdEfr5nliCV+3nR9Rf/kLuyJH4qLTEpY8g69tVjJo6jdiUQDYtO0h9lR2fQEM7V5Ok1v676C3MR/K7pezQfglMnvlQp8/vbD6C05H5CC5CrgbPjGK1sfWkMHujHYNGh83pwqhVk1+bT6O7kdSQ1A6VW738ILbsCvyujT/nIADN6wfF+hJ4YwQm1bck1wcxo/wGluecug6Ryuj5knc3NDBk0hVYq6soyz9IzCDPaoyF+0+/Trsk9XY///nPSUtLY/bs2dTU1HQqHwHAxx9/TFpaGldeeSWbN29u2S7zEVxsDn6HK38zkIz6JwnnHU1NePv5YHO60GncrD3qSQof7X36JPbHNVXaaNhZhndGFD4Tznz82RBRQwk0XY9KY0NdcwMrtu+ES35yjFqNMBpx22xEJHrWkTcX5DP0ioGY/HQU7qti0JgIhKp7J8NJF45zuWPvShs2bCAmJgaHw8Fjjz3G3Llzuemmm866nIcffpinn34arVbLmjVruPHGG9m/fz9BQUHdmo9Atgh6o50f4NL6AaDSnPhSVNxuHAKMPr7YG12Ui3X8PevvBBoCW3XDnE79hmJQiS4PAgCotTDs5/g1LqZCW8jMwkls+eMKaponwB2n8vLCXV+HT1AIBh9fzIcPIoQgZlAgB3eYWfzbzbhd7q6vnyR1o5iYGAD0ej2zZ89m06ZNxMbGnlU+AoDw8HC0Ws/s/CuuuIKYmBj27NkD0JKPIDMzk48++ojS0tLzl49ACPG6EOKwEEIRQgw5aXuSEGKzECK3+c/Ec90nNbOU4TaGAqDWnvgncpjNNKlVGHz9qLU5sYlCggxBfDftO3x0Pu0W6bI0Yt1ehtfwMNS+p+Ya7hLX/RGReiNGr7c4ojMTXR7Ihu+3tjpEFxuL4/Bhz6zj+P6U5XseLI+6Pp7+w0Opr7JjrW3snvpJUjewWq3U1tYCnnk5H3/8Menp6YwYMeKs8hEAFBefmJ2fmZlJQUEBAwcOBHo+H8HnwATgp51RC4EFiqIkAQuAf3TBPgnAUoZL4wsCVCd1k1gKPIlgjjj1WBtdqPUVJPgnoFGduXlo+aEEXG68J0Sd8dhz4hNBUuNu8scNwo0b71wb5QeLaKz1LEetT0zEkZuHoiiExvenovAITU4nvsFGBmdEAlBbbmvvCpLUq5SVlTFp0iTS0tIYMmQIubm5vPnmm53KR/DUU08xZMgQhg4dyoMPPsjixYsJDw8HejgfgaIoG4FWFxRChALDgeM5s5YCfxNChACiM/sURSk/53dzoagvw6X3Ra1Rtfrc6/M9oyM2Vaq5PCOU/Y5CRkaceV0ht8OFZXMphkFBaENM3VZtAEJTEO4mbu+v5vVtW3iwdhSOdw6T5b2dS347FX1SIu5PPqGprIyw+P64XU1UFh4hLGEAQdGemcblR+tlLmOpz0hISGDXrl1t7jvbfATvv//+aff1xnwEMUCxoigugOY/S5q3d3bfKYQQ/kKIuJNfQDd0cPciDgs4rVia/NDqWz8ors7ZD0CeMYyJKUbqGuuI94s/Y5HWbcdQbE34TDoPH124Z/SST81+PqobwkfD69gXfIRAqw+KomBI8jwkduTmEhY/AIDCfZ7/KCZfHd6BesqPyBSWknQ+9faHxY8Bh3/y2tCjNepuljLsbh/yC/3pPzy01a6SgkMIRaHEEI7Jy7MsRIJfQrvFKS43lo3F6OJ80ceeh/V8ggaAWo+2fC9j+wfx4W495kgFvaKjek8x+pMCgV9YOFHJKWz/cjnORs+qpmH9fCk7InMUSBeu3piPoLOBoBCIEkKoAZr/jGze3tl9bfkLEP+T1/hO1rlvsJSx3zYFl0uQOrF1f765vgaj0KPSamkUxwDO2CKw7a7AVePAZ+J5akipNRCWAsd28+fb0jHp1LyY00Ch7hgVX+TirFDQhEdgz81FCMG422Zgra4ia/V/AAjp50NduQ271Xl+6itJ59nxfAQ/fXVXt09HdCoQKIpiBjKBO5o33QHsUhSlvLP7TnOdGkVRCk5+AUWdqXOfYSnjWONA/IPVLekcwTNiqEatolEfwIBQH47WF2DUGAnzCmu3OEdBHcKgwTDw9EPWulx4KhzbTZiPnuWzx3FJzFD+EbABQ72Gird3ox98OY4DOQDEpKQSkTiQnM2eht7xVUjLj8pWgSSdLx0ZPvqGEKIIT9/8t0KIvc27HgZ+IYTIBX7R/DPnuE+qL8PqDsQ7oPW6QUe/X4eiEhzSRzIo3Iej9UeJ9YlFJU7/T6i4FVzVdtS+uvM7SSssFWxVsP53xPrAyH6BbGyIYnb8ywBYQoNx5ObiLC0FIDolFXNBPs5GByGxnmGwX72Zzf4fSs9fnSXpInbGQKAoyqOKokQriqJRFCVcUZTBzdsPKIpyqaIoSc1/5px0Tqf2SYClDKs7CO+g1ktL5G3dBMAW4wAGRfhS31iPv97/tMUoikLFe3uw51R7lpI+n+LHg8YI616Fg2sYnRBEU/1g4sOn4RROakI8k+Xqm1dPjExMxu1yYc4/hMFLy+X3poBKUHa49vzWW5IuUr39YfFFR6kvo8EVgMn/xOJr2V99wf6jh4hqBLMpmOQIHxqcDZi0p/+Ct++rxJFXg+/lsQTeNvB8VP2E0EHw632ev1fkMaZ/ENemRvDNtmiqNPW4HXr0SUnUrf4GgIhET/1K8g4AMPDScIzeWpoa5QxjSTofZCDoZWzVdbhR4+Wnb9m26cP38G9wUHHNLLRqwfDYAKxO62kDgeJWqP26AE2IEZ/JsQhND/wzGwMgchis/x189xIvDa1mcKQvG405RJv98b78Gmw7d9JUUYGXfwB+oWGUNgcCAI1OLXMZS32G3W5vmTiWmprKQw951kDKzc1lzJgxJCUlMWbMGPLy8s5Y1tq1axk5ciSDBw9m8ODBZGVlAWCxWLj77rtJTU0lOTmZ119/vcvqLwNBL2Ot8Sw/7eXvWQairrKCBpeThNh4Vtn9GRYbgM1dQ7WjGi+NV5tluOoaPbmFx0Qi1D20gJsQcNdnEDUSNrxO0HeP8+EDl/K1vhCNokYTPhwUhYadOwGISEzm0PYf+fdLT6O43Wh1KpyyRSD1EU888QQGg4Hc3Fx2797NSy+9BHgWkZszZw65ubnMmTOHWbNmtVtOcXEx9913H0uWLGHv3r1s376d+HjPyMBXXnkFnU5HdnY2O3bsYPHixWzZsqVL6i9XH+1lrPWeLz8vf0+LoOgHz2iawORU9hbX8evLE7l/9f24FTfX97++zTLcDZ6hl922plBHmQLh3q9g9VOw/V2MGhX5ipY8w1EGFiYitDpsmVn4XnklI6+/ifrKco7uycJaW4NGp8bllC0CqX01Kw/RWGLtlrJ1kV7439D/jMdZLBY++OADioqKWlYCCAsLw2w2s3PnzpZMYnfccQdz586lvLyckJC2l4B/8803ufvuu1vWFzIajRiNnoEjWVlZzJw5EyEEXl5eTJw4kSVLljB69Ohzfq+yRdCbKApWm2flweNdQ4U7tqFyuymO8qz3NyxeT35tPo8MfYRhocPaLKbxqGdmrsrUC+K8EBAQD012RO1RdO4oPgv8Fne5A+Oom7BlevIthyUM4JKf3QpArbkMk5+OGrOtZZEtSeqtDh06RFBQEC+88AIjR45k0qRJbNy4kcLCQqKiolCrPSsEqNVqIiMjKSw83bQp2LdvH/X19UyZMoVhw4bx61//GofDM9lyxIgRLFu2DKfTSUVFBatXr5b5CC5IThvWJs84epOf527+2NHD+Nkbee1AE2G+ekL8PV1HEd4RbRZh21dJzeeH0IZ7oY1qf0XS86b/FM+fud8QZohjve/7zGmcgbfIwLLqS5TGRoROR1iCZ8mJkpx9xKaM4eB2MxVFFkJiesn7kHqdjtyxdzeXy0V+fj7Dhg3jD3/4A1u3buWGG27g3//+d6fK2rRpE2vWrMFoNHLnnXfyu9/9jmeffZb58+czb948Ro4cSUhICJMmTaK8vGuWaJMtgt4k+2OsrkCMRhdqtQq7xUKltR6Noqfa4eaf91xChd3zDx9mansimXVHGSofHaFz01H9ZK2iHhM8wLP0RO4qLo0ZgFvRsDUpDxQ96oBE7Ac8D4m9AwIJio7l6J4s+g0JBuDI7or2SpakHhcbG4tGo+GOOzzzZC+99FKCg4MxGo0UFxfjcnm6OF0uFyUlJS25C05X1vXXX4+fnx86nY7p06fz448/AmAymViwYAFZWVl8++23qNXq85ePQDpPKg/Bl7/Cqk/EK8hzB7z2vYWgKBwjmJnj4hgS5UeZtQxoOxC4HU3Yc6oxpQb3zEih9iRdDYc3MCXUitsRxjdsRRhUaCKHU3PSnVPM4DSKDuxFbxKExvlyaFc5NWVdk6BbkrpDcHAwkydPbnkWkJubi9lsJikpifT0dJYuXQrA0qVLGTZs2GmfDwDceeedrF27lsbGRhRFYfXq1QwdOhSAuro6bDbPEu3Z2dksX76c2bNnd8l76GXfFhexSk+CFqt+AF4BRor272H/xnX0L6tmV2AKYxKCADA3mAEIMZ76y2TfXwVNboxpweev3h2VfB24nVy25hoiHVr21+xGM8gfbexIapYtp/Y/nrWGYlOH0uRwkL9zG3FpgVQUWvjo+S3YLDJZjdR7LVy4kFdeeYXU1FRuv/12Fi9ejL+/PwsXLuSvf/0rSUlJ/PWvf2XhwoXtljN27FiuueYa0tPTSUtLo6mpiaeeegqA/Px8hg4dSkpKCjNnzmTJkiVERkZ2Sf3lM4Leos6zhJLNpiLER0dlnmfJaYN/NDuiUxnez7M+f1lDGYGGQLRqbavTG0ss1H13FLWfDt35WGX0bMWOgekfwL/uZpwjiM+Uw2zz30e6Eo7x0pup/Oc/8bvuOmIGpSJUKr744yuMvuVORl47mu1fFWC3ODF69/AoKEk6jYSEBNatW3fK9uTkZLZu3XrqCe148sknefLJJ0/Znp6eTm5ubmer2C7ZIugtaotApaHJCVq9moZcz8obXwy+kvR+ARiak9ibG8yndAspboWKd/fgbmjC/6bE3pn8XQgY9DMQasabvMCWwIKad9FEeaEJvwLF1R9nWRkGb2+mP/MKBm8f6ivNhMV5glqjXQ4llaTuIgNBb1FbDD4RNDW5UWtVNNk9Q8Z2WTSMbu4WAk8gCDW1zlPgLLXitjjxvz4BY/J5XGX0bAkBxgBS/J3YKkdTZC+i+BY3ujgDusSrqP/2ewCiU4bg5R9Ao60BrcETAJ0OGQikC4PZbG4zH8GLL77YY3WSXUO9RV0xik8ULqcnEDiaE7U4tUamjTiRS8DcYGZoyNBWpzoO1gCg7+93/urbWf6xhLvN+HEdjQh+LN/GkBvuovyvmVg2HsFr7GH08fHojEYcDQ0tWdocDTI/gXRhCA0NJbN5/kxvIVsEvUVtIS4fz7AyjVZFncUGisKt4wYQE+hZU8jhclDtqD6lRWA/VIMm1IjaV39Ksb1OYAKq6nxuTBuA2x7JD8Vb0Uf5INS1CK9hlL64CleDDS//QCoLj+Dlr0Zn1JC3raynay5JFywZCHoDtxvqSmjyjgVAo1VTb21ApShMHzug5bDjI4ZODgRKk5vGw7Xo+59+SepeJTABao5y/eBAmqwJ7K7Ixt5kJ/j+MahMjWjCUmk8dJTh1/4Ma001e9etYsiEKPJ3lVNZbJEzjSWpG8hA0Bs0VICrkUa9pwtIqBVqLFWYHE34+ZxIUHPM6klPefxhseJSaNhpRnG6MfSlQKC4SfOuR+dMxKU42Vi8EX1CEN4ZntSc1h37iElJJWH4JWz4aBHZ37wEKicfv/Qjmz871MNvQJIuPDIQ9Aa1nqGj2/ZGI1SChqosHE12+pXXYdKdmB2cafb0KyYHJQNg3VJC9Wd5CL0aXXwfeD4AnkAAaGoOMzZqFKLJn9+s/w1L9i/B69IkFEXBllkCwJWzHmXgmPFYqiqYMD0S7wA91ce6Z4ExSbqYyUDQG9QWUd0UyYH9GoZfGcux3B0YnS7qVQHoT5ohvPXYVpICkgg0eEYGOQrrUfnqiHjqUtRe2tOV3rs0BwKq8pkyMIa6Q79kkH86b2W/heKjRmjqcDuDcTc04OUfwOBJl3tOi9DgG2yUw0glqRvIQNDTcr+B716gwun5ghwwMozK3Bx8GuwsG3lzy7K2DpeDTHMml0Zc2nKqs8SCLsq796wp1BFewaDzgap8JiSFIBQjwe7LqbJXsaVkC8bBAah9Iil98W/Y8/PRmzw5F2z1degMahrtTT38BiSptYKCglbDQOPi4ggM9NysnW1imvnz57cqy2Aw8MYbbwAyMc2FbeOfoKGKqn73IAT4hxios9bjRM/km6e0HJZlzsLhcjA6wrP2uLvRRVO5DW2kd0/VvHOEgMB4qMonws/I9WmRfLcjAF+dHx/nfEzduGAUxY3CGKre20BgZDR6Ly9+/HwZGr2KRpsMBFLvEhcXR2ZmZstr6tSp3HnnncDZJ6Z57bXXWspZs2YNKpWK6dOnAzIxzYWttgiSrqKqbBB+oVZs1hrcgEPrzX3j4gBPIvplecvQCA3DQ4cD4DxmBcWTPKPPCU6E/HVgKedXlyfy1e5SQsVovi9azdbSrXw380vq3snErWgxeHtz2b0P89Xf/kht+d9obEzH0XAJelMf6QqTutWqVas4duxYt5QdHh7ONddcc1bnNDY2smTJElavXt2pxDQnW7x4MZdffjnh4eGATExz4XI1QV0J+EZRVWolMMKL6iJP0gp1QBh6jafL54N9H7Dq8CoeSnsIb52nBeAssQD0vRYBwNhfQGMDfPJzEgINXJsawaHcSfxy2K9xuBzk+B9FaapHcXnef3LGJDJuvxunvQaXYx/HDtf18BuQpLZ98cUXREVFMXz48E4lpjnZe++9x3333dfys0xMc6GyHAPFhcs7mtpyGwNGhFJ+wNPUM8TEAeBW3Pxz9z8ZFzWOh4c+3HKqs8SKMGpQ+/eBSWQ/FTkMrn4VvnwMSnYxfWQcK7NKCHCNR69ewNrCtdxJFIgQlCY3QqPi0pumU3RgH0d2H+HYoVr6DQ4683WkC97Z3rF3t3fffbfVl3dn/fjjj5jNZq6//kQ6WpmY5kLVPGy02hWD4lYIjPCiKCcXoSgED/IknNhfuZ9qRzX/3955h8dRnXv4PbNV2lWvliVLtiXZckG2sU0xxnTTAoSA4WJaAkmoSQgkucklJCH3BpJLbhJIAiGA6aEEYnpzcMEFsHE37kWWZMnqZbXaNnPuHzOS18KWLVtlVpr3eeaZnXbmN2d25pvTvu/iURd3NhwDROracWTGH7QupijUewNRvY5TR6czLMnN00urKUw4kY/KPkKJr0XYPPg+reg8JG14LlJrZN8OK1iNhfmorKxk8eLFzJ07F4C8vLweB6bp4KmnnuK6667Dbj/wrW4FphmsGIagwa/3MEjN8dBQWUlcKEzeRH2swNLKpQgEp+acetChqi+MzRvD9eRJuRCXAlXrsSmC607JZ0NlM198mUeNbRuXpQAAIABJREFUv4b1U8KoDTtpeX83Te/uQmqSvPEngIxQtW0re9bXWaOMLUzFM888w0UXXURaml5azczM7HFgGoD29nZeeumlr5QsrMA0g5Vmva6w2a83+CZlxuFvacQdUhk1Vnc3sXzfckrSSjrHDgBEGgOoTQGUhBj2zy8EDCuFqnUA3HZGIQ9ePpFwawkum5v/bHuOpr3z0fwN+JZUojYGyC2ZgBAKofY9vPPX9dRV+Ab4IiwsDvD0009/5eXd08A0AK+//jpjx479yte+FZhmsNJcQZNtDHs2tRCX6MTusBGOBAEHHpeDrQ1bWVe7jm9NOPDnklKPPYCi4D350AHsY4bsE+Czx0ANg83BiLR40NzcM/7v/G37XWwuVZjy2cvEn3w74ep64sbnkl1YRNBfh98P/hYrapmFeThU0JhjCUwzd+7czuqlaKzANIOV5goWNn2Xhqo2xs/MQUqJhobm9lDXXsdtC24jLS6Nq8Zc1XmI2hwkUttO0nn5OLJjsOtoNMNKQQ1BrR68fmp+KsnxDpZtkaS4U/j07BySL7sIgEit7mp7xIRSGqt2E/K9ga/B6j1kYdEbWIZgAJFNldQGhlNyag4nfW0UkVAQKQRKnIdllcuoaa/h97N+T5bnQESycLUeyN0Ri+MHujLMiKuw7GEI+nDaFS4pzeHDTdXE2Tw0a224SgoACOzQq4FKZp5JZkEhWngn+4wobhYWsYQVmMbiIJrrg4RVJ+l5+liA6h16sc/mcuML6y++gsSCg44JG07XHFmDwBCkFcKMH8CyP+klgznPcPmUXJ5dUca2cg9q/EraizVCOz4GzqHh1W14T8rma3f9mCfuvJn9uyqOeAoLC7NhBaaxOEBLFbW+dAAy8hLwNzfxr9/dT3wwRGJSNm1h/YXvcRz8wo9Ut2FLcqHEDQIbLgSc+ys4+TbY8g60N1Kam8RNp42kZf8phGWY+e0rCO14Gxkqw7+2htZFFSSkZ6DYnDTsK0PTrJ5DFhbHi2UIBoKmvfDXk6iLjEJRIHWYh/27dhAOBJhYXosrIZnGQCMumwuH7eAuouH9fhzZ8QMkvI+Y+A3QwrDlHYQQ/PzicWS488hUpvJo+T947dw4fO/+D1rzbkJ796MoNpKz84kE91NfafUcsrA4XixDMBCUfw6BZurSv05KjhebQ6FhXyUA3mCYUEqEV7e9yuTMyQcdJlWNcI0fe6w3EnclZwqkFMDnj8PW9wCIc9gYwRzOzDuTl8Y3odw4B7VpH2qrhlQlOcXFSLWGyq0NA6vdwmIQcNyGQAixRwixRQix1phmG+tPFkKsE0JsE0J8KITIjDrmsNuGBMZAstoGJxlG+0DVhvXYVZXNo6awbEI18fZ4fnv6bw86LFIfAFXiyBpkJQIhYPK1+piCl66BUBvxThsykso1Y68BIWi58WJsiSGEcBIqbyFv3Bggwq41fdOdzsJiKNFbJYIrpJSTjOkDIYQCPA/cLqUsBpYADwJ0t23I0FxBxJlOe2uEpAz9pb5/xw48wTD5//UzdgfKmZA+4aBBZACBrY0AOPMS+l1yn3P6j+Ci34PUwFeD22HDH1TJ8eoDZubvmI8tMYSUGoFtjWSN0mM5V2zZSltzcCCVW1jw9ttvM3nyZCZNmkRpaSmvv/460PN4BH6/n7lz5zJhwgTGjx/PVVddRWtrKxCb8QhOBAJSyqXG8mPAnKPYNjRoqSTgLQLAbbiJ8Lc2YosITigdTVlLGfmJ+QcdIqXE/0U1jrwEHBmDrETQQbJxzS37KMry8sXeRqrq47m19Fbe3Pkmr7hWozXspn1DNSk5w7E7XWjh/WxZUTWwui2GNFJKrrvuOp577jnWrl3Lc889xw033ICmaT2OR/D4448TCoXYsGEDGzduRFVVHn30USA24hG8IHTvZ0uBnwEjgE7/qFLKOiGEIoRI7W6blPKgCl8hRDLQNSp7bi9pHjBkUznb/BcC4PY4CIeChKRK0J1Mm9pAe6T9q91GK32Eq/0kXzZ6ABT3E8Mm6fO9y/nx+T/gk+11XPfkZxRlTeSmU77Dv9ue55K1G7Gljabmj2vJL57Enq2b2bRkL1Nm58euAz6LY2bbtl/T6tvcJ2kneEsoLv75Ue2rKArNzc0ANDU1MWzYMOrq6nocj0AIgd/vJxwOA9DW1kZurv7KM3s8gplSylJgGiCAP/dCmh38ANjdZfqkF9MfEPbt97Biz8nkFCUzYnwqdRvW6/Xk2SMoa9FtZH7SwSWC1sUVYFeIP+HIAS1iFm8GZE+EnYtIdDt48oZpTCtIZUNFC5fmf4tRY0+muvUzZKiMSI2fyVNno4ZbaKxaS32lFdTeYmAQQvDKK69w6aWXkp+fz2WXXcazzz57TPEIvvvd75KQkEBWVhZZWVkkJSV1RjszdTwCKWW5MQ8KIf4KvAn8Ceh8kwkh0gFNStkghNh7uG2HSP6PwNNd1uUSy8Yg5Ke+Ta/7P+/m8TjddnYs1mvJkk6Ywp6WPQDkJxwwBO0b62jfUEfiefkogz0y16gz4dNHIeijMNPLtSfn88n2OtqCESakT2Bl9kekLX8S7xn3k+LJJj1vJPWVK9m9/muk58ZgkB6L4+Jov9j7kkgkwgMPPMAbb7zBjBkzWLZsGXPmzOG5557rcVoLFiwAoKpKr+685ppreOihh7jnnnvMG49ACOERQiQZvwVwNbAW+AKIE0KcZux6C/Cq8bu7bQchpWySUu6JnoDYHk7aUkmTmoPTqRGf6GTni8+zacn7ICUlZ82irKUMl83V6VZCapKmd3fjGOYhYVbM14odmdFn6mMKlj8C/ga8Lv1bxReMMCtvFstLFNT2etSWffhXVTBp9gVIrZEdqyx3ExYDw9q1a9m3bx8zZswAYMaMGXg8Htxud4/jETz22GNcfvnluN1u3G43V111FQsXLgTMHY8gC1gkhFgPbASKgduklBpwHfCoEGI7MAv4T4Dutg0JmstpiuSQnGpDCMGCV1+kzeWgLS6L8YU57G3Zy4jEEShCvzWBLQ2oDQESzspD2IbAsI8Rp4A7CRY/CIt/i6fDEAQiFCUX0VwynH/dUUqkciWRGpURo04AoGb3RtpbLW+kFv1Pbm4uFRUVbN2qf4xs3ryZ/fv3U1RU1ON4BCNHjuSDDz7QHVBqGu+//z4TJkwA+jYewXFVDUkpdwGTD7NtOTCxp9sGPc2VNEWGk53lwVe+F59D4HQP4/YnHsNhU9jTsoeilKLO3X2fVqEkOokbZ67QjHV1dQSDQVJTU3E4HCiKQl1dXecfNRQK0dDQwJQpU3A4elCd5YiD762FeRdAw24K0uJxOxTe2VDFOeOymJU3i08r/skVleW4Si7FXgkJ6dm0NZfx5bJ9nHh+Qd9csIXFYcjOzubRRx/liiuuQFH0j7WnnnqK1NRUHnvsMW644Qbuv/9+UlJSePbZZ7tN6xe/+AXf+c53Ol/+paWl/Nd//RegxyOYM2cOdrsdt9ttxSOIZSIN+2jVTmTs8FTWzn8DhCB9ykm4HTaklFS1VTErdxYAwbIWgtsaSTw33zSlAVVV2bBhA2+++Saaph1x/44eFBkZGQwbdpTxE+JTjUbjj0l2KdxwagGPL9nFBROymT3ia6zeshDpqyDiaKb5/d1MLzifj1e/wNoFuyk9Kw+703acV2lh0TMOF0Ogp/EI0tPTO8cgdKUv4xFYhqCfaa5tBxRShiXw+fwvUDTJxIsvQkrJc18+R1ANkhmfiQxrNP5zG7ZkF97Thg+0bACWL1/OggUL0DSNgoICpk2bRnNzM5FIBFVVSU1NJSFBH+ymKAqvvPIKK1asACApKYnbb78dp/Moo6qVXAIbXoWypdxy+qm8+OlevvPcF8yZmsuvLv4je568guEbn2D4nAdJXwfpzmyaGraw6ZNCSs8+ckxYCwuLA1iGoJ9pMvpGJWfF09Jci0MVlIzMZl3tOv531f8yLm0cp+eeTvvmeiK17aTdOB7FNTBfuNXV1cyfP7+zTnPDhg0UFxczfvx4xo0bd8Qqn+9///u0tLSwYcMGlixZwoMPPojX62XGjBlMmDABj6cbn0lF54LDA5v+RcqoM3jzztP47nOrqGxqJ9mVxwsTFK77eCueqU5Ce5xMleezoPqffPpGMSMnpZOYFteLOWFh0XvU1NRw3nnnfWX95Zdfzn333TcAiixD0L/UbqVpv+4tM84Vxm8DhysdmyLYWLcRgEfOeoTM+ExaW3UndP3tTkJVVdatW8fq1aupqNA7aNXX1+NwOCgtLeWSSy7p7Bd9JFwuV2c3t7y8PMrKyli6dCnvvfceH3/8Meeddx5NTU2MHj2agoKCgw92xMGY82H9K+CrZeSV8xiR6qGyqZ3M+ExWn+Dh2oWttLzzJknnX4P6cojpiWew2reC5+8TFJ2YxbnfGt/LuWNhcfyYMR6BZQj6k9e/g7/9JOxKM6/+6BYQAufIYgC+rP+SjLgMvVpIStTmEAj6Le5AbW0tr7/+Ovv370fTNLxeLzNnzqSkpOS4G6QURaGoqIiioiJKS0upq6tj0aJFvPXWWwB88sknFBQUkJubS2pqKlOmTNEPPPVOaNgFW9+Bhl3kpcbxyfZaQmFBcfHJbChZSulT80iYPZuki0ch35aEtADr2l9nx8oiyxBYWBwlliHoL6SE+h2EU25Cbd5DQ9BPKJxI/sW6m6VN9ZsYl6b3CW5dWI5vSQW2ZBdC6Vu3CeFwmFWrVrFo0SKCwSAnn3wyaWlpjB8/nvj43vdplJGRQUZGBqNGjWLHjh2MGDGC1atXs2nTJpYu1QfWffTRR8TFxVFYWEh+8ffw7LuXgpZ9XDBhMvOW7WHB5v2cNvw0/nTOxzxRm8y+u+9h1NtvEWloZ+Ry2O5fR3PTp0jte32efxYWgwHLEPQX7Y0Q8hF2JRBpX4sjolI/527OLc3HH/azu3k35xecD4B/dQ3OgkTS5pb0uaznn3+esrIyhg8fTmlpKdOnT+/zc4JebTR+vP7FPmvWLGbNmkUgEGDx4sUEAgHWrFnD559/zucAzOEHmxcx9aKzyE5089a6Kn55+an82iPYPfc0Rv7xDfyrVpF45iT8q/ZzVvbV7Gxay+qP9nDi7JH9cj0WFrGMZQj6CyMGQQgPargau+rg13OmYFMEq/dvQCIZlzaOSGOASF07SScPw5ZwlD1seojf72fr1q0Eg0HKyso45ZRTmD17dp+cqye43e5OHbNmzaKurg6fz8f8+fOp2LicCRdGuPiEYTy9fA8/fCFMfuZI/ur4gv+Nj6PlrbfwTJ9O8teLqHt7C6PVE3jnpTfZvvIUzrmxhPTcQei628KilzBH5/ShQHM5+0LjqNgbRpMtBBOHYVMEb+x4g3sW3wPA+PTxBHc0AeAu7Op0tZdkNDfz5JNP8sYbb/D+++/j9Xo7v8zNRHJyMoWFhYwbN460BDdvBqez4vn/5sqCACeNSuXzPQ3MHfUTGkQbq8bYaXn/A7RgEM/kTDLnjMehuJiekERg10fsXLVzoC/HwsLUWIagv2gqZ0nLzdil4Spp3FQA5m2cB8A9U+8hPS6dwM4mFK8Dex9EIQuHw7zwwgv4fD6uvfZa7r77bu6+++5ON7dmxOl0cv03v41XCfHBbsH6D1/kvot1w5WgjORHU3/EO2Pb0FpbaXzhRQDixqQRd242OfGjOSfzdALrrShmFn3LO++8w5QpU5g4cSKzZs1i9+7dQM8D03QXfCYWA9NYdCHSUElDZATOyE6QktzTZtEWbmNX8y6uLL6SG8bfAEBodwuu0cl94lt/4cKF1NTUcMUVV1BYWEhCQkJM+PBPSk3jjh//kpFxrTT6VbISXQgB6yuaOTXnVDblCxqnFlL7yCOEKvRut2lnF5H5wxMJaQE8PqsG1KLvaGxs5IYbbuCll15iw4YNfPvb3+bWW28F6HFgmu6Cz8RCYBqLI9BQ2YrEhhZsxKZJJozM4sv6L5FIxqfrX7gyoqG2BLGn9/5gqLKyMpYvX86JJ55IUVHRkQ8wGYo7gZz0ZJaVqyz54E2uyHfw3Io93DxzJKOSR/P6JSl8e3MV5TfdxLAHHsBVVIgzM4G9oV0UuscRKGvBnZ840Jdh0cv8fHsFG33tfZL2BG8cvy46cml5x44dZGVlUVysdwW/8MILue6666ipqelxYJrugs+YPTCNxVFQZ7gN10ItKBoUZyWwqW4TABPSJyAjGvUvbAYJjuxuRtweA8FgkPnz55OSknLIEY2xwllnn8101rB63UY81WsYKat4dMFmTsk5hcWhTWT/7S9EGhspu+Ya9t50MwDhsR4Cqp/aJ9bT8Irlqtqi9ykuLqa6upqVK1cC8MILLwAcU2Ca7oLPmDowjcXRUdfkxU4IR0stMt6D066wqX4TOZ4cUt2p+D6rIrC5gaQLRxI3ofc8jWqaxmuvvUZTUxM33ngjLper19Lub2x507jQuYoZYwt5eFMy09mLf20VJ+SdQEB9gX+6NnL9/H9R9atf0b52HQCTLjqD9+/9DdNyLkOsriHl64UIh+WUbrBwNF/sfU1SUhIvv/wyd911F4FAgAsuuIDk5GR8Pl+P0+ou+IxpA9NYHCXtTdS1Z+Nq/ZImbzx1iXrQmY11GxmfPh6pSXyfVOLI9eKdObxX6+1XrlzJtm3buOCCC8jPzz/yAWbG5oD8GSRVLOT7t9/CKbMvQ0Ww/t01fE37Gg9/8TArtB3ET56C1txMcPduMvJyabaFWVOtF8/9a3rnwbGwiOacc85h6dKlrFq1ijvuuIP29nYKCgp6HJimu+AzZg5MY3EUyI9/Q124gJbQcsJ2B9sKZ3DzhzdT4avgVPc0Gl/bTqSunYTTc3u98baqqgqv19tvA8X6nNFnQsNOEv8yjtlFXnalncR+JQNnmZNz68/lgSUPYJ99JraUFMpv/jY1v/8/Zl1xBXXUsb99L03v7ML3WRWaPzzQV2IxiKiurgb0EvjPfvYzbrnlFvLz83scmKa74DN9GZjGMgR9iZSw7mVql/+boBomrATY4SqkfUQln1V9xg3jbmDGymL8X+zHnhFH3Pj0Xjt1IBCgrq6OysrKTtfQg4LJ18LMu0ENwfYPuHFWCe/6RpA3eRYJbQlM3zad3740jwXXX4iUGvV//zvDG+vIP2EmK+veAwWa/rWDloWHr6e1sOgp9957LyUlJRQVFeF0OnnwwQcBPfTkI488QnFxMY888giPPfZYt+ns2rWL0tJSxo0bx4033nhQ8Jnuth0vVhtBX/LRfbD8YbbZ/xMZ2QNAW/F0PClvUCJL+MHoO6h+bSUJZ48gYVYuwtY7pYFgMMjvf/97wuEwNpuNSy+9tFfSNQWuBDj7Pj1WQflnXHzFbfxt8U6e2hzmn9+9jVeX/IOK7RWU17dRuGABW0onEamuJjmnkO2RJqpOdJBfk4hv+T7iJqTjzEuw/BFZHDdPPPHEIdf3NDBNd8Fn+jIwjVUi6CvKlsPyh9EmXceOwExsoa04whrnnFPMxvp1nD3ibNo31gHgOTELpRejarW0tBAOh5k6dSq33HILJ5xwQq+lbRryToLyz1EE/OzCEiqb2vnNxxXc8Y07ySjIwBlx8tQL8/j07LOoXvUFU2bPBBS+eP99Uq8qxpbkovbRdVT/biUycuRIaxYWgxnLEPQF5SvhtZvRkkayxv49fE3thMKVaKoL1a3HHTgn/xzaN9ThGO7FnuruldO2trayZs2azkEmJSUl3dZHxjR5J0FrFTRXMKMwnZ+cP5a31u3jhnmf4009gVZXK5srNlOWnMyutjbs1dVkF52Ir3YNC17cgOuyQlxFyahNQeqf30ykKTDQV2QxRKipqWHSpElfme6///4B02RVDfU2zRUw7wJkwjA+tP2ZnW9XkODdRF2TRKbksbr2UzLiMsgXw6kuX0niOSOO+5Stra1s3bqVDz74gHBYbwRNSkoiMzPzuNM2LbnT9Hn5Z5Ccxy2zRuF2KPxxwXY+2R5h5LDp5BW9i3uli7KR+Xz6t79ROG0a1dtXsnHBL2hvvZZL77oK35JKWv5dxv4/rib50kLiSzOsqiKLPsWMgWmsEkFv0rof3vweaGE2jX6cnV+GmHB6PE2VH5Pa2s6qGbUsqljENzwXU/2gPvjEcZxeMZubm3nkkUd4++23CYfDTJo0iXvvvZe77rprcDUSdyVrAjjiYddCAIQQfHPGSJb/51lcPnk4dQ0pPHPBM2zO2EJLUiKLUlJYsHkzF3zvRwCUrfmQQFuQhFm5ZH1/CvaMeBpf3krNX9cSrvEP5JVZHAVSyoGWYFqOJW+sEkFvsvxh5K4lLPP8gbXv+olzfsqqN1ZgUzVqnSPY4lrD1cVX8x9VX6PdXkPa9eNwjT42L6O7d+9m3bp17Nu3j1AoxNy5cxk9ejSKMkRsu80OEy6HNc+DNxvO/jkAHpedMdkJvL6mkr8s3IEtJ4nlqav4YfnZLGtroyGocto132fpi3/ixXsfovS82Uy9cBqZt5biX1tD8zu7qHlkDe6xqdgz44mfmN7rI70tjg+32019fT1paWkx4SurP5FSUl9fj9vds+pmyxD0JrsWUZd+KWvX55OUtpaanSvIrW/B2eZkw11norav4vSc0wl8VIe7JBV3UcoxnUZKyYcffkh9fT05OTmcddZZFBYWDr2H4uI/gabCJw/BlOshRR8wd9W0PFbuaeShD7dhTxxN3PCVpI5NI/dfW1iwZAnZ2dkkFk6lacenLH7mM+ITH2DcaRPwTMnCXZhCy4IyAtsaad9QR9uKfSTOLsCREY9rVNIAX7AFQG5uLhUVFb02qnaw4Xa7e+xR2DIEvYWvhpZ9+1luu5tw2zvUNG0jr76FD9PPRF57MZMKVyI2CMb7RuFv20V8ac8bcTviCre2tuLz+TjjjDM444wzev9aYgWbHc78Gaz7B6x/GWb9GIDkeCdP3DCVHTU+Lnokgp04/upYyp31VSQqgi+BEaPyuOiS83nnD79l4dOPUnLqIwhFwZboJOVy3Slf+5f1NL25k6Z/7QAg47sn4BppGYOBxuFwMHKkFXmuNxki9Qj9wK7FLG+ZS1nZFrTwNkY2+PG02Bn3zat54oapbKhbS3FKMcquIMKh4C5O7VHyUkreeustGhsbGTVqFJdddhkzZ87so4uJIZJHQMFM3Rh0qRstzPRy4YR8Ao2T+Xz/Sv4yqZqJS5cx7fOVlJeX8+biJSgTT6G9tYz3H/s7mqYedHzcuDSyfzKNzDsng03Q8PJWAjua0IKR/rxCC4s+xzIEvYR/8wq2NoYI+5fjDKv4Ql4+vvJ7/ODcsQTVIOtq13Fl+/n419VgT3MjHEef9ZFIhIULF7J3717OPfdcLr/8ciZNmtTp1XDIU3o1NOyCTx/9yqZ7LyrB3foNIvuv4tORYXw/vJ6ihgZmt7TgcDhoDvsJjJrCmo0ref6/f0koeHA3UiEEzuFeMm+bhBZUqXtiA3XzNlmNlRaDCqtq6HgJ+eGxGazZNYFIsJnMVsmJu/bw7588zP9cexYIyb3L7sUZsHHqrjEoaXa8sw7vdKor4XCYZ599lvLycsaNG8fkyZOPWaqmRRDCRjhcT1PTKlTVTzBYjSYjOOxJtLfvJaL6kDKCJ74QuyMJRdjxeApxOFKIixuBECY0PhPnwNb34IOfQuUqKPkaZE2E9ELSvC7m3Tid+95wsjPyPn8YvoE/zrkS9fG/c/PT8/giEGDDuk3UuxR2afDbBx5gzNgSiseOJSUlhZycHBwOB87hXrJ/eCJN7+yifW0tDS9tJa4klbiJ6Qib9T1lEdtYhuB4WfM8bbUNrG/OAJpJbAqw8JxruXnumSys+JC/rP0LZS1lPBx/P0KFtOvG4cg4ujCU4XCYt99+m/Lycr7+9a9TWlraY3lSavh8W2loXMru3X9GCAVVbUfKrzpdE8KG05lBKNSAlKGvbHc4UkhKOpGMjHPJSD8Xh8Mk9eV2J1z5DCz6DXz2N9j4GsSnwe2fgyedSXnJXFI6gt8uO4sNjn9x5wg/9w3LoPKWWykYM4bTn3qStZ9V8e/X5xN07GXzpk18uWULAC6nk8KiIlJSUiguLsZzbgbxqQ78H++jfV0t9gV7iZuYjj0jDmdeAvb0uKHXaG8R84hYK+IKIQqA3bt376agoGDghGgqVKyi+cW7mbdxPGq4ksSgB9f1t5I+yc+iikW8t/s9SlJL+E7eNxn3TgqOYV4yvjXhqJKvr69n3rx5+Hw+Tj/9dM4666xu95dSJRJpQ1V9hMNN7N79MMFQDe3tewmHGwFISz0dt3s4NruHzMwLcdiTsds92GwJRCIt2O2J2GwuNC3SeYymBfC1bSMQ2Edry3oamz4jEKhECAdudw52uxebzWvMPdjtXqTUCAarEcJGcdHPcbt736vqYQm0wMon4N/3g90NCVlw+RO83TicO15cyVmnLWdl/bvMjozlzhVJ+JcuwzlqFDm/+R+2NaTxyUvLCPmXIN1+QnaB6klExntRbY7OU2RkZHD5xZfh3qcRWl1PuKIVjMdIibfjzEvANSqZuAlp2NN6P9qchcWxsGfPno5G9pFSyj3R2yxDcKz88ybkhn/yYsW1VPvKyGlW2Zvm4PnzdqNIwZjwKK71XMEpkUmEtjeDTZD+rQm4RnQfLjEUCuH3+1mxYgWfffYZc+fOpaAgm3C4DlX1o6rtqKqfpuYvaGlei6oFaGvbQSTS9JW0vJ4xeLzFJCaWkppyKh5P8XG/kKWUtLZuoKb2AwKBSiIRH6raZsx9RCJ6MA6HIxW/f4dxlILN5kZRXCiKCyFs2O2JeDxFKMJx6BMJQXxcPnZHMk5nGgneCQdpt9k83ZdIarfCqqf0EsIZPyV02o+4+vEVbKlupbRkGxtDf+eCkRdwYW0Ow//8JpH9+0mZOxfXf3yLDZ+3sHnZPoL+MmRkM/GJToKROnyhFiKJKUQSU0EIFEWhqKiIrMwssr1oGVveAAAbGElEQVTp5Ml0whU+QntbiNTo7oIdOR7iJmYQPzG9T0KQWlgcLZYh6E2a9iK3fsDiFz5nQ2sRofYvcIclS7KT8U/cw+3B6xjbMAJ7UK83tqW6cRcmk3D2COxJB6KDSSk7v9b1r+4mwqEAS5YsxOdrweNpZFhOJV6vi2Cw6pBSbLZ4EhNLcThS8HiKsRtf5DabB6czneTk6QNaTVFT8wFt/h1oWhBNDaBpIVQtAFIlFKqjzb8L5KEdvkXUViKR1m7Td7mG4XSm4XRmoCgukpIm4XbnYrfFo9jisSlubK/eTHxQIG5Zzn5fiFuf/4LVe5tIzn0XNWEJAD8u+R7nvLuPpldeQTgceGaehq1oPLVqKtUij/oWGw37fEh1H2poDWF1N2p8AhFvEkpyOiHjGXI5HaSmppKckkpWcgYTHAVom1sIlevXYU+P06dUN8Jlwz0mBWd+olWVZNEvWIagN2hvonHBkyycv5GmcCKNoQqQQZBQmdXElxNd/LH8JyQoXpy5XjxTs3GOSjro5a9pIerrl7Fz19P4/RuQsvmIp83Ouoz4+JG44w5+wQnFgdczBputdxzWmQ0pJZFIK6rmp7l5NWqkrXObJsM0Na1EamEiqo9wqIGI6qO9/dDxW4WU2JR4XHHDSU6eRnVLiJV7mqn3+1E8OxCOBhwkMVrkMKZOxb6tGtv6Vmz1oLSAu6iY1uxxBM68inYZR8WWcuorNqMGViG1BqQQRLxJqN4kNLsL6XCgueIQmoozFMAt7OS7csjWMkiVScRr8Siq/qEgbRLhtuEYkYBwKTgzPDgzE3Bkx6O47ShxdoTdaoy2OH5MaQiEEMXAM0AaUA9cL6XcfhTHFdCPhiDc3MQ7v7iHvfsbCWthQP+CdWpxlGVV0Zrl4tS4izizaSo2l4PMW0o7G4MjkVbq6hexr/Ij6urXoijVCKESidiprxtBS0smLlcWSckZpKZmkuBNxumMY8SIAux2F05nBg5H91VJFgcIhuoIh+qNKjR9avNtJ7jqL4TVJppT4lHjUwANKfUpokaIaGFARQiJvcvHuQzbsTUr2Pxh0ASK3YVdJGBzJRGWLiKqg0DITnNdLnW7Cgn525CynYgjQihJI+IWaI6oRKVEREIoqkaC6iQ74iVJJJGupOFVvHgVD4ID+0s0wvEqJCvYstwklg4nITsDm9dpGQiLHmFWQ/Ax8JSU8nkhxLXAt6SU3beI0veGIBSIsPPzbexasZjm2n3UVO0DtYEk11hSlGSSPXG0JEs8thRGqDnERVxgF7hGJhF/ZipkBSgre4+GxkUEA+tBqITDLlraMvHL0fi04bhTTyFr5HiCio04j+7HpuPRF9D5IuioMYh+N3XuJ8RBx3Qe23mMOOy26LSiz+W1KcTZFGwI8uOcKANcZdEUjrC1LYBf1VjV0kZjWI26/gP6BUDnsrFORF17Wy1i1yJE015EUi4irRC8GYikPISiIBBIKdlZX8XSXRvQtGqGxflIcPgYrlTilu3EqSqpbRpxmsRl1xA2iU1RQZHg1vA42nDTjsOvYQtI8LmJNKUT8WUTksm0O1wEFTtBzU4g7CSiQVAJE9EUpDzQJdemClyqgke141EhXrXhEQkk29NIsCWQKOOwY9NLTISIEEEV+iTtEunQSxmaTQOHQHHbscU5sbmdOOLd2L0unN54nIlxuJIScCV6sDkcnRkqFHHgzyKwqq0GEaYzBEKITGAbkCalVIXeOb0eKJJSdutA5HgMwWs/vB8BSCSIjvmBSQI2HLhtArvdSUSRtDgCaA4V7CGa422EnGGkMwiOEIozAvYg2MMEbDYaHEkEiGMbY2jQ0vFpiQQVLwGbizCx9UA5hCDVYSPRbsNrM+Z2hUS7jQSbjQS7glN0/0VaFQrji6jYhcAuBDYBdiFwKgK3ouBUBGEpCWuSkJS0qxq1oQh1oQi14TB720N0tCAoQJLdhgRjkkhJ1HLHwGLZuYyx7sD+Ui8JIJBH0H68uDU/6dSSLupIp5Y09Hkq9bgI4CSEDU1XpirIiA017CBJbUVoAhUFTSpIKZBSQUoFTbMRDrtQVBtSKiAVpGZDDbt1YxaOQwkm4ZZOPLiJky4ECkiBkLrJFFIxTKe+ziWd2LChIFA0B4rqxK25UaQNDAMpBWjGhF2AooAiEMKGUBSwKWgeG4pdwRkXhyPVi7ApCLuCYlNwxDtQFAEOBcVuQzgUhAIIUBBgMwy3ohywQYpiGCIMA2XcL2MHYRMIp00P6GQXlsE6CrozBAM1jiAPqJRSqgCGMdhnrO80BEKIZKCre86eeVOK4sELJ1GlDDumY1UU5FEOpnKhMsnrZny8mxSnk4SOF6jxEk20K/pvuw2HEFEvLXngd9S8w1YfWCc7Fw69v/zqus5zHEgj+hNASmiIRNAk1IcjlAdC+CIqLRENn6rSElGpCoZpVVVaIyo+9chRvRRgmEvvFRSRkojU5yFNI6AdOL9DCByKIE5RSHfayXDYmZwQzzeyUpiS6MGtCCYmxJNo74XBbJoGgSbYsxSq1iHVELK5AoKthCNhgppKUFWRkSB+qVBuT0aVElWNIKWKpkbQhIKGgiaEMVfY7U7DpzhoU5z4FTtNjkT2uzKpdWWw1VFEu72bKj67MRnNPfZDjPEAEAfdsWgOvb67V2PvpdV1/3ag/UD6EmjrenTPznF4rYent66vp+n0ZlqHS+fN3CyKiscf9vzHgtkHlP0A+EVvJTY1WEsLdRyoRIADlQv654dNUXC63LjdLhw2Oy5XHIrNgSIcpDptDI9LwGn3YFcc2AQoQqCgf+mOjneR4rATpyjYB3lwE1VK1COUJhXEYfNBSokqwdbf1Q+KAvGpMO4SGHfJQf8ElzFFU9D1eE0DNQRSBS2ijyfRIvq6SBDC7fqy1IziiApSo031UxGWVEegXZMENIhoKqhh0MKgabRJQblqR5MaYVVF0yRBGaJdCxORGhFNRZMqqoygRSJIQEi9VAESISL6XEoI6xKElKAZU9S7WWJ88Xd8iByoV0N2/O4sYQm91Ny5g5HOIW6bjP5yNxCKRIjo/8pXD5RCHPLFd/A/LLrt5ND7Hy79r6Z18LmPJZ1D6+3Zf/lw+39V64H9vJ6iHp3jaDB11VA3JYJPBnwcgYWFhUUMYbqqISlljRBiLfAfwPPGfE3X9gEpZRNw0Egpqy7QwsLConcZyKqhW4BnhBD3AY3A9QOoxcLCwmLIMmCGQEq5BThpoM5vYWFhYaFjjUixsLCwGOJYhsDCwsJiiGMZAgsLC4shjtnHERwKG0BFRcVA67CwsLCIGaLemV8ZmRmL3kdPAz4ZaB0WFhYWMcpMKeXS6BWxaAhcwDSgClD7+HS56EZnJmD2IoiZtJpJy+Ewm0az6ekOs2k1m56umEWfDRgGrJRSBqM3xFzVkHEBS4+4Yy8QNXitoutIPLNhJq1m0nI4zKbRbHq6w2xazaanKybTt/NQK63GYgsLC4shjmUILCwsLIY4liGwsLCwGOJYhqB7moBf0cXxnUkxk1YzaTkcZtNoNj3dYTatZtPTFbPri71eQxYWFhYWvYtVIrCwsLAY4liGwOKYEVZwiB5j5ZmFGRnyhkAIMXygNfQUIfo48vrRkwLmf7mZKL8gRvKsA7PkXaw8p2bJr54Sk6J7AyHEaUKIT4G7B1rL0SCEmCWE+KaxOKANO0berQB+CCBN2NBkpvyC2MizDoQQ5wgh7jEWzfBfM/Vzaqb8OlZibmTx8SKEiANeBtKA30kpX4/aJsz2gBouNf4EzAFahBCrpZTrhBA2KWVfu9joqsULPAdkAg9JKV/rz/MfDWbKL0OP6fOsAyGEA/g/4EogUwixTEq5YoD+a6Z/Ts2UX8fLUCwRRICRwIdSyteFEA4hxDiz/LkOgQJsAs4D/g78DGCA/mhZwGjgeSnla0IIuxAidwB0dIeZ8gtiI88AkFKGgS+B04B7gD8a6wci70z/nJosv44PKeWgn4B0Y+4w5meiO3+6E1gOvAW8BHx9oLUa+s4AJkYte4z5ZHQ/S5cby/Z+0JIc9dsOXA0sBm438u51YB4wxcqv2MmzKH0XoL/IvMayGxBAMrAFuMlY7+gHLaZ/Ts2UX716XQMtoI9v2jRgHbAtal3H2ImXgY3GyyIZ+CnwIpA7gHoLgC+Ml9ci4JfReow/3feNbX36R0OPJ/0Z8EGX9dnA28AqYCqQBzwOPAQkDdX8ipU8i9I03NC6FHjTMExFxjbFmF8LlPXDf830z6mZ8qsvpkFbNSSE8AC/AP4F1AshfmRs6gjKcCswVUq5RkrZhH6DU4C2fhd7gMvQXyKnoVdpJAMPdGyUUgaAd4Fm9D8dQojzeluEEGIY8GtgJaB1NLoaPV32o79cp0spV0kpy4F/AxMBf29rOQKmyC8j3VjJsw5OB5YZeXc7UAs8ASCl1AzdLwPbgB8DCCH+o7dFxNBzaor86jMG2hL1kfXu+JoYg15nfBF6/ILEaAve5ZifA0/RT9UHh9H9EPA347cdGIf+FXlRl/2+DgSAGuCWvsg/I+88wLfQi+Webvb/FXqD3pDMr1jKs6jz/wKYb/xWgDhgL3BNR34a82mAhm7MftLbeWbMTf+cmiG/+vT6BlpAP97IfwFPdrlpCcZLYhW6NR+waiFDz03ovRDyjGUH8APgn1H7nA3UAa8CI/tB03DgFeDXxrItKu8uRy8uvwwMs/LL/HnWJV9eAkqi1t0IrIpangnsAF4DCvpJlyme065GyKz51VtTzFcNCSGSjnLXnwNfE0IUSykjQogEIIj+0P5USnmVlLLPowcJIbKN+aHyfgeQiv6HQuq9EnYAbUKINGOfOuCbUsorpZS7+1BLB1XA08CFQohcKaUqhHADTqAUuNfIu6rj0dKNxu562PRrfh2Fng4GNM86EEIUCiFO7EZjLfoLtqMK6zOgXAhRZOxTA9wqpfyGPM6AKkfQEs2APadCiLFCiJtAr+7psrlf86vfGWhLdBwW2wv8AfgAfZDOpA5LjvEF1tW6o//JVhjH/aXrfv2g+S70YuMUY7njS9Eetc/PDW1nG8tnE/WF2w9avpIn6F9kv0b/yv09+gPZ13nlQf/a/5IuX4ADlF/d6TFFnkWdOx74M3ovlssA12Hy7lrgBeAqY3ka8EZvPhdH0GKK59S4t39A9w76DlFVev2dXwM1xWSJQAhxNfA5EAL+GzgF/U+GlFKTRj9eY8SfWx6w7nb0nh3xwI9kP/X3jXIn4ERvTHrI0Koa/aIjxn6lwKPALuApIcRvgCfRux72iluCo9DSkXczO46RUrYC6ehfQ0kY/aX7CiHEtcB2oAGYIbt8AfZnfh2lngHPsy78CP3lNlFKOV9GxaeNyrtTgY/RX3yPCCH+D73a5TP0xu7ecoHRnZYBf06NRv3PgXr0bqqpUsrOhugByK+BYaAt0TFa8DPQexJ0LP8duCxq+TT0YNGvc6BP+XfRXxDj+llrR4OYE/gb+h98DXBz1D5nAUvQ60edxrpz0b/aTxggLa9HafmJsV9Jb2k5gs47gbqo5XHoD2jH8tn9kV/HoGfA8sw4px29JPIRkGWsOwOYjtEegV6N1vFsJBjrpgLfJGosxgBo6ffnFL1b7y3AeGPZjV7iOzlqn1P6I78GeoqJeARCiJHoN+QdoEUaooUQWeiNgCPQG5L2APcD5wM+KeW7UWn024jEbvT+HXgEmIDea+RC9DrsG4HtUsq3zailr4fMH0qjEGIZsB79hTIaUIH3gYeB24BdUsq3zKqnv9wMdNHaKvWujAvQq6QK0V+2W4FJ6KOtZwLt0c+GmbT09XNqaDwVeFtK2dxlWyF6ye2XUspVxrqbgb1Syg/7SpMpGGhLdBRW+9foRf+3gH8Ad0Rts6E3zoD+cD4L/G+X4/u7HSBa74sdetGLuYuN3wr6wBMN/WFQ+kKvmbT04P7eaay/CGgHfmgsz0X32XNlX95fs+k5Rq0/AeYD90fd46eBf/SVVjNpOUqNL0ZpdETts57DdDHu73dJf04DLuAINy7L+BPFG8uz0YeclxrLXbt43YfRd7frtgHW29Eg+wj6F8dm9JGmNRzoItfbLzTTaOmhxkoONPwXdNn/LQz3An2h0Wx6jlHrGPRRuF8Cj0ftf4lxv5XefjbMpKWHGqPfJS5j/gvgr/15L80wmb2xWEMvxqUASCk/QLfkjxrLnV28hBCT0Yubm7pu60cOpfcf6D0SQO86WAxcL6W8GFiIXpWF7P1qBDNp6YnGF4G/Gst7OnY0uh4mog/i6SuNZtPTU63/QB9gtwb9Pk8UQkw3no2fAF9KvTNFbz8bZtLSE43R75Jg1wOO0K16cDHQlsiwwuJQ69AftMeB26PWe9C7op1nLI9Hr4P8FLjapHq3ozeSJXU5xjuYtPTR/S1CH8jTa/fXbHp6WetW4Exj+ZvGPqsxujwOFi19cW+Ndf8BbOzr+2q2yRQWTxp3AA50+TPWBdAdTpUKIcYYu4TReyKMNJa96PXdJ0spXzKp3g/Qq2SajWNsxjG+waSlFzVG3998YEVv3l+z6ellrR8CY4395qG3C02RUr48mLT0osaPgFFRx/9DSjmhr/SZlQE1BEKIbwohPhZC/E4IcQHoN00IYRNC2KWUIfSuZH7gDmN7CMhF7yGElPIzKeVfTK53OLCzIx3ZC9UIZtLSBxo77y/wbynlnwajnj7UuqMjHWPdoNHSRxp3HjbhIcKAGQIhxBXoXvz+G73b4k+FEHNAfzlJfXj5RKAVfZDQqUKIZ4QQS9F7vWyOMb1bB6OWPtS42di3V7oSmk1PH2u1/msm02h6equOqacTuj/v243fNuAaYF/U8p+A3cBpxrpM9KAQ1w11vWbSEisazaYnVrSaSUssazT71H8n0l1AjOWAi9l7gGe77PMJehfQdHT/QQMW4MFMes2kJVY0mk1PrGg1k5ZY1hhrU3/ctEvRR/2+hz7i8CHDSs9GH5BzZtS+56D784h2+tTf/bNNo9dMWmJFo9n0xIpWM2mJZY2xOvVJG0FHa70QYjpwN/BzKeUF6P2xh6OPAl6PPqDj60KIeONQiT7KVRVCKEIccILWl5hJr5m0xIpGs+mJFa1m0hLLGgcDvW4IhBBOaZhf9B4Dd0gp3zOWP0cfaRiWui/2D9AHePxFCOECrjI0BaU+2KQ/GuZMo9dMWmJFo9n0xIpWM2mJZY2DhV41BEKIHwDLhRD/K4S4RkrZgDHSV+j91ZPQAzxEAKSUizjgpnYBeoSpW/vrpplJr5m0xIpGs+mJFa1m0hLLGgcVvVXHBFyP3kBzEnqrfRUHRmM6jPk3gDejjkky5k66jHTt68lMes2kJVY0mk1PrGg1k5ZY1jjYpuO9YQlRv5/BCORsLN+B7s4g2pvlQ+heGxPQPYXe3a8XayK9ZtISKxrNpidWtJpJSyxrHMzTsd40O/A/6I7Kfo3u0/4O4PUu+20C7jF+e9GLbMuAL4Af99tFmkivmbTEikaz6YkVrWbSEssah8LU4zYCIcQp6F24EoGfojt0+j36yEu7EGJW1O4/AW4wWv4FenCKTcA5Usrf9fTcx4KZ9JpJS6xoNJueWNFqJi2xrHGoYD+GY0LAo1LKv0Fnw00x0IzuWfA2jJix6D7uP0Wvt9OAU6WU+45XdAzrNZOWWNFoNj2xotVMWmJZ49DgGIpyDvSW+Y4wlyegd+US6C56FwB/Rvfo90+iAlIMxGQmvWbSEisazaYnVrSaSUssaxwqU4+rhqSUYSllmzTuHHog521SZztwE/pgjueBHVLK7/T0HL2JmfSaSUusaDSbnljRaiYtsaxxqHAsVUMA0cG5T8QovgndC+BmKeWdQoh4KaW/l3QeN2bSayYtsaLRbHq6w0xazaQlljUOdo55QJmUUjUabjKBeCHEi8AtHWma7caZSa+ZtBwOs2k0m57uMJNWM2k5HLGgcdBzpLqj7iZ0D4AaeiPOTceTVn9MZtJrJi2xotFsemJFq5m0xLLGwTx1NNIcE0KIRPSW/T/IQwR/Nhtm0msmLYfDbBrNpqc7zKTVTFoORyxoHMwclyGwsLCwsIh9TBG83sLCwsJi4LAMgYWFhcUQxzIEFhYWFkMcyxBYWFhYDHEsQ2BhYWExxLEMgcWgQwgxQgjhM5yYWVhYHAHLEFgMCoQQe4QQ5wBIKfdKKb3SBMHKhRBnCCEqBlqHhUV3WIbAwsLCYohjGQKLmEcI8RwwAnjLqBL6sRBCCiHsxvZFQoj/FkIsN7a/JYRIE0K8IIRoEUKsFEIURKU3VgjxkRCiQQixVQgx5yg0XCiE+FII0SqEqBRC3COE8ADvATnGeX1CiBwhxHQhxAohRJMQokoI8WchhDMqLSmEuE0Isd1I79dCiNGG/hYhxCsd+3eUOIQQPxNC1Bklo7m9m8MWg56B9nFhTdbUGxOwBz1aFUABuvtiu7G8CNgBjAaSgC+BbcA56B54nwXmGft6gHLgm8a2yUAdMO4I568CZhq/U4Apxu8zgIou+54InGykX4AekesHUdsl8AZ65K7xQBD4N7pf/g79N0SlHwH+D3ABs4A2YMxA3xNrip3JKhFYDBXmSSl3Simb0b/Sd0opF0gpI8Cr6C98gIuBPVLKeVLKiJRyDfAacOUR0g8D44QQiVLKRinl6sPtKKX8Qkr5qZH+HuBv6C/waH4npWyRUm4CNgIfSil3Remf3GX/n0spg1LKxcA7wBFLMRYWHViGwGKosD/qd/shlr3G73zgJKPapkkI0QTMBbKPkP43gAuBMiHEYqHH4z0kQohiIcTbQohqIUQL8Bsg/Rj1AjRKKduilsuAnCPotbDoxDIEFoOF3vKeWA4sllImR01eKeWt3Z5cypVSykvRferPB17pRtejwBagSEqZCPwMPTzjsZJitEd0MAKw4vlaHDWWIbAYLOxHr0M/Xt4GioUQ1wkhHMY0TQhRcrgDhBBOIcRcIUSSlDIMtKD71u/QlSaESIo6JMHYxyeEGAt0a2SOkl8ZOmaiV2+92gtpWgwRLENgMVh4ALjXqMq54lgTkVK2AucBV6N/VVcDv0VviO2O64A9RlXPLejVSUgptwD/AHYZVU05wD3ANUAr8Hfg5WPVa1ANNBp6XwBuMc5rYXFUWPEILCxiGCHEGcDzUsrcgdZiEbtYJQILCwuLIY5lCCwsjhIhxKaogWHRkzWAyyKmsaqGLCwsLIY4VonAwsLCYohjGQILCwuLIY5lCCwsLCyGOJYhsLCwsBjiWIbAwsLCYohjGQILCwuLIc7/A5ybm8p9lHUVAAAAAElFTkSuQmCC\n",
      "text/plain": [
       "<Figure size 432x288 with 1 Axes>"
      ]
     },
     "metadata": {
      "needs_background": "light"
     },
     "output_type": "display_data"
    }
   ],
   "source": [
    "for name, group in ages_df.groupby('age_range'):\n",
    "    group['infected'].plot(label=name)\n",
    "plt.legend()"
   ]
  },
  {
   "cell_type": "markdown",
   "metadata": {},
   "source": [
    "## Draw some of the symptoms trajectories"
   ]
  },
  {
   "cell_type": "code",
   "execution_count": 43,
   "metadata": {},
   "outputs": [],
   "source": [
    "random_trajectories = read.draw_symptom_trajectories(window_length=100,\n",
    "                                        n_people=5)"
   ]
  },
  {
   "cell_type": "code",
   "execution_count": 44,
   "metadata": {},
   "outputs": [],
   "source": [
    "[\"E02002512\", \"E02001697\"]from june.infection import SymptomTag"
   ]
  },
  {
   "cell_type": "code",
   "execution_count": 45,
   "metadata": {},
   "outputs": [],
   "source": [
    "symptoms_values = [tag.value for tag in SymptomTag]\n",
    "symptoms_names = [tag.name for tag in SymptomTag]\n"
   ]
  },
  {
   "cell_type": "code",
   "execution_count": 46,
   "metadata": {},
   "outputs": [
    {
     "data": {
      "text/plain": [
       "Text(0.5, 0, 'Date')"
      ]
     },
     "execution_count": 46,
     "metadata": {},
     "output_type": "execute_result"
    },
    {
     "data": {
      "image/png": "iVBORw0KGgoAAAANSUhEUgAAAccAAAEVCAYAAACVCi6WAAAABHNCSVQICAgIfAhkiAAAAAlwSFlzAAALEgAACxIB0t1+/AAAADh0RVh0U29mdHdhcmUAbWF0cGxvdGxpYiB2ZXJzaW9uMy4yLjEsIGh0dHA6Ly9tYXRwbG90bGliLm9yZy+j8jraAAAgAElEQVR4nOydd5xcZdXHv7+Z2exsMkuyISSBRElAQOlIVaQJiBQ7IiIgICjyqlQbiIAiKKAilpcmBBBBBVGqKB2kGHqPKOSVSId0UnfP+8fzzGYYtszOzp07u3O+n8/9zL3Pvfc557lTzpynnCMzw3Ecx3GcFWTSVsBxHMdxGg03jo7jOI5ThhtHx3EcxynDjaPjOI7jlOHG0XEcx3HKyKWtgDN4JLUCmwMvAp0pq+M4jjNUyAKrAtPNbEnpCTeOw4PNgTvTVsJxHGeIsg1wV2mBG8fhwYsAd955J5MnT05bF8dxnCHBrFmz2GabbSD+hpbixnF40AkwefJkpkyZkrIqjuM4Q463DUf5hBzHcRzHKcONo+M4juOU4caxRkgySYUa1XWApCtqUZfjOI4zcNw4Oo7jOE4ZbhyrRNInJT0t6WFJx5eUbynpVkkPxG33WJ6TdKOk+yU9IelCSSPiuRGSzpH0jKR7gC1Sapbj9IiZsbRzadpqOE7dcONYBZImAOcBHzOzjYHi4tExwNnAPma2KbAHcI6kMYTZUPuY2WbA+oTFpwfF+74ETAXWBXakD+MoaYykKaUb4Os3nES59tlr2fOaPXl54ctpq+I4dcGXclTHlsCDZjYjHp8L/Ah4L8HI3SCpeK0B7wIeAo6RtCvBMHYAb8ZrdgAuMrNlwDJJvwE+0IvsI4ATatscx+mdlxa+xCn3ncLaHWszrm1c2uo4Tl1w41hbBDxqZtu+7YS0H8HgbWNm8yUdC6xdhYwzgWllZZPxCDlOAnRZF9+56zt0WRcnf+Bkspls2io5Tl3wbtXquBfYRNJa8fjg+PogsJakHYoXStpcwY0cA7wWDeNoYJ+S+m4B9ovjkm1l596Cmc0xs5mlGzCrdk1znBVc9vRl3PfSfXxj82/wjvZ3pK2O49QNN45VYGavAF8ErpH0EJCPp2YDHwVOkPSIpKeAEwke5cVAu6SngWt4q6d3LvAf4CmCoZxej3Y4Tl88O+dZfvrAT9lu8nZ8cq1Ppq2O49QVmVnaOjiDJE7Kee65557z8HFOTVjWtYx9r9+XFxa8wFUfu8rHGp1hycyZM5k6dSrA1NgL142POTqO8zbOe/Q8nnz9SX6y/U/cMDpNiXerOo7zFh579THOffRcPrLGR9h59Z3TVsdxUsGNo+M43Sxavohj7zqWcW3j+NaW30pbHcdJDe9WdRynmzMfOJOZ82Zy3ofOY6URK6WtjuOkhnuOjuMAcM8L9/Dbp3/L597zObZadau01XGcVHHj6DgO85bO4/i/H8/U0VM54r1HpK2O46SOd6s6jsOp953Ka4te4zc7/IZ8Lt//DY4zzHHP0XGanL/O/CvXPnstX9rwS6w/bv201XGchsCNo+M0Ma+++Srfv/f7rLfyehy84cH93+A4TYIbR8dpUsyME+4+gUXLF3HKNqfQkmlJWyXHaRjcODpOk3LlM1dy53/v5MhNj2SN0WukrY7jNBRuHB2nCXl+3vOcNv00tlx1Sz777s+mrY7jNBxuHB2nyejs6uS4vx9HTjlO3vpkMvKfAccpx78VjtNkTHtiGg+98hDf3vLbTBw1MW11HKchqYtxlPRwTOLb33VHSBqfoB7XS1ozqfodp9GZ8cYMfvHwL9h59Z3ZY4090lbHcRqWuhhHM9vYzBZVcOkRQGLG0cx2M7N/J1V/tUjyYAxO4iztXMq37/o2o0eM5vitjkdS2io5TsNSlx9lSQa0m9kCSTOBi4GdgVWBM8zsF5KOA1YDrpC0GNgH+BfwA2A7oBV4FPhyrGcasBhYG3gHcA/weTMzSV8EjgSWEP4A7GVmT0fZewBjgJ+b2SYlOt4PHG1mt0v6PHAY4fnMjTJn9NG+9wA/AyYCim26SNLRwN6xnsWxnodLnslJwO7AXySdDvwE2BDIA7cCR5lZZ5msMVH/Uib3/vT75tpnr+X+l+6v9nZnCDFrwSyemf0Mv9zxl3TkO9JWx3EamrQ8lpFm9r6Ywf5xSdPM7AeSDgH2NLPHASR9B5hrZlvE4x8B3waOi/WsD+wEdAEPxf2/AacD7zazFyW1AtlS4WZ2l6SCpA3N7FFJGwAdwB2StgH2ArY1syWSdgUuALbuqSHR6/szcJyZ/SGWrRxPX2xmP45lOwFnA6URnReZ2ebx/PnA7WZ2sKQMcClwEHBemcgjgBP6fryV8+85/+bOWXfWqjqnwfnihl9k28nbpq2G4zQ8aRnHywHMbKak2QTP5+kervsosJKkPeNxK/BIyfk/mdliAEkPAmsSjOMtwEWSrgGuM7Nne6j7IuAA4Kj4elH0Oj8CbATcF7udRDCcvbEOkCsaxtiu1+PuppKOBcYSDPjaPehQ2tYtorcJMBKY1YO8M4FpZWWTgaos3OHvPZzD33t4Nbc6juMMW9IyjotL9jv70EPAYWZ2ywDr+SSwOfBB4FZJh5rZDWX3XgzcG43XZ4H3lci8wMy+W1FLelNcGgFcQfBAH5S0GvDfsssWlN4CfLwXQ96Nmc0B5pTJGoyqjuM4ThmNtpRjHjC65Phq4KjiTFdJ7XF8r1diN+caZvYPM/sh8Fdgk/LrzOw/wJPAWcCTZvZ/8dQ1wP6SJsf6spI27UPkDGC5pE+X6LAyYdwwBzwfiw/rS+/Y1m9JysY6xkma2s89juM4TgJUZByLP9h14Czgwrj0Y13gh4Ru1OmSHgXuAvo0joTxxWmSHpP0CGHSzzm9XDsNOISSbkozu4Mwpnl1vP9x4GO9CTOz5fH8oSUydzOzecB3o+4PAAv70fsIgvf7iKTHgL8Ak/q5x3Ecx0kAmVn/F0mvAJcBl5iZT21sMOLEpueee+45pkyZkq4yjuM4Q4SZM2cydepUgKlmNrP0XKXdqh8meDXXSHpK0rGS3lFbNR3HcRynMajIOJrZg2Z2FKGb70hgXcISjFslHSRpVJJKNgKSDo7dveXbxmnr5jiO49SWAU3IMbMu4CnCsotXCcbyc8DzkvarvXqNg5mdHyP9lG8Pp62b4ziOU1sqnZDTIelLku4CHiQYxf3NbG0z2xHYhTCZxnEcx3GGPJWuc5xFCGd2FvBnM1tSetLMpkv6c62VcxzHcZw06Nc4xmUcpwA/Lkaj6QkzO6CGejmO4zhOavTbrRoDX3+9L8PoOI7jOMOJSifkXBNjjjqO4zjOsKfSMcc8IZXUPYRwaN2RA8xs/yQUcxzHcZy0qNQ4Ph43x3Ecxxn2VGQczeykpBVxHMdxnEah4pRVkrYH9iescfwvIc7qrQnp5TiO4zipUWkQgIOB3wMvAX8EXgQuk3RIgro5juM4TipUOlv1G8DOZnasmZ1jZscBH4rliSHJJBWSlBHlHCrpyLi/saS9Krxve0n3x/3VJNXMk5Z0gKQralWf4ziOUzmVdquuTEgMXMoMYGxt1UkHMzu75HBjYA+CpzyQOl4AdqilXo7jOE46VGoc7wJ+IumbZvZmzMJxKnB3cqp18zVJnyAY6K+b2ZUAkj4cdcgSgqB/ycz+JWkdQvLikfHcNDM7Q9KJhGwi44DVgCeAg8xsbjxXiPV9D1hJ0sPAHWb2NUmXAusArcC/4n2zS5WMORXvN7NxkkYCFwHrAcuAGWa2V7zu88BhhGc/F/iymc2QNAL4OfBB4DXgoZ4ehqQxwJiy4smVP863cv+Nt/H6//2XlVddUG0VjuOU0NaSZd3VVkIobVWGHpkMvGsnyI9OW5OKjeOhwO+AuZLeIHiMdwP7JKVYCfPMbHNJWxO8uSsljQcuAbYzsyclfQG4FNiSYHiuNrNTIQRNL6lrG2BjM3tZ0gXA8cAxxZNm9rqk7wJ7mNmeJfcdbmavxfpOBr4JfKsPnXcBVjKzdUt1kLQNsBewrZktkbQrcAGwNfAlYCrBgLcAdwAze6j7COCEPp/YAHj29ieZN3syu7xwWK2qdBzHqZ4dvgPbfT1tLSpeyvEisK2kyQSv6wUzm5WoZiu4PL7eC6wmKU8wgo+YWbGr90LgV5LaCUbltOi93Rq3Itea2ctx/9cET60S9pf0OWAEMAr4Zz/XPwK8R9IvgduA62L5R4CNgPskAQgoGu8dgIvMbBmwTNJvgA/0UPeZBM+4lMnAnRW25S2s+t6tefWm13nu07eTG+H/dB1nMDw2ax6n/3UGP//sxqy/WnkHj9MvF+wCc59PWwugQuMo6SEz2yQaxFkl5feb2WaJaRdYDCHGazQofepsZlfGSD4fInh3BwH7Vis8entfBt5vZq9K2gf4Yj86PCtpPWBHYFfgFEkbEIzhBWb23Wr1MbM5wJwyHautjgnvnAC8zuiOtRi72rDPWe04ifK8XuM5m8eCwlQYt3La6gw92leFBa+krQVQ+WzVd5UXKPwir1FbdSrmXmAjSe+Ox58HHjKz+ZLeBbxkZtOAk4AtSu7bXdIqcf9A4JYe6p4HlHZ4jyGMDb4uqZVgbPsketidZvYn4EhgFUJX9DUEL3RyvC4radN42y3AfpJyktqoT5c1hbF5AObP9rjyjjNYctnwk7q80/q50umR9gmw4KW0tQD68cIkXRx3R5TsF5lCmNRSd6IHtx/wW0k5woScone4F/A5SUsJMWAPL7n1TuBySZMIs2+P7qH6m4FjJD0C3B6v2ZfQlfoaodt2ix7uK2UD4IfRo8sCp8bZrC9IOg64OqYCGwH8AXgAOBfYEHgqypkOTKjsiVRPoaMVgAVvuHF0nMGSzYRenGVdXSlrMkQpTIBXnkpbC6D/btV/97JvwN8JP+yJYWbq7djM/gL8pYd7TiHkn+yJ583sMz3cc2LJ/lzg/WWXvO2eeO1twGZxfyZhJixmdgNwQy/3XEqYPFRevpR+umuTYNSYViRYMHtJ/xc7jtMnLdnwE+WeY5UUJsCCl6GrK8xcTZH+xu9OApB0r5ndWB+VnHqSzWYYObrVPUfHqQG5TLFb1T3HqihMgK7lsGg2jEp3zLbSpRybSHrDzKYXCyRtAWxvZqclo1ptKfUOnbfSPraV+e45Os6gKXqOy7rcc6yK9jiStOCl1I1jpX7r4bw9Qs6ThDV3zhCn0JF3z9FxasCKCTnuOVZFoWgcX+77ujpQqXEcQYj0UspSQhJkZ4hT6GhlwZwlmPm/XccZDLmMjzkOiqJxnD90jOMDhMgzpRwKPFhbdZw0KIzN07msi8ULyv//OI4zEFqi5+izVaukgTzHSsccjwT+FpdP/BtYE5gI7JyUYk79aO+Iax3fWExb+4iUtXGcoUsujjl2+phjdbQWYERh6BhHM3tC0tqEbBXvIOR0vNbMPFr1MKAwNq51nL2E8aunrIzjDGFa4mzVZd6tWj3F5RwpU6nniJktkPR3YJKZ3ZugTk6dKZR4jo7jVE+ue52jd6tWTWHC0BlzlPTOaBifBm6KZXtKOj9J5Zz60NbeQjaX8UAAjjNIuo2jd6tWT3tjeI6VTsg5h5BZop0Vs1b/ho85DgskhRmr7jk6zqDIdXeruudYNUOsW3ULYHcz65JkEMKsSUo/I6VTEwpjW1ngwccdZ1BkM0LypRyDojABlsyDpW/CiJGpqVGp5/gyZZk5JK0L/KfmGjmp0N6R925Vx6kBLZmML+UYDA2ynKNS43gGcK2kA4GcpM8CvwN+lJhmTl0pjM2zcM4Surw7yHEGRS4r9xwHQ3cIuXTzOlZkHM3sAuDrwKeB5wn5E4+PGSacKpF0fkymnDqFjlbMYOHcpWmr4jhDmlxGPlt1MBRK4qumyECWcvwZ+HOCujQdZnZw2joU6U56/MZi2sd6VEDHqZaWbMYDjw+GwsTw2qieY4yGU9w/qI9tX0lb10NZSSbpJEkPS5oh6VNl546VNF3Ss2XntpR0q6QH4rZ7LN9e0v0l13Ufx/1HJJ0n6TFJD0paT9LvJT0p6UZJo+K1BUkXSno8bt8oqfM2SadLuivq9cOyc3vE/X0k3SfpobjtmOSzLKcYJccn5TjO4MhlRad3q1bPyJVBWZjfuJ7jZ4FL4v5+fVyXAdaQdKuZ7V8zzXqn08w2lrQOcLekO82s+BdjnpltHo3174ErJY0BzgZ2M7MXJa0KTJe0fgWy1gU+b2aHSPolcCOwlZnNknQ94RmdDxxPeA4bEJa73CPpsZj0GOCdwLbx3L8l/drMnimTdSNwmZlZbNvNwORyhWJ7xpQVv+26gdIdJecNn5TjOIMh5xNyBkcmA4Xxjdutama7lezv0FclkkYCL9ZQr774NYCZzZD0ILAVcHU8d3l8vRdYTVIeeD8wFbhBUrEOo2z2bS/MMLOH4/6DwOpmNiseP1BSx07A4RbSWsyTdFksKxrHP5hZFzBX0lOE2LTlxnFN4DJJkwhrSSdKmmhm5Z+QI4ATKtB9QIzI5xjRlvO1jo4zSFp8Qs7gKYxPvVu14jHHIgoWZoWVMesyszclVWJskmYxgJl1RkOYI+j6qJltW36xpA/w1q7l8sG2UkvR2cNx20D0Krmvp+d+GXC0mf1JUgZ4swd9AM4EppWVTQburFCXXvGkx44zeHLZDMvdcxwchYkwv17+Vs9UGj5ukqSrJL0OLCd4NsUNADN7NRkV38aBUae1gE0IXmJf3A2sJanb+5W0eTTyzxK6hDvi8Wer1Okm4AsKtAN7EyIIDYQxwHNx/yCgtaeLzGyOmc0s3YBZPV07UAodeR9zdJxBksvIA48PlgbwHCtd53g2IbnxjsAC4L2ErsxDE9KrL3KSHgKuBb5UMt7YI2Y2G/gocEKcYPMUcCIgM3sB+DGhi/Ruqu8a/j7BQ30MuAe4xMz+MsA6jgD+FLuK1wBer1KXqimMzfuYo+MMkrDO0T3HQdE+ERa+Al2dqalQabfq+4F3mtlCSWZmj0j6AsGgnJecej1yhpmdWF5oZurt2MymA9v3VJmZfZ9g3MrLbwM2KzmeRkl3ZqkOMXXXAb3Uv31vx2X7l7BiAhTAsT3VlySFjlYWL1zGsqWdtIzI1lu84wwLcpmMBx4fLIUJYF3w5uvBi0yBSj3HTkJ3KsAcSasAC4FJiWjlpEJxfaNPynGc6mnJygOPD5ZiIIAUl3NUahzvA4qzV28khI77I3B/r3ckgJnJEywnR6FjRdJjx3GqI5fJ+GzVwVJIP4Rcpd2q+7HCkB4BHE1Ys3dmEko56eBJjx1n8OSy4s1lbhwHRXv6IeT6NY6SssDPgC8CmNki4OSE9XJSoDCmFeSeo+MMhpZshk5fyjE4GiAzR7/dqmbWCXwI8Hd7mJNtyTCyfYSPOTrOIAiBx91zHBQtbdA6GuY3sHGM/BQ4SVJLkso46VMY62sdHWcwtGQzPiGnFhTGN67nGPM2AnyVkLJqvqTnJf2nuCWuoVNX2jtavVvVcQZBLitfylEL2iemahz7G3M8hxDWbN866OI0AIWxef7vidcxM0pi0TqOUyE+W7VGFMbDCw+lJr4/4ygAM7u9Dro4DUCho5XlS7tY8uZy8qO8F91xBkoIH+fdqoOmMDHVMcf+jGM2xiTt1YUws1tqq5KTJqXLOdw4Os7A8W7VGlEYD8sWwpIF0Fqou/j+jGMrIUVUb8bRCHFAnWFCd5Sc2UtY5R3tKWvjOEMPn5BTI9onhtcFLzekcVxoZm78mogVSY99xqrjVIMv5agRxZiqC16Gldesu/hKl3I4TcLI9hFksvLlHI5TJZ7PsUYUoueYUnzV/ozjkJ6uKOlhSf0mJJb0fkmPS3pI0g6SZkpavx46NhrKiEJHK/M9dZXjVEWLjznWhpTjq/bZrWpmQ3rQycw2rvDS/YCLzOx0oOmXMHjSY8epnlwmgxl0dhnZTHP/lgyKtg7ItKQWX3VYd6tKMkmFuD9T0vck3RP3vxLLvw58Bji8J0+z3IssPZa0jqQbJE2PiZQPLJN9bDz3rKRPxfLdopzitlTSxyRNlHSrpAckPSHptOSfUM8UxrZ60mPHqZJcNhhEn5QzSDKZMO6Y0nKOSrNyDBdGmtn7JE0BHpc0zcxOl7QecL+Z/QIq8xwl5YDfAp8zs6cltQP3S7rHzJ6Ol80zs80lbQ38HrjSzK4Hro91HAIcSEgDBvARM1sQw/TdKOnDZvaXMrljgDFl6kwe6IPoi0JHngVzXqGry8j4P1/HGRAt0Th612oNKExILUpOsxnHywHMbKak2QSj8nTft/TK2sB7gMtLjGlrLCvWeXl8vRdYTVLezBYDSNoFOArYxswWSxoFnC7p/YSx3onAxsBbjCMhZdgJVepcEe1j81iX8ebcpd05Hh3HqYxcJnTILXfPcfC0T4Q56UQprcg4SloFWBS9miywPyFLxyVmNpQ+AaUDaZ1U1v7lvLX7OR9fBbzWz7jmYgiZTaIBzQFI2gg4G9jFzF6L1x4FdABbRmN5bomsUs4EppWVTQburKAtFbEi6fFiN46OM0BWdKu65zhoCuNh1vRURFc65ngtsFbc/wFwDHAk8OMklGow/gVsDiBpRyBOoWIG8Kak/YoXSnq3pJX6qkzSJOBKYF8z+2fJqTHAi9EwTgI+1tP9ZjbHzGaWbsCsKtvWI8VAAJ702HEGTrfn6Ms5Bk9hIix8DTqX1110pcZxbeDhuL8vsCvwQWDvJJRqMI4Hjpb0MLA78B8AM1sOfATYW9Kjkp4AfgWM6Ke+g4FVgF+WTMrZATgL2FrS44SoRDcn05z+WeE5+qQcxxkoRc/RAwHUgMJ4wGDhq3UXXemYYycwQtLawFwz+4+kDFD/mD4DwMxUsj+l7NyUkv0D+jg3HVi35PRRJeeeIRjMPmWXHZ8Ut57YopfyujKiLUdLa9aj5DhOFbT4bNXa0R1C7iVYadW6iq7UON5AmG25MismmawL/DcJpZx0kRSTHrvn6DgDZUW3qnuOgybFQACVGseDgc8Dy4BLYtk44MQEdHIagPaOVh9zdJwqaPFu1dpRNI4phJCryDia2RLg3LKy25JQyGkMCmPzvPr8/LTVcJwhh0/IqSHdwccb1HOUNBr4GrAJZeOMZvahBPRyUqbQ0cqi+ctYvqyTXEs2bXUcZ8jgSzlqSK41hJFLIYRcpd2qfwCywFXAouTUcRqF0ryOY8aPTFkbxxk6tGQ9CEBNSSlKTqXGcStgnJktTVIZp3EoXc7hxtFxKieX8fBxNaUwIZX4qpWuc7wLeHeSijiNRaEjeo4+KcdxBkQueo6+lKNGNLjneABwvaT7gLdoaWbfq7VSTvqUhpBzHKdyuj1HH3OsDe3ROJpBHdMJVmocfwC8A5gJlIZH83d/mJIbkaWtvYX5vtbRcQZEd4Qcn61aGwoTYPliWDIP8qPrJrZS47g3sLaZvZikMk5jUejIe7eq4wyQlu5uVfcdakIhRsmZ/3JdjWOlY47PEgIAOE1EoaPVo+Q4zgBZMSHHPcea0L3Wsb7jjpV6jpcAV0v6OW8fc7yl5lo5DUH72DyzZsxOWw3HGVKsWMrhnmNN6I6v2pjG8X/i6yll5QasUTt1nEai0JFn2eJOlixaTmtbs+XFdpzqWDHm6MaxJhQ9xzqHkKuoW9XMpvayDVnDKGmKpC/WWebHJW1RcryZpEvrqcNAKIyNM1Z93NFxKqY7fJwv5agN+TGQba2751jpmCOScpK2lfRZSdtIGuquxBSgrsYR+DglaanM7H4z+1yddagYT3rsOAOnxcPH1RYplbWOFRlHSe8GngJ+S4ixehnwtKT3DESYpEsl3S/pMUlXSeqQtI6keyQ9IulxScdIykt6UdKqJfeeJenYuG+SjpM0XdKzknaUdKqkh2Id74nXbR/rvVjSE5L+IamYm/GXwLox2fAV8frNoy6PxtfNY/kUSa+VyHha0qaSzovX3idpYrx2A0l3SnpQ0pOSjojluwAfBb4VZe4f9bu/pI17xOfzSJSz4UCeb63xpMeOM3CKQQB8Qk4Naa+/cazU+/sVISvHGWZmAJKOieU7DEDe4Wb2Wrz/ZOCbQBtwtZmdGss7zGyxpIsInt1JkgqE5STrl9Q1x8w2l/Rp4M/A3mb2bUnfAI4D9o3XbQh8zcz2l/R54GJgM8I46hlmtlmUOwK4EjjQzG6WtBNwpaR3xXpWBu6KMr4O3Axsb2aHSPoV8BXgO4S1oDuZ2ZKo9z8k3WhmN0q6GrjfzH4RZW5fbExMJH0+sI2ZPSOpFRhR/gAljQHGlBVPruTh98Tc667jzenTezxnBmIbXvrz31j5lpnVinAA5VpY+cADaJk0KW1VnIQpzlZ1z7GGFCbA6/+uq8hKjePGwM5Fwxg5k2CEBsL+kj5H+NEfBfwTOA84TdJI4Na4QfDs7pT0A4Kh+6uZleYt+V18fRAwM7s2Hj8AfLLkun+Z2e1x/xLgXEmlgQyKrAMsNbObCRXeJGlpLJ8PLDCz60pkzjKzh0tk7hz3RwL/K2kjoAtYDdiI4Hn3xc7A9Wb2TJS/BOjJZTsCOKGfuipmydNPM/9vN/V6vnWdDZk3+w3mz+r9GqcfzOh84w1aVluNlQ86MG1tnITxCDkJUJgA/3d3XUVWahxfALYDSpdtbBPLK0LSNsCXgfeb2auS9gG+aGZXSroH+BDwLeAgYF8zez52OX6M4OWVjw8WB8I6easR6RxAuwZCuYzFZcdFmacALwEHmNlySX8F8jXU40xgWlnZZODOaiobf/TRjD/66F7PP37GA0hTWPt3R1VTvQPYsmU8vcGGdC32hDbNQNbXOdaewgRY9AYsXwq5t3WoJUKlE3KOJaxzvFzSjyRdDlwdyytlDDAXeD12GR4EELstXzKzacBJlExYAX5OMAbLzOyeAcgqZc1omAH2AR4zs3nAPKA03MIMYISkHaJeHwRaYvlAGAM8Hw3j+oQ/EUXKZZbyV2A3SWtF+a2S2ssvMrM5ZjazdANmDVDHiil05D2+6iBRSwu0tGCL/Dk2A5Joycq7VWtJ+4TwurB+SY8rXcpxNfBe4HGgPb5uamZ/HoCsvwD/JnSl3k7omgTYC3hM0kMEY3h4idzbCR7arwYgp8z98MoAACAASURBVJzHgIMlPU6YTLR/LH8UmBEn8FwR03F9CjhF0qOEeLJ7VpGm62TgkFjHicAdJecuAfYpTsgpvSl2px4C/E7SI8A9hBm1qVKMkmO+ZmtQZPJ5uha7cWwWcpmML+WoJYVoHOuYuqqi7kdJx5jZGYQf/tLyo8zsJ5XUYWbLgM/0cro8uECx/qmEscnfltWlkv2ZwLiS49sIE26KLDOzz/egz3Jgj7Ky6cD7eri2TxnR650W9x/irROHyutfr6y4tJ5rgGt6ujct2sfm6eo03py/lFGjW9NWZ8iSyecxN45NQy4rDwJQS4rGsY4zVivtVv1uL+XfqZUi5Uj6HmEc7WgzezMpOU7f+HKO2iD3HJuKlmzGxxxrSbdxrF+UnD49xzjuBpCNY3GlybTWIMziTAQz+y69G+VK67iNt3qRzgApjF2R9HjClJ4m+TqVEDxHn5DTLOQy8tmqtaQ7+Hj9xhz761b9dXzNAxeUlBthRuZXk1DKaRzaO6JxdM9xUKitjS6fkNM0tGQzPiGnlmRbYOTKdY2v2qdxNLOpAJIuNrP9+7rWGZ60jsqRG5HxEHKDJEzIcc+xWQhjjt6tWlMKExvKcwQgRpfJAlsRFrX/F7jPzDqTVM5JH0m+nKMGqC1P1+tvpK2GUye8WzUBCuMbZ8yxiKQNCCHa8oQ1dZOBxZI+YWaPJKif0wB40uPBk2nNs8w9x6YhdKu651hT2ifC6/+qm7hKZ6teSAjnNsnMtgAmAb/greOQzjClfWzeu1UHSaYt70EAmohsxpdy1JzC+LCUw+rzXCs1jmsDZxZjq8bXnwFrJaWY0zgUOlp5c95SOpf7P+FqUb7Nl3I0ETn3HGtPYSJ0LoVFs+sirlLjeD0h3VIpHwGu6+FaZ5hRGJsHg4VzvGu1WjL5PLbIu1WbhRYfc6w97fUNBFBpgO4scLmkB4DngXcAmwJ/lnRx8SKf0To8WbGcYzErjWtLWZuhidrydC1Zgpkhqf8bnCFNLis6vVu1tpRGyRk/oFTCVVGpcXw8bkWeBG6svTpOI1IYG6LkzH/DPcdqyeTz0NkJy5bBiPpkFXDSoyWbYcHy5WmrMbwoTAyvdYqvWulSjpOSVsRpXLqj5PhyjqpRPjzDrsWLybpxHPb4Uo4E6I6SU5/lHBXnPZS0OiFpb6G03Mx+2/MdznChZUSW1lE5FrjnWDWZfOiO7lq0mOxKHoZvuOMTchKgtR1aRtYtEECl6xy/DRxP6E4tnVVglGXMcIYn7WPzzHfPsWoybcFz9PiqzUGLZ+WoPVLwHusUQq5Sz/FoYDMzezJJZZwVSDoRKJjZMWnrAiHp8fzX3ThWi4qeoy/naAo8n2NCFCbWbbZqpUs5XgdmJqiH0+C0d7T6mOMgWOE5+jNsBnJZeeDxJCgGAqgDlRrHI4BzJW0m6Z2lW5LKJYGkLSXdKumBuO0u6TuS/hjPj5T0mKTd4vFMST+M1/5L0ldK6tpc0j2SHo2vm8fy8ZJuivU8JumnJfd8U9I/JD0o6RpJE2P5aElXSHpa0m3Amr3oP0bSlNKNEM4vUQpj8yx5czlLF/sMvGpQa5yQ41FymoJcxgOPJ0J7/TzHSrtVRwAfAvYpKzfCGsghgaQxwNnAbmb2oqRVgenAhoR1nF8FNgFuMLPrS24db2abSpoAPCTpDuBp4ErgQDO7WdJOwJWS3gV8Dvi3me0U5XbE130JRm8rM+uS9GXgx/H67wLzzOzdksYBDwK/76EZRwAn1PTBVEBp0uOxq1Y8j8uJFD1Hz8zRHOSyGZ+tmgSF8bB4LixbBC3Jrrmu9FfuV8CxwOW8dULOUOP9wFTghpKF2EZI3Lwv8DDwH+ADZff9GsDMXpZ0HbB9vG+pmd0cz90kaSmwDnAvcKSk04HbWbEm9KOE5MsPRvk5YG48twMxP6aZvVb0ZHvgTGBaWdlk4M5KHkC1lCY9HrvqqCRFDUuKSzm8W7U5aMnIZ6smQXGt44JXoGP1REVVahxzwIXDIEWVgEfNbNu3nZC2BLqAMUAbML9aIWZ2j6RNgJ2B/YBvEQyugJPNrOqA7WY2B5hTWlaPiCulnqMzcDJtK5ZyOMOfXDbjEXKSoDRKTsLGsdIxxzOAb2nox726G1hL0g7Fgjhu2AFcCuwN/A44r+y+A+K1qwC7AbcCM4ARxbokfRBoAWZImkroIr0cOArYVFIGuBo4rKSbtVXSRlHGLcCBsXxl4BM1bvugGDWmFQnPzlElmaLnuMSfXzOQy4plbhxrTx3jq1bqOX4NmAgcK+n10hNmNmQm5ZjZbEkfBU6XdCZhLPVZYClwgZndJeke4GZJh5rZ2fHW12Jc2dHAqWb2GICkTwFnSRoFLAT2NLOlkrYHjpLUSfgDcqiZdQGXxPHE2+P/jAyhy/oR4PvABZKeBl4C7kj+iVRONpth5GifsVot3RFy3HNsClp8KUcyFD3HOqx1rNQ47puoFnXEzKYTxgx7O9/Zw/lLzezbvdT1vh7KLyTkwOyp/p8CP+2hfC7wqT5UT532sa0eX7VKuj1Hn5DTFOSyosugq8vIZIZ6h1sDMWoVUKYuUXIqDjxuZq/3f5kznCl05Hn1+aqHYpsatbRALueeY5PQkg0jVsu6umjNDJkJ/Y1PJgsjx9UlvmqlY47/kfRnSXtKaqqoyWY2xcwe7//K4U+ho5UFs0PaJWfgZPJ5X8rRJOSit+jLORKgfUJdPMdKjeMU4Gbgm8BLks6VVL7cwRnmFMbm6VzWxeIFy9JWZUiitjy22Lulm4Fc9BzdOCZAYUJdxhwrMo5m9qqZnWVmmxPG2F4hTC55VtL3YsYOZ5izIumx/8BXQ6bVPcdmoSUbPMdlHiWn9hQmNpTnWMrEuK0E/BuYRIga861aKuY0HiuSHvu4WTVk2vKYjzk2BVnvVk2OwnhY+Aok/Mej0pRV6xFmrO5DWLJwEbCRmc2K578PPAr8MCE9nQag0OFJjweD8m2elaNJaMnECTm+nKP2tE+EruWw6A0YNS4xMZXOVr0DuAz4tJn9o/ykmc2M6wadYUxbewvZXMaTHldJJp/HFnm3ajOQi92qHiUnAQrjw+v8lxrCOE40sz5nYZjZd2ugj9PASKLQ0epJj6tEbXk6Z8/p/0JnyNM9IcfHHGtPd3zVl4H1ExPT55ijpE0lrV80jJJWkXSppEcknS2pkJhmTkNSGNvqnmOVZFrzHgSgSWiJY46e0zEBip5jwiHk+puQcyZh8k2R84G1gXMJJvu0hPRyGpT2jryPOVaJ2vIeBKBJ8KUcCVKnEHL9dau+h5gKKeZC3BVY38z+KelqQiDvwxLV0GkoCmPzLJyzhK7OLjLZaiY7Ny8Zn5DTNOR8KUdytBZgRCHx5Rz9/brlCEG5AbYCXjKzfwKY2fOE9E5OE1HoaMUMFs5d2v/FzlsISzm8W7UZKM5Wdc8xIQoTEg8h159xfAL4dNzfG7ipeELSJFYk6nWahNKkx87AUL6NriU+XtsMFD1Hz8yREIXkQ8j1Zxy/CZwj6Q1gd+BHJec+A/w9KcXqhSSr5cQiSQdIuiLuT5H0xbLzMyUlN8UqYTxKTvVk8q2wfDm2zMPvDXdWRMhxzzER2pMPIdencTSzu4B3EjLar2FmM0pOXwccmaBuw4EpwBf7u2go4VFyqkf5NgAfd2wCst3dqu45JkIDeI6Y2Xwze8DM5peVzzCzF5JTra58TdL0GCu2O6eipC0l3SrpgbjtHstzkm6UdL+kJyRd2Eu2kl8C60p6uOhNRvaSdE/0Ir8S6/y0pOtKZLdKelFSQyWTHpHPMaIt555jFWTaigmPfdxxuJPzpRzJUpgAS+fD0oWJifDphoF5Maj6fsBZ0D0792xgHzPbFNiD0MU8BuiM5ZsRlrRkgYN6qPd/gCfNbGMz27OkfKSZvY+QVPmHsVv3KmB9SVPjNXsB95rZf0orlDQmdtd2b8DkwT+CyglJj937GSjqTnjsz264U8zn6BFyEqK4nCPBtY6VRsgZ7lweX+8FVpOUB94PTAVukLozeRvwLuAh4BhJuxIMYwfw5kDlxbB7s4HJZva0pHOAQwljvf8DfKeHe48AThiArJpT8LWOVZHxbtWmoXtCji/lSIb24lrHl2HsGomIcOMYWAxgZp3REOYAAY+a2bblF0vaD/gAsI2ZzZd0LCE4woDkRTpZ8T6cS8hwcjVhmczNPdx7JjCtrGwycT1qPSiMzfPyzHn1EjdsUD6M17rnOPxZEXjcPcdEqIPn6N2qvXM3sJakHYoFkjZXsJ5jgNeiYRxNyFbSE/OA0ZUKNLPXCMtlLgd+ZWZv+2aZ2Rwzm1m6AbMqblUNKHS0snjBMpYt7ayn2CFPt+foUXKGPb6UI2HeEl81Gdw49oKZzQY+CpwQY8k+BZxI8CgvBtolPQ1cQ+9e26PADEmPl03I6YvzCd20Fw1G/yRpj2sdF/qknAFRnJDj8VWHPzlfypEsI1cGZX3MMUnMTL0dm9l0wqSZcuYCO/VS3zRit6eZLSdM5Ck9P6WvY2AH4CIza9gAC4WOFcs5xkwYmbI2Qwe559g0tPhSjmTJZEIA8vluHJsCSU8Ay4Fd0talLzzpcXV0e45L/LkNd1Z0q7rnmBiFCe45Ngtmtl7aOlRCYUwrCOZ76qoBUVzK4Z7j8Ke4lMMDjydIYQLMT26pvY85OgMm25JhZPsI9xwHSKZoHH3McdhTDALgnmOCtCcbJceNo1MVhbF5j5IzQDIeBKBpyGZ8tmriFCbAwlehK5lZ824cnapo72j1zBwDpaUFslnvVm0CJJHLiOU+WzU5ChPAumDha4lU78bRqYrC2DzzZy+hh6WYTi9IIpPP+1KOJiGXdeOYKN2BAJLJzuHG0amKQkcry5d0suTN5WmrMqRQWxtdi707uhloyWRY5t2qydEeAwEktJzDjaNTFb6cozoyra3uOTYJuax8Qk6SFMaH14SWc7hxdKqiGCXHl3MMDLXlfcyxSchlMx54PEm8W9VpRIpJj31SzsDI5Nt8KUeT0JKRBx5PkpY2aB2d2HION45OVYxsH0EmK1/OMUAy+TzmnmNTkMtmfClH0rRPgPnuOToNhDKi0OFJjweK2troWuJ/KJqBXFYeeDxpCskFAnDj6FSNJz0eOJl8K7bIu1WbgZaMe46JU5jgY47NhqTtJd2fth59URjbygKfkDMglG+jyyPkNAXZjM9WTZyi55jAeuthaRwlNVxAdUmZmCh52FDoyLNwzhK6vOuoYjL5vE/IaRJaPAhA8rRPgGVvwpL5Na962BhHSSbpREnTCQmKV5J0vqR/SHpU0s8kZeO1kyRdGcsflfTtWD5B0lWx7DFJ+8fyfSVdVSIrJ+kFSVPj8TejnAclXSNpYiw/UdIfJP0VeBIYI2k3SX+X9ICkeyRtVVLvyZL+Fduwe72eXbW0j83T1WUsmrc0bVWGDGrzCTnNgi/lqAPdyzlqP+7YcB7WIFlkZpsDSDofuN3MDpaUAS4FDgLOA34DXG9mn4rXjov3nwU8bmafkLQq8ICkB4E/AmdKGmdmrwG7Ak+b2XOS9gXWBLYysy5JXwZ+DHwu1rkl8F4ze03SmsDxwC5mNk/SesANwDslfQT4KLAxsAj4U08NlDQGGFNWPHkQz6xqSpMejxrTmoYKQ45M3ifkNAs5X8qRPKVrHce9q6ZVDzfjeFHJ/keBLSQdHY9HArMkFYD3AzsXL4wGD2An4OhY9qKk64EdzOxxSX8C9iEY0AOAaSVyNgMejL2mOWBuiR7Xl9S/C8GQ3lHSw5qTNAHYAfidmS0AkPRr4Ds9tPEI4IRKHkbSjBk/kqkbjSObGzYdEInTus7atO+4I9bVhTL+3IYzW62xMp3erZosHavDu/eAlpE1r3q4GccFJfsCPm5mz5ZeEI1jNUwDfibpUmA7YL8SOSeb2QUV6vQXM9u//KIBDEeeyQrDXGQycGelFdSKMRNGstuXN6y32CHN6N13Z/TuDd9j7tSAI3deO20Vhj9j14C9L02k6uH81/Vq4Fsl44zjJE2NntndwJHFC0u6VW8CDollE4HdgFsAzOwuYCXgVOBPZvZmiZzDJHXE+1olbdSLTn8FPhy7U4uyN4+7twB7SRoVdT6wpwrMbI6ZzSzdgFkVPxXHcRynX4azcTwC6AQekfQY8BdgUjy3L7C1pMclPQJ8IZZ/DdhI0qPA34BvmdkTJXVeRDCe04oFZnYJYTzz9njfA8DWPSlkZs9E2b+W9Iikp4AvxXPXAtcCjwD3Av8cXPMdx3GcapHn4xv6SJoCPPfcc88xZcqUdJVxHMcZIsycOZOpU6cCTI29cN0MZ8/RcRzHcarCjaPjOI7jlOHG0XEcx3HKGG5LOZqVLMCsWT5p1XEcp1JKfjOz5ed8Qs4wQNIHSGGdo+M4zjBhm7hcrxs3jsMASa3A5sCLhOUr9aQYgGAb6rveMi25zSq7GducpuxmbHMasrPAqsB0M3tLXEfvVh0GxDf1rn4vTICSyD6zyqdCD0e5zSq7GducpuxmbHOKsv/dU6FPyHEcx3GcMtw4Oo7jOE4Zbhwdx3Ecpww3js5gmQOcFF+bQW6zym7GNqcpuxnbnLbst+CzVR3HcRynDPccHcdxHKcMN45Ov2gAmZiHk+xmpBnfa/+MOT3hxtFpdFL94ZLUbN+RNNvbDlBMUF5HionK6/5Zk7SJpEK95UbZu0l6dwpyCyX7DfvHpNm++M4AkLSzpN8DJ0vaqM6yPyzpj8Dpkjars+ztJB0YD+s2KC/pg5LOl/RNSZPrJTfK3l7Sn4DTJO1aR7kZSRMk3Q+cB2BmdYnyJOkDku4Bjopy6/lebyfpXuBIYEy95EbZ20i6A/gzsHId5X5Q0o3AOZKOgPo+84HixtHpEUlfBn4A/BYYARwn6QvxXKKfG0k7Az8GLgG6gG9IOixp2ZJaJZ0NXAWcIGkjM7OkPRlJ7ZIuAk4FbgY+SHje70xSbpQ9StKlwCnApcAS4FBJayYtG8DMuuLuXGANSZ+IeiX5PhckXQX8CDjDzL6TlKxe5E8CTgbOMrP9zWxWLE/Ui5K0sqTfAD8Evg/8A1i7TrIPA04HziF8xneStG6SMgeLG0enNzYG/tfM/gScFssOlzTBzLoS/jJtB9xgZlcB3wN+A3xJ0qSEZQt4HPgQwYs5FuriybwHeAbYzswuI3gT2wHLE5YLsBJwE/ABM/sDcAXBUP2nDrKLvBd4HjiT0HYSfp8nAGsCvzGzKyXl6uyp7wI8Y2a/jbJ3kTSWGM4zwXZvC9xNeK//RnjfN4W6eHDvAS4wsz9GHRYC/yr+CWrE7lU3jg7Q3a22QdzPEwKYd0iSmb0KvAzMBr4Btf0ySRoTX1ti0Ywoe6SZzQduAe4DjktQdtbMFgO/NrP7geuBSZI+Gc/XNA5xUW5kBjDNzBZLGmFmTwKvE8fgak1JmzPAS2Z2YTRGexH+1a8B/ETSngnKLvXGXwBeAf4OzJZ0mKT1knifI/9H8JT3lvQ/wB3AWZIulPTeWsksly1pRCx6ARglaQ9CkO2vAecT/ggm8vmO/MnMflVSfwuhZ6bm47yl77NCYoSXgEMkHQ/cSggwfjEJtLlWuHFsciRNkfQAoZvn55JOAloJ/yp3Bi6UdB3hh/oyoBA/7LWQvaWk+4DfAZjZsnhqMeFLu2U8fpPQvTte0sSEZHfG10XxkqeAPwBfk9RiZjXx4srlRplzi11rZrY0dje1E7Ks1Iwe2txV9qO0DNjdzD4APEjw1tdKSHZnibewDTA/BpqeTuj2uyj+sLb0WGGVcqPs5cBtwHzgQIJxOpzQ/n0kjR6MzN5km9nSeCpDWOS+P3Come1O8Jp3k7RJErLLzhX/6N0FfDL+Aa5J70hP73NMjHA+YXH/DsAnzWxr4H+Bjyfxh6QWuHF0Pg78Jf4gHksYoD8jdn98ldAF8hszOwBYAKxWntqlGiStShj3mA50acUEGAjeyzJgO0mrxnGp5YSxz7lJyS799xy9yOujvH3j+Q8lLTfyEeAOM5snaVwtfjArbPNVZnZ3PJxO+JOyqLyuWslmRVagN4Alki4BDgAeAP4ef1iXldc3WLnRKL9MMIhbmNn9ZvY84XO3AeHP2KDo5/N9N+HP3/tKZD1C6NIftAfVh+wMdP85gOBB3w+sN1iZfcmNvTIvA7cT2vvPeMsjwBOkPCO9V8zMtybegDOAc+J+DliX8OP0kViWLbn2x8DXaiRXwDrAKOAgwg/GqJLzuwBnAxfH4+OA3wP5JGUTo0aVXPsJgpF4hfAvPzG5QCbunwrsBXyF8OPxqXq2OZZ9m9BTkOjzjuePInTZ/4DQ1bchwXOdmqTcHq4/CTitTp/vbYFfA7+Mx8cQuhvH1eu9BqYQekgG9ZwH0OYNgGnAIfH464Ru5fG1kF/rLXUFfEv5AwBfAH4CvCMetwBHAFfE4yzwyfgluhKYkIAOkwiG7/tl5ZOBP8YfjZuKOiYpm7f+GdgReI3QvVqTH5AK5b4IvEqYFLRGvdpMmKjyacI//8uAyfV4r+OP6sSS4wIwpk5tbo+f72JX4Kr1aHMsXw24CLiOsKzinXV8r4uhQx8CPlPH9/lI4EbCH/ArkmhzzdqQtgK+1eFN7uNHjjArchqwT0nZHoTB8rHx+APALrWWXXJNBtgtfmEmx7LR8bWNKv9ZDkL2SvH1vUQPuk5yC8AqBI9i+zq3OU+YuXoUsFNK73ULPXixCbd5ZYLHuHNKbc4Dq9RZdnt8zVLyp6QOclvi60RgvWraXM/NA48PYySNIowBfBj4kMVJH/FczuLYQ5xBNhH4o5ndLGlH4MtmVvVsxX5kZ61sAoCkdsJM2HUI0/pfI3RxDXiiQI1kn24DnIQzSLmzgFfN7NSByKyR7GKbf2hV/CDUSPaPbMWax7rJTfl5p/n5HrDstL5XaeETcoYpkvYlrJ17A9i69IMMKwblFSLf/C/wLHCBpFMInsvt8fyAB8srkN0Zr9umpGw+MI4wxjcaOLPKH45ayR6oYRys3JUIMxYHTA3bXI1hrJXsgRrGmsgdiMxay0758z1Qw5jK9ypV0nZdfUtmI8w0fa3keF1iN2k83pGwvusqYEQs25kwJrBhnWT/sUT2NwnjH+8ZirKbsc3+vJtHdpptTmvzbtVhgqSphKnh1wHzzMwk/R14lDALdU3Cwv6/AGcBhwHPmtk1jSC7p26ZRpbdjG1OU3YztjlN2Wm2uWFI2zr7NviNMA7wLHANYZbhV2P57oR1akfF488R4pV+uuz+rMtufLnNKrsZ29ysz7uRttQV8G2Qb2CYfv8nYGQ83gX4L7BxPJ5Sdv01wCfi/qA+xM0ouxnb7M+7eWSn2eZG23xCztCnC3g/MSedmd1ICLX2q3g8s3ihpE0JEz/+E88NtsujGWU3Y5vTlN2MbU5TdpptbizSts6+VbbRcxQTET6c5wL/U1I+CniaMN0aYC3gcuBeYG+X3bhym1V2M7a5WZ/3UNlqmmnASQ6Ln0oIyyssImkxISbjRpLWMbMZhLikfwOmxltWB+4xs71ddmPLbVbZzdjmNGWn2eahgnerNjiSDpR0i6TuDO3xQ5xVWMi/lBUBfb8Szy8lhF6bGau52cx+5rIbV26zym7GNqcpO802DzmsAdxX33regD0JUfM/SIg0cQewV9k1GxDy721ACNV0ESEVzY0MIm5hM8puxjb7824e2Wm2eShuqSvgWx9vDlxI7PsnxEHcB3ih5PhnwHOEzN4A44Fdgf1c9tCR26yym7HNzfq8h+KWugK+lbwZIbfiu1kR+PoYYsqmkmvuBL5LCMt0FDGYr8seOnKbVXYztrlZn/dw2FJXwDcD+Bihu+MGQkSKMwj/5HYhLLLdoeTanYBbeGuetMGsa2o62c3YZn/ezSM7zTYPp80n5KSEFAJ6S9oCOBo43sx2JawnmkQIz/QoIVvDJySNjLcaIYN3p6RMnGk20NBQTSe7GducpuxmbHOastNs83DFjWMKSBph8S8a8C/gK2Z2Qzz+B7AJsMzMXiQMhHcAv5TUCnyG8L4tMbOuknpcdoPJbVbZzdjmNGWn2ebhjBvHOiPpCOBuSadL2sfM3gCeiOeyhNQuLwLLAczsNuDrhIW4NxESwn65mg9xM8puxjanKbsZ25ym7DTbPOyxBujbbZYN2J8wAL4lYabYi6yIOlHMkv0p4OqSe4oZw0cU9112Y8ttVtnN2OZmfd7NsKWuwHDfgPaS/YuAfUqOv0JIIJopKTuDEO2+HbgYONplN77cZpXdjG1u1ufdbFvqCgzXjZDz7AfArYQUMOvHD+8fy657Ajgm7hcIXR1/JyzA/YbLbmy5zSq7GdvcrM+7WTcfc0wASe8jTKVeCfg2IaDvj4GngJyk7Uou/ybw+TjbTMC7CB/wnczsNJfduHKbVXYztjlN2Wm2uZnxwOPJsBT4XzM7B7oHxtcG5gIPErJm3x6vfYUQ3X4EMV2Mmb3gsoeE3GaV3YxtTlN2mm1uXtJ2XYfjRpgBNoqYFgbYkDClWoR0LzcBvyDEMLwCONdlDz25zSq7GdvcrM+7mTfvVk0AM1tmZgstfpKBzYB/WuAZ4AuExbe/Af5lZl902UNPbrPKbsY2pyk7zTY3M96tmiCSshaiTWxK7PaQtCfwlJl9VdJIM3vTZQ9tuc0quxnbnKbsNNvcjLjnmCBm1hkHxscDIyX9FjiU+NyT/CA3o+xmbHOaspuxzWnKTrPNTYk1QN/ucN4IUfG7CIPkX3DZw1Nus8puxjY36/Nutq04wOskhKSVCLPJfmpmS1z28JTbrLKbsc1pyk6zzc2GG0fHcRzHKcPHHB3HcRynDDeOjuM4jlOGG0fHcRzHKcONo+M4juOU4cbRcRzHccpw4+g4juM4ZbhxdBynYiTNlLRI0nxJcyTdLelQSf3+lkiaIskkedhKp+Fx4+g4zkD5iJm1A6sDPyTkEPx1uio5Tm1xdM0Y8QAAAdZJREFU4+g4TlWY2Vwzuxr4DCHB7vqSdpf0kKR5kp6XdGLJLXfE1zmSFsQkvkg6SNJTkmZLulHS6nVuiuO8DTeOjuMMCjP7BzAL2AZYCOwPjAF2B74s6ePx0m3j6xgzK5jZPZI+BhwLfBJYBbgTuKye+jtOT7hxdBynFrwAjDWz28zsMTPrMrNHCYZuuz7uOxQ41cyeMrPlwCnAxu49OmnjxtFxnFowCXhD0paSbpX0qqS5BOM3ro/7Vgd+Fif3zAHeIGS4n5S8yo7TO24cHccZFJI2Jxizu4DfAlcD7zCz0cDZBGMHIVt9Oc8DXzKzMSVbm5ndXQ/dHac33Dg6jlMV/9/eHeI0FERhFD6/wFHYA7aeNSBqa9gJC6gEhWABiIaKisoqBCsgYRNNSDAEQXIrpqK5CQJTdT75knnJqJPMvJeb5CLJDFgCz1X1DkyAz6r6SXIN3B4t2TFmEV4dPXsC7pJMD++8TDI/zQ6kv/m/kaT/2iT5ZYTuA3hgRA7GrMH7JI/AK/DC+DiHqvpOsgDekpwBN1W1TnIOLA/3jF/AFliddEdS4zxHSZIaj1UlSWqMoyRJjXGUJKkxjpIkNcZRkqTGOEqS1BhHSZIa4yhJUmMcJUlq9guelMx/OmtJAAAAAElFTkSuQmCC\n",
      "text/plain": [
       "<Figure size 432x288 with 1 Axes>"
      ]
     },
     "metadata": {
      "needs_background": "light"
     },
     "output_type": "display_data"
    }
   ],
   "source": [
    "for df_person in random_trajectories:\n",
    "    df_person['symptoms'].plot()\n",
    "plt.ylabel('Symptoms Trajectory')\n",
    "_ = plt.yticks(symptoms_values, symptoms_names)\n",
    "plt.xlabel('Date')"
   ]
  },
  {
   "cell_type": "code",
   "execution_count": 47,
   "metadata": {},
   "outputs": [
    {
     "data": {
      "text/plain": [
       "Text(0.5, 0, 'Date')"
      ]
     },
     "execution_count": 47,
     "metadata": {},
     "output_type": "execute_result"
    },
    {
     "data": {
      "image/png": "iVBORw0KGgoAAAANSUhEUgAAAYkAAAEVCAYAAAAVeRmFAAAABHNCSVQICAgIfAhkiAAAAAlwSFlzAAALEgAACxIB0t1+/AAAADh0RVh0U29mdHdhcmUAbWF0cGxvdGxpYiB2ZXJzaW9uMy4yLjEsIGh0dHA6Ly9tYXRwbG90bGliLm9yZy+j8jraAAAgAElEQVR4nO3deZhcVbnv8e8vbRgTiAJhSAIBZRBkkPHqMaCMinBEBBFF7kFEQQERp+MECk5HkINe0KAioEhEmREU9cCRMAkogyKzRAJhiGgQZU7e+8dabYqiq7O6u3bt6q7f53n2U7VX7ap37aruemvvtfZaigjMzMwGMq7uCpiZWfdykjAzs5acJMzMrCUnCTMza8lJwszMWnpJ3RVoF0lLA1sBDwELa66Omdlo0QesDtwQEc80PzhmkgQpQcyuuxJmZqPUDOCq5sKxlCQeApg9ezZTp06tuy5mZqPCAw88wIwZMyB/hzYbS0liIcDUqVOZPn16zVUxMxt1BjxNX5QkJG0IPBYRj0iaAHwMWAQcFxFPtq+OZmbWTUp7N80CJuX7xwPbAv8HOKWKSpmZWXcoTRLTI+JOSQL2BPYG9gJ2KXmypOMl3ScpJL2qxTZ9kk6WdK+keyS9t7BuZmZWkdIk8bSkicDWwP0R8RfgGWCZwudfQDr6+PMg27wLeAWwLvAa4HOSphe+vpmZVaA0SZwFXA6cAZyeyzYH7it5ckRcFRFzl7DZPsB3ImJRRMwnJZa9C+tnZmYVKGq4jogPS9oZeC4irsjFi4APt7Eua/LCI437gWkDbShpEovbSPoNv9/rz/4THv79sJ9uZla71TaGN32l7S9b3AU2In7RtH5j22tT7gjg6Brjm5n1hNIusGsDXwQ2AyY0PhYRa7apLvcDawE35PXmI4tGJ7L4tFe/qQz3iusKsq+Z2VhQeiRxFnAv8BGgqusifgIcJOk8YCVgD9Jl4i8SEQuABY1lqeOVmZm1U2mS2Aj4t4hYNJwgkr5B6jq7GvArSY9FxEaSLgWOyqeufgBsA9ydn3ZMRBQ1jJuZWTVKk8SVwKuB3w4nSEQcDhw+QPmuDfcXAocM5/XNzKwapUliDvBzSecDDzc+EBFHtbtSZmbWHUqTxPLAT4HxvLBbarS9RmZm1jVKr5M4oOqKmJlZ9ym+TkLSusC+wBTgQWBWRNw9+LPMzGw0KxqWQ9LupEbrDYC/AusDN0r69wrrZmZmNSs9kvgS8JaGITmQ9HrgJOCiCuplZmZdoHSAv4GuZr6KkYyXZGZmXa80SdxMutq60ZG53MzMxqjS002HABdL+hAwl9QN9klg96oqZmZm9SvtAnuHpFeSJgNaHZgH/CYinquycmZmVq+hDBX+PMMdZdXMzEallklC0u0R8cp8fy4trq5u41DhZmbWZQY7kjio4f5+VVfEzMy6T8skERFXNaxOjoifNG8jaa9KamVmZl2htAvsqS3Kv92uipiZWfcZtOFa0jr57rg8hWnj9G/rAE9XVTEzM6vfkno33UNqsBZp+tJGDwOfr6JSZmbWHQZNEhExDkDSryNiu85UyczMukVpm8S7JL20sUDSSyWtUUGdzMysS5QmifN58WB+U3O5mZmNUaVJYv2I+H1jQV7foP1VMjOzblGaJB6V9IrGgrz+WPurZGZm3aI0SXwPOFfSbpI2zDPVnQN8t7qqmZlZ3UoH+PsK8BxwPGmY8PtJF9idUFG9zMysC5QOFb4IOC4vZmbWI0pPNyFpJ0mnSro4r28pafvqqmZmZnUrShKSDgO+BdwNbJuLnwK+UFG9zMysC5QeSRwB7BgRXwEW5bI7gPVLA0laT9K1ku7Kt+sOsM1kSZdIulXS7ZK+Kal4YiQzM2uv0iQxkTS3NSyefGg88OwQYs0ETo6I9YCTgVMG2OZTwO0RsQmwCbAFsOcQYpiZWRuVJokrgf9sKjscuKLkyZImA5sDs3LRLGBzSas0bRrAREnjgKWBpYAHB3i9SZKmNy68+IpwMzMbodJTOYcBF0s6iPQlfifwBLBb4fOnAQ9GxEKAiFgoaV4un9+w3bHAucBDwPLASRFx9QCvdwRwdGFsMzMbpsHmuN40Im4BiIiHJG0FbAWsRTr1dH3uGttOewO3AjuQTnH9TNJeEXFO03YnAqc3lU0FZre5PmZmPW2wI4nZwAoAku6OiHWB6/MyVHOBKZL68lFEH7AGi9s5+h0GvCcnn8clXQi8gXR1979ExAJgQWOZ1DgfkpmZtcNgbRIL8jAc6wCrS1pb0jrNS0mQiHgUuBnYNxftC9wUEfObNr0PeCOApKWAHYE/DGWHzMysfQY7kvgQ6bTOWqRk0jwzHaSG5r7CWAcDZ0g6CvgbsD+ApEuBoyLiRlJbw0xJv8+vewXwncLXNzOzNmuZJCLifPJ8EZKeiIiJIwkUEXcA2wxQvmvD/XuBnUYSx8zM2qe0C+xKldbCzMy6UmkX2AmSPgpsBkxofCAith34KWZmNtqVJomzSBe3/Rh4srrqmJlZNylNEq8FVomIZ6qsjJmZdZfSNolb8bAXZmY9p/RI4nLg55JOAx5ufCAivtf2WpmZWVcoTRIzgAd4cffUIM1/bWZmY1Dp9KVvqLoiZmbWfQYb4E8REfl+y7aLCgb5MzOzLjHYkcTj5AH+gOdZPNlQPzG0YTnMzGyUGSxJbNRwf+2qK2JmZt1nsLGb5jbc/3NnqmNmZt2k9DoJMzPrQU4SZmbWkpOEmZm1VJQkJL1FUumFd2ZmNkaUHkkcAzwk6SRJL5o4yMzMxqaiJBERm5Lmm34KOFfSnZI+I2l6hXUzM7OaFbdJRMQtEfExYBrwQWBv4F5JV0p612BXZZuZ2eg0pHYGSS8H9svLIuAo4H7gUOBtwJ7trqCZmdWnKElIOpSUGNYFzgbeHRHXNTx+LvBoJTU0M7PalB5JvBH4GnDRQLPTRcSTknwUYWY2xiyxHUFSHzCBFgmiX0T8op0VMzOz+i0xSUTEQtIAf6q+OmZm1k1KeyR9HpgpaS1JfZLG9S9VVs7MzOpV2ibx3Xz77oYyzydhZjbGlSaJEc8nIWk94AxgJeAxYP+IuHuA7d4OfJbFSWjHiHhkpPHNzGzoSue4bsd8EjOBkyPiTEn7AacA2zduIGlL4HPA9hHxsKQVgZaN5WZmVq3ii+kk/TuwHbAyDY3YEbF/wXMnA5sDO+WiWcBJklaJiPkNm34YOD4iHs6v/Xhp/czMrP1KR4E9mvTLfxxpOI7HgF2ABYVxpgEP5p5S/T2m5uXyRhsC6+ShPn6Xx4d6Ua8qSZMkTW9cgKmFdTEzs0KlvZPeA+wUER8Gns23uwPT21yfPmAT0hHHdsCbeGFjeb8jgPualtltrouZWc8rTRKTIuIP+f6zksZHxPWkL/ISc4Ep+cK8/gv01sjlje4HzomIZyLiCeBCYOsBXu9EUmN64zKjsC5mZlaoNEncK2mjfP8PwCGS3g38reTJEfEocDOwby7aF7ipqT0C4CxgZyXjgR2AWwZ4vQURMadxAR4o3BczMytU2nD9GVLXVYBPAj8kDdXxgSHEOhg4Q9JRpOSyP4CkS4GjIuJG4EfAlsAfSaPMXgacOoQYZmbWRoqIuuvQFrnx+r777ruP6dOn11sZM7NRYs6cOay99toAa+ezMi/Q8khC0jolASLiT8OunZmZdbXBTjfdQ7riuf/K537N6x6Ww8xsjGrZcB0R4yKiLyLGAe8ltRdsACyTb88CDuxILc3MrBalDdfHAutGxFN5/W5J7wfuAk6vomJmZla/0i6w43jxhXNr4VNNZmZjWumRxH8Dl0s6jXQB3DTgP3K5mZmNUaWjwB4n6fekcZteDTwEvCcifl5l5czMrF7Fo8DmhOCkYGbWQ4qShKSlSKeXNiNdaf0vJUOFm5nZ6FR6JHEGsClwMeBZ4szMekRpkngj6ZLt0vkjzMxsDCjtAns/sHSVFTEzs+5TeiTxfeBCSV+n6XRTRFze9lqZmVlXKE0Sh+bbLzWVB1A0EKCZmY0+pddJrF11RczMrPsUXych6SXAa4EppFngro2I56uqmJmZ1a/0OokNSN1fl2XxsBxPS9o9Im6vsH5mZlaj0t5N3wS+DUyLiNdExFRgZi43M7MxqjRJbAacEC+c6/TEXG5mZmNUaZKYB2zXVDYjl5uZ2RhV2nD9KeAiST8F/kyaS+LNwH5VVczMzOpXdCQRERcBmwN/ACbm2y0i4sIK62ZmZjUr7d20NHBfRHyhoWy8pKUj4pnKamdmZrUqbZP4JbBFU9kWwGXtrY6ZmXWT0iSxMfCbprLrScOHm5nZGFWaJB4HVm0qWxX4Z3urY2Zm3aQ0SZwLnCXpVZKWk7QxaWTYH1dXNTMzq1tpkvg0cDvpFNM/gOuAO0ldY4tIWk/StZLuyrfrDrLt+pKelHR86eubmVn7lXaBfToiPggsTzrNNCEiDo2Ip4cQayZwckSsB5wMnDLQRpL68mMXDOG1zcysAqVHEv2D/H0GODoiIv/a36TwuZNJ11nMykWzgM0lrTLA5v8J/BS4q7RuZmZWjaIkIWlvYDZpmPD9c/FE4ITCONOAByNiIUC+nZfLG+NsCuwC/PcS6jNJ0vTGBZhaWBczMytUOizHMcCOEXGLpH1y2S20sQuspPGkkWYPiIiFkgbb/Ajg6HbFNjOzgZUmicnArfl+NNzGwJu/yFxgiqS+nAD6gDVyeb/VgZcDl+YEMQmQpBUi4n1Nr3cicHpT2VTS0Y6ZmbVJaZL4LfBuUrfXfu8g9XZaooh4VNLNwL7Amfn2poiY37DN/cDK/euSPkdqIP/oAK+3AFjQWLaEIw8zMxuG0iRxOPALSQcCy0u6DFgP2HkIsQ4GzpB0FPA3ctuGpEuBoyLixiG8lpmZdUBRkoiIO3Lvpt1IPY/mAj+NiH+UBoqIO4BtBijftcX2nyt9bTMzq0bpkQQR8ST5CmtJ65BODRUnCTMzG31Ku8DOkvTafP8A4Dbgtnz6yczMxqjSi+l2APrbDI4EdgS2Jl34ZmZmY1Tp6aalIuJZSVOAl0XE1QCSmkeGNTOzMaQ0Sdws6ZOkua0vAcgJ4+9VVczMzOpXerrpQNLEQ8uSxm8CeA3wwyoqZWZm3aG0C+y9wDubys4BzqmiUmZm1h2KR4E1M7Pe4yRhZmYtOUmYmVlLLZOEpOsa7ntYbjOzHjTYkcR6kpbJ9z/SicqYmVl3Gax304XAXZLmAMtKunKgjSJi2yoqZmZm9WuZJCLiAEmvA6YDWwGndqpSZmbWHQa9TiIirgKukrRURJzRoTqZmVmXKL2Y7nuSXk+aKGgK8CDwg4i4osK6mZlZzUqHCn8vaS6Jh4HzgIeAWZIOqrBuZmZWs9IB/j4O7BQRt/QXSDobOBf4ThUVMzOz+pVeTLcS8MemsjuBl7W3OmZm1k1Kk8RVwAmSlgOQtDxwHHBNVRUzM7P6lSaJg4FNgcclPQIsyOvvr6piZmZWv9LeTQ8B20qaCqwBzIuIByqtmZmZ1a604RqAnBicHMzMeoRHgTUzs5acJMzMrKUlJglJ4yRtL2mpTlTIzMy6xxKTREQsAi6MiGc7UB8zM+sipaebrpT0f0YSSNJ6kq6VdFe+XXeAbT4r6TZJt0r6raRdRhLTzMxGprR305+Bn0m6EJgLRP8DEXFU4WvMBE6OiDMl7QecAmzftM31wNci4klJmwK/lrR6RDxVGMPMzNqoNEksC1yQ708dahBJk4HNgZ1y0SzgJEmrRMT8/u0i4rKGp90KiDQkyAu63UqaBExqCjPkepmZ2eBKL6Y7YIRxpgEPRsTC/HoLJc3L5fNbPGd/4N4WF+0dAXjebTOzihVfTCdpA2BvYNWIOFTS+sDSEXFruyslaTvgWBYfeTQ7ETi9qWwqMLvddTEz62Wl80nsTfoCnkL6hQ8wETihMM5cYIqkvvx6faThPeYOEOs1wJnAHhFx50AvFhELImJO44KvBDcza7vS3k3HADtGxMHAwlx2C2mQvyWKiEeBm4F9c9G+wE2N7REAkrYCzgb2iojfFdbNzMwqUpokJpMakmFxz6ZouF/iYOAwSXcBh+V1JF0qacu8zTdJjeSnSLo5LxsPIYaZmbVRaZvEb4F3A99vKHsHqctqkYi4A9hmgPJdG+5vVfp6ZmZWvdIkcTjwC0kHAstLugxYD9i5spqZmVntSrvA3pF7N+0G/JTU4PzTiPhHlZUzM7N6FXeBzVdBXw3cR5p0yAnCzGyMK+0Cu6ak2cAc4BJgjqTZktaqsnJmZlav0t5NZ5AarydFxGTgpcCNudzMzMao0tNNWwA7R8RzABHxD0mfAB6rrGZmZla70iOJ64Ctm8q2BK5tb3XMzKybtDySkHRMw+q9wKWSLiH1bJoG7AqcVW31zMysToOdbprWtH5evp0MPAOcDyxTRaXMzKw7tEwSbRge3MzMRrmhDBW+HPAKYEJjeURc0+5KmZlZdyhKEpL2B04CngUapxINYM0K6mVmZl2g9Ejiq8DbIuKXVVbGzMy6S2kX2GeB/62wHmZm1oVKk8RngRMkrVxlZczMrLuUJom7gH8HHpG0MC+LJC1c0hPNzGz0Km2T+AFpwqGzeWHDtZmZjWGlSWIl4KiIGMp0pWZmNsqVnm46jTR9qZmZ9ZDSI4mtgUMlfRp4pPGBiNi27bUyM7OuUJokvpMXMzPrIaVzXHtyITOzHlQ6LMd7Wj0WEd9rX3XMzKyblJ5uam60Xg14OXA14CRhZjZGlZ5uekNzWT66eGXba2RmZl2jtAvsQE4HDmxTPczMrAsVJQlJ45qWCcD7gAWlgSStJ+laSXfl23UH2KZP0smS7pV0j6T3lu+KmZm1W2mbxPOkuSMaPQgcNIRYM4GTI+JMSfsBpwDbN23zLtLERuuSrvK+SdKvImLOEOKYmVmblCaJtZvW/xkRfykNImkysDmwUy6aBZwkaZWImN+w6T7AdyJiETBf0gXA3sBxpbHMzKx9Shuu/zzCONOAByNiYX69hZLm5fLGJLEm0Bjr/rzNC0iaBExqKp463MrNfO9x9D3X/HJDM/6Zeaz42EUjeo1ecv/kZThrx9XqrsaQLbNoGqs9v0/d1RhVNlxjBY7efaO6q2HDNGiSkHQFLz7N1CgiYof2VqnIEcDRNcQ1M+spSzqSOLNF+RTgcGC5wjhzgSmS+vJRRB+wRi5vdD+wFnBDXm8+suh3Iql3VaOpwOzC+rzAwd/92HCeNgDnraH4UN0VMLMlGjRJRMSpjeuSVgI+SWqwPhs4piRIRDwq6WZgX1Li2Re4qak9AuAnwEGSziM1XO8BzBjg9RbQ1LNKUklVzMxsCEq7wK4g6VjgHmBVYPOIeF9EPDCEWAcDh0m6CzgsryPpUklb5m1+APwJuBu4DjgmIu4bQgwzM2ujJbVJLEs6//8R4H+B10XEbcMJFBF3ANsMUL5rw/2FwCHDeX0zM2u/JbVJzCEdbXwVuBFYVdKqjRtExOXVVM3MzOq2pCTxFKl3U6tf9wGs09YamZlZ11hSw/X0DtXDzMy6UOkV16NBH8ADDwylLd3MrLc1fGf2DfS4Iga7Vm70kPQ6hnmdhJmZMSMirmouHEtJYmlgK+AhYGGHw/dfyDcD6OShTF1xezV2L+5znbF7cZ/riN0HrA7cEBHPND84Zk435Z17URbshIYL+R7o5Ii1dcXt1di9uM91xu7Ffa4x9r2tHhjJpENmZjbGOUmYmVlLThJmZtaSk0R7LAA+zxCmcx3lcXs1di/uc52xe3Gf6479ImOmd5OZmbWfjyTMzKwlJ4lCqnHCijpj96Je/az9d2YDcZIYHWr955XUa38nde7vRIA8e2OnvTTH7ujfm6RXS5rQyZgNsXeVtEFNsSc03O/aBN1r//xDJmknST8GviBp0w7HfmOepe+4homZOhV7O0kH5NWONlxJ2l7SdyV9QtLUDsZ9vaQLgK9KelMH446TtKqkG4HvwL/mVulU/NdJuhY4MsfuyOed/8auAz4MTOpEzIbYMyRdCVxImgWzk7G3l3QZcIqkI6Bz7/lwOEkMQtIhwBeBs4ClgE9LOjA/Vul7J2kn4Guk2foWAR+X9IGqY0taWtJM4HzgaEmbRkR04petpImSzgC+DPwPsD3pPV+z4rjLS/oh8CXgh8AzwMGSXl5l3H4RsSjffRxYR9Jbc72q/hubIOl84L+A4yPiM1XGa4o9BfgC8I2I2L9/lsuqf1FLWknSmcBXgGOB64H1OhE7x/gAcBxwCulvfEdJG1YddyScJAa3GfCtiLiANPESwIckrRoRiyr+o9oO+FlEnE+aS/xM4P2SplQcW8AfgJ1Jv2o/BR37ZftK0tS120XELNIvzO2A5yuOuwLwK9LMiz8BziF9Yd9fcdxGmwNzgRNJ+00H/sZWBV4OnBkR50p6SQeP3HYB7o6Is3LcXSS9jDxUUIX7vS1wDemz/iXpc98COvZr/pXA9yLivFyPfwL39P8g6MbTTk4SDfLpho3z/WVIAwW+VJIiYj7wCPA34OPQ3j8qSZPy7fhcdGeOvVxEPAFcDvwG+HSFsfsi4mng1Ii4EbgUmCJpz/x428f66o+d3QmcHhFPS1oqIv4IPEY+T19F3PzP+XBEnJa/lN9O+oW3DnCCpL0qjN14dDYPeBS4GvibpA9I2qjdX1xN7/efSUdP75D0QeBK4BuSTpO0eRVxJS2Vi+YBy0vajTSY3eHAd0k/iCr5+84uiIhvNrz+eNKReiXtQI2ftdIgpA8DB0n6LHAFaTC/71PBfreLkwQgabqk35IOf/+fpM8DS5N+ZewEnCbpEtKX1SxgQv7A2xF7G0m/Ac4GiIjn8kNPk/54++cFf5J02muypNUqir0w3z6VN7kd+AlwuKTxEdG2X/TNsXPcx/tPO0TEs/kwfCJpZN9K4kbEoqZ/zOeAN0fE64DfkY7e1q0o9sKGX44zgCfygG43kE6HnJG/XMYP+IIjiJ3jP0+au/4J4ADSF/WHSO/BOyWt2O64EfFsfmgc6WKx/YGDI+LNpKOoXSW9eqRxB4rd9Fj/D56rgD3zD8G2HS0P9FnnQUi/S7pQ7g3AnhHxb8C3gD3anZjbxUki2QP4ef5i+BSpIev4fEh4GOmw8MyI+A/gH8AaAw2pO1SSViedF70BWKTFDcWQfs0+B2wnafV83vp5UtvI41XFbvw1lY8qLs3x9suP79yJ2NnuwJUR8XdJK4/0y6Nwn8+PiGvy6g2kZP1U82u1KzaLR2L+K/CMpB8A/wH8Frg6f7k81/x67YidE9QjpMSwdUTcGBFzSX97G5N+mLQ9bnYN6UfQaxri3EI61TniX9ODxB4H/0qQkI6mbgQ2GmnMJcXOR+qPAL8m7fNd+Sm3ALdRcy/GliKi5xfgeOCUfP8lwIakf9Ldc1lfw7ZfAw5vU1wB6wPLA+8h/eMs3/D4LsBM4Pt5/dPAj4FlqoxNvhK/Ydu3kr4sHyX96qs0NjAu3/8y8HbgUNI/0ds6tc+57JOkI8dK3+/8+JGkU5lfJJ0C2YR0JLN21bEH2P7zwFc7sM/bAqcCJ+f1j5JOwazcqb9vYDrpiHnE7/MQ9ntj4HTgoLz+MdIpt8ntqkM7l9or0A0LcCBwAjAtr48HjgDOyet9wJ75j+lcYNUK6jCFlACObSqfCpyX/3l+1V/HKmPzwqS4A/AX0mmntv0jFcZ+CJhPakBfpxNxSY25e5N+Bc4Cpnbis85fLKs1rE8AJnXq/Sad1tuT1O51NrB61fucy9cAzgAuIXVHXbOD+9w/LNFNwD7tjruEz/rDwGWkH6PnVLHfbduHuivQsR0d5J+d1IPmdOCdDWW7kRqUXpbXXwfs0u7YDduMA3bNfzRTc9mK+XZZhvkrYwSxV8i3m5OPqDoYewKwCulX5us7GHcZUk+nI4Eda/qsxzPAUU0H9nsl0hHETjXs8zLAKh3e54n5to+G5Nyh2OPz7WrARsOJ3cllzA/wJ2l50vnBNwI7R24YzY+9JPK5ydzbYDXgvIj4H0k7AIdExLB7tywhdl80NZRJmkjqObU+qTvkX0iH/UNuUGtT7ONiGI3VI4z9ADA/Ir7c4bj9+/yVGMY/RZti/1csvmaio7FrfL/r/Psedf9bdRjTDdeS9iP1u/8r8G+NHyYsbrxSupL6W8CfgO9J+hLpV+yv8+NDblAqiL0wbzejoewJYGVSG8CKwInD/CNuV+zhJIiRxl6B1Mul03H793k4CaJdsYeTINoSu664Nf99j6r/rdrUfShT5ULqmfSXhvUNyaeP8voOpL7h5wNL5bKdSOcLN+lQ7PMaYn+CdH70lY49OuL2auxe3Oe6Y9e1jKnTTZLWJnWpuwT4e0SEpKuBW0m9ll5OukDu58A3gA8Af4qIi7sh9kCHqo7dXXF7NXYv7nPdsbtG3VmqXQvpHOGfgItJvVIOy+VvJvVzPzKvv4s0HtLeTc/vc+zREbsX99nvd2/F7qal9gq0ZSdSt8ULgOXy+i7Ag8BmeX160/YXA29txwfp2J2N3Yv77Pe7t2J32zJWGq4XAa8lj4cfEZeRhrD4Zl6f07+hpC1IjaP358dGehjo2J2N3Yv7XGfsXtznumN3l7qz1FAWBr4qVqQP6NvABxvKlwfuIHVRA1gX+BFwHfAOx+7u2L24z36/eyv2aFnaPqpnlSJ/MpC6pUYm6WnSmC+bSlo/Iu4kjXv0S2Dt/JS1gGsj4h2O3f2xe3Gf64zdi/tcd+zRYlScbpJ0gKTLJf1rxrD8QfYpXRD3LIsHzTo0P/4saUiLOfll/icivu7Y3R27F/e5zti9uM91xx51ogsOZwZbgL1IozRuT7pq8Urg7U3bbEwa/39j0uXvZ5CGAL6MEYyJ4tidjd2L++z3u7dij8al9goUfKCnkc8LksZZeScwr2H968B9pJmmACYDbwLe7dijK3Yv7rPf796KPRqX2iswwAe4B7ABiweY+yh5qOyGbWYDR5EudT+SPGCWY4+u2L24z36/eyv2WFhqr0DDh/QW0iHgz0hXNx5Pyuq7kC5UeUPDtjuSpvNsHKN9JH3BHbuDsXtxn/1+91bssbTU2nAtpYHzJG0NfAT4bES8idQXeQrpkvdbSSODvlXScvmpQZpRaqGkcblXwlCHGaIqCkEAAARoSURBVHDsDsbuxX2uM3Yv7nPdsceq2pKE0kT3kVfvAQ6NiJ/l9euBVwPPRcRDpMailwInK80tvQ+p7s/Ei+coduwui92L+1xn7F7c57pjj2l1HL6QZn27ETiOPNEPi2eL6gNeQZqJbVrDc1YjzfA0m9TwtJxjd3/sXtxnv9+9FXusL50PCPvnD2UbUq+Ch1h8BWP/jE1vAy5qeE7/DFZL9d937O6P3Yv77Pe7t2L3wtKZIHmqwHz/DF44TeihpEk8xjWUHU8aWXEiaQrRjzj26Ijdi/vs97u3YvfaUu2Lp/HWv0g6zDsWeFX+AM9r2u424KP5/gTgV8DVpItYPu7Y3R+7F/fZ73dvxe7VpbKGa0mvIZ0jXAH4JGnQrK8BtwMvkbRdw+afAP5v7pkg0vnD20iT0X/Vsbs7di/uc52xe3Gf647dy6oc4O9Z4FsRcQqk2ZmA9YDHgd+RZnD6dd72UdJIikuRh+iNiHmOPWpi9+I+1xm7F/e57ti9q6pDFGA8aWjd/ilSNyF1QxNpiN1fASeRxkc5B/i2Y4/O2L24z36/eyt2Ly+VnW6KiOci4p+RP01gS+CuSO4GDiRdwHImcE9EvM+xR2fsXtznOmP34j7XHbuXVT6fhBZPAr4F+VBQ0l7A7RFxmKTlIuJJxx79sXtxn+uM3Yv7XHfsXlT5FdcRsTA3Hk0GlpN0FnBwf+wqP0zH7mzsXtznOmP34j7XHbsnRQfOaZFGYFxEakg6sBMxHbue2L24z36/eyt2ry39DUCVkrQCqefBf0fEM5UHdOzaYvfiPtcZuxf3ue7YvaYjScLMzEanUTHHtZmZ1cNJwszMWnKSMDOzlpwkzMysJScJMzNryUnCzMxacpIwGyJJcyQ9JekJSQskXSPpYElL/H+SNF1SSKp8SByzdnCSMBue3SNiIrAW8BXS/AWn1lsls/ZzkjAbgYh4PCIuAvYhTXLzKklvlnSTpL9Lmivpcw1PuTLfLpD0jzyRDpLeI+l2SX+TdJmktTq8K2YDcpIwa4OIuB54AJgB/BPYH5gEvBk4RNIeedNt8+2kiJgQEddKegvwKWBPYBVgNjCrk/U3a8VJwqx95gEvi4j/jYjfR8SiiLiV9IW/3SDPOxj4ckTcHhHPA18CNvPRhHUDJwmz9pkC/FXSNpKukDRf0uOkJLDyIM9bC/h6bgRfAPyVNNvalOqrbDY4JwmzNpC0FelL/SrgLOAiYFpErAjMJH3pQ5o5rdlc4P0RMalhWTYirulE3c0G4yRhNgKSVpC0G/Aj4MyI+D0wEfhrRDwtaWvgnQ1PmU+aB2GdhrKZwCclbZRfc0VJe3dmD8wG577aZsNzsaTnSV/4fwROIH3ZQ5rn4GuSTiJNr/ljUiM2EfGkpC8CV0saD7wxIs6XNAH4UW6HeBz4JfCTju6R2QA8n4SZmbXk001mZtaSk4SZmbXkJGFmZi05SZiZWUtOEmZm1pKThJmZteQkYWZmLTlJmJlZS04SZmbW0v8Hx9WmIPHE3cgAAAAASUVORK5CYII=\n",
      "text/plain": [
       "<Figure size 432x288 with 1 Axes>"
      ]
     },
     "metadata": {
      "needs_background": "light"
     },
     "output_type": "display_data"
    }
   ],
   "source": [
    "for df_person in random_trajectories:\n",
    "    df_person['n_secondary_infections'].plot()\n",
    "plt.ylabel('Number of secondary infections')\n",
    "\n",
    "plt.xlabel('Date')"
   ]
  },
  {
   "cell_type": "code",
   "execution_count": null,
   "metadata": {},
   "outputs": [],
   "source": []
  },
  {
   "cell_type": "code",
   "execution_count": null,
   "metadata": {},
   "outputs": [],
   "source": []
  },
  {
   "cell_type": "code",
   "execution_count": null,
   "metadata": {},
   "outputs": [],
   "source": []
  }
 ],
 "metadata": {
  "kernelspec": {
   "display_name": "Python 3",
   "language": "python",
   "name": "python3"
  },
  "language_info": {
   "codemirror_mode": {
    "name": "ipython",
    "version": 3
   },
   "file_extension": ".py",
   "mimetype": "text/x-python",
   "name": "python",
   "nbconvert_exporter": "python",
   "pygments_lexer": "ipython3",
   "version": "3.8.3"
  }
 },
 "nbformat": 4,
 "nbformat_minor": 4
}<|MERGE_RESOLUTION|>--- conflicted
+++ resolved
@@ -88,13 +88,8 @@
      "output_type": "stream",
      "text": [
       "populating the world's geography with the specified demography...\n",
-<<<<<<< HEAD
-      "CPU times: user 8.4 s, sys: 331 ms, total: 8.73 s\n",
-      "Wall time: 8.77 s\n"
-=======
       "CPU times: user 9.64 s, sys: 521 ms, total: 10.2 s\n",
       "Wall time: 10.2 s\n"
->>>>>>> 3559384f
      ]
     }
    ],
@@ -115,26 +110,6 @@
     "geography.care_homes = CareHomes.for_geography(geography)\n",
     "demography = Demography.for_geography(geography)\n",
     "world = World(geography, demography, include_households=True)"
-   ]
-  },
-  {
-   "cell_type": "code",
-   "execution_count": 16,
-   "metadata": {},
-   "outputs": [
-    {
-     "data": {
-      "text/plain": [
-       "0"
-      ]
-     },
-     "execution_count": 16,
-     "metadata": {},
-     "output_type": "execute_result"
-    }
-   ],
-   "source": [
-    "len(world.care_homes[0].workers)"
    ]
   },
   {

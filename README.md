![Python package](https://github.com/IDAS-Durham/JUNE/workflows/Python%20package/badge.svg?branch=master)
[![codecov](https://codecov.io/gh/idas-durham/june/branch/master/graph/badge.svg?token=6TKUHtWxJZ)](https://codecov.io/gh/idas-durham/june)

# Policy simulation tool based on multi-agent epidemic modelling within settlements

This repo is a fork of the JUNE simulation tool originall designed for modelling the spread of COVID-19 in the UK. The model is named after [June Almeida](https://en.wikipedia.org/wiki/June_Almeida). June was the female Scottish virologist that first identified the coronavirus group of viruses. 

We focus on Cox's Bazar Kutupalong-Batukhali Expansion Site located in Banghladesh. The relevant sections of the camp under analysis can be found in the `camp_data/inputs/geography` folder (see Data section below).

# Contributing

Issues are being created and will serve as initial sources of jobs to be done.

Please create a new brach and, when done, submit a pull request and assign a reviewer. There are also tests which must pass before merging into master. While most of these tests are currently for the original UK cmodelling ode (and so please do not overwrite them), camp specific tests will be placed here: `test_june/camp_tests`.

With new code additions and alterations, please write tests to ensure future consistency.

All contributions to the codebase which are specific to camps should be in the ``camps/`` folder to make it easier to merge with the main repository. Changes that concern general functionality that can be applied to other countries, can be added to the ``june/`` source code folder.

In all possible instances, code should be added to the original codebase and not overwritten. E.g. if the default for the code is a file used for the UK, manually pass the camp file rather than altering the default. If writing a new file, feel free to customise it to the camp setting!

# Tests

Run the tests with

```
cd test_june
pytest
```

# Ongoing documentation sources

[Main documentation on Google Drive](https://drive.google.com/drive/folders/1fxp-cKYKusY6QfUQHdlIIs0R8DcIPmjm)

[Details on code and modelling assumptions and priorities](https://drive.google.com/drive/folders/1-TR8k73aOJqCrAZQImEWc9JQ8yaWbS3S) - please keep this up to date

[Epidem. Parameters of COVID-19](https://docs.google.com/document/d/1724PeV7bg9V0JRuQE1vpktB08bFWDmjHrd6HKyOG1Ns/edit#heading=h.xiukf7vmhszk)

# Setup

<<<<<<< HEAD
1. Clone the repo.
=======
Install Python3 header files. In Ubuntu and variants, this is the ``python3-dev`` package.

To install the package, install requisites
>>>>>>> 93125383

2. To install the package, install requisites

```
pip install -r requirements.txt
pip install -e .
```

3. Get the data (see section below)

# Quickstart

Refer to ``Notebooks/quickstart camp.ipynb``

# Data

We have a GitLab LFS server for secure data storage. To run the model you will need to have a local version of this. To get access:

1. Sign up for an account on the [GitLab](https://idas-gitlab.dur.scotgrid.ac.uk) (Note: you do **not** need a Durham email as the text says)

2. Inform the repo owner (Joseph Bullock) and access will be granted to the [data repo](https://idas-gitlab.dur.scotgrid.ac.uk/Bullock/cpmodelling)

3. Clone the repo and [set up Git LFS](https://git-lfs.github.com)

4. Move the folder that will be greated to the JUNE home directory and call it: `camp_data` - this will allow the paths to be correctly initialised

5. Follow instructions below for Git LFS usage

**ATTENTION:** Please read the instructions below before doing anything with this repository.

**Note** Often all files in the data directory will be tracked (the line `**` in the `.gitattributes` file does this). This means that all new files in the data folder should be tracked recursively.

## Instructions

Large files are handled by git-lfs. First, git-lfs must be set up locally on your computer, please download it [here](https://git-lfs.github.com)

Once downloaded and installed, set up Git LFS for your user account by running:
```
git lfs install
```

To **pull**:

1. Pull `.gitattributes` file using: `git pull` - this defines what lfs data to pull later

2. Pull data according to `.gitattributes`: `git lfs pull`

To **add** data files:

1. Run: `git lfs track "[file]"` and remember the quotation marks

2. As normal: `git add "[file]"`

3. As normal:
```
git commit -m "[commit message]"
git push origin master
```

To **remove** files:

1. Open `.gitattributes`

2. Find and remove the associated Git LFS tracking rule within the .gitattributes file

3. Save and exit the .gitattributes file

4. Commit and push as normal the changes to the file


This procedure will stop the file from being tracked but will not remove it permanently. This is not an issue at the moment and should be left to admin to do.<|MERGE_RESOLUTION|>--- conflicted
+++ resolved
@@ -38,13 +38,9 @@
 
 # Setup
 
-<<<<<<< HEAD
-1. Clone the repo.
-=======
-Install Python3 header files. In Ubuntu and variants, this is the ``python3-dev`` package.
 
-To install the package, install requisites
->>>>>>> 93125383
+1. Clone the repo and install Python3 header files. In Ubuntu and variants, this is the ``python3-dev`` package.
+
 
 2. To install the package, install requisites
 

--- conflicted
+++ resolved
@@ -6,16 +6,10 @@
 import pytest
 import yaml
 
-<<<<<<< HEAD
-from june.demography import Demography
-from june.distributors import WorkerDistributor
+from june.demography import Demography, Population
 from june.demography.geography import Geography
-=======
 from june import paths
-from june.demography import Demography, Population
 from june.distributors import WorkerDistributor, load_workflow_df, load_sex_per_sector
-from june.geography import Geography
->>>>>>> 70aa288b
 
 default_base_path = Path(os.path.abspath(__file__)).parent.parent.parent.parent
 default_workflow_file = paths.data_path / "processed/flow_in_msoa_wu01ew_2011.csv"
@@ -91,7 +85,7 @@
             worker_super_areas: list,
     ):
         WorkerDistributor.from_file(area_names = worker_super_areas)
-    
+
 
     def test__distributor_from_geography(
             self,
@@ -121,7 +115,7 @@
         work_super_area_name = list(np.unique(work_super_area_name))
         case.assertCountEqual(work_super_area_name, worker_super_areas)
 
-    
+
     def test__workers_that_stay_home(
             self,
             worker_config: dict,
@@ -157,4 +151,4 @@
            sector_worker_nr = len(idx)
            p_sub_sector = p_sub_sectors[idx]
            sub_sector_worker_nr = len(p_sub_sector[p_sub_sector != None])
-           print("------>", sector_worker_nr, sub_sector_worker_nr) +           print("------>", sector_worker_nr, sub_sector_worker_nr)
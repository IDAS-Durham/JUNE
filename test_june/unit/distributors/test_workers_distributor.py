import os
import unittest
from pathlib import Path

import numpy as np
import pytest
import yaml

<<<<<<< HEAD
from june.demography.geography import Geography
=======
>>>>>>> 1f4af101
from june.demography import Demography
from june.distributors import WorkerDistributor
from june.geography import Geography

default_base_path = Path(os.path.abspath(__file__)).parent.parent.parent.parent
default_workflow_file = default_base_path / \
                        "data/processed/flow_in_msoa_wu01ew_2011.csv"
default_sex_per_sector_per_superarea_file = default_base_path / \
                                            "data/processed/census_data/company_data/companysector_by_sex_cleaned.csv"
default_areas_map_path = default_base_path / \
                         "data/processed/geographical_data/oa_msoa_region.csv"
default_config_file = default_base_path / \
                      "configs/defaults/distributors/worker_distributor.yaml"


@pytest.fixture(name="worker_config", scope="module")
def load_config():
    with open(default_config_file) as f:
        config = yaml.load(f, Loader=yaml.FullLoader)
    return config


@pytest.fixture(name="worker_super_areas", scope="module")
def use_super_areas():
    return ["E02002559", "E02002560", "E02002561"]


@pytest.fixture(name="worker_geography", scope="module")
def create_geography(worker_super_areas):
    return Geography.from_file(filter_key={"msoa": worker_super_areas})


@pytest.fixture(name="worker_population", scope="module")
def test__worker_population(worker_geography):
    demography = Demography.for_geography(worker_geography)
    population = list()
    for area in worker_geography.areas:
        area.populate(demography)
        population.extend(
            area.people
        )
    distributor = WorkerDistributor.for_geography(worker_geography)
    distributor.distribute(worker_geography, population)
    return population


class TestDistributor:
    def test__workers_stay_in_geography(
            self,
            worker_geography,
            worker_population,
            worker_super_areas,
            worker_config
    ):
        case = unittest.TestCase()
        work_super_area_name = np.array([
            person.work_super_area.name
            for person in worker_population
            if worker_config["age_range"][0] <= person.age <= worker_config["age_range"][1]
        ])
        work_super_area_name = list(np.unique(work_super_area_name))
        case.assertCountEqual(work_super_area_name, worker_super_areas)

    # def test__sex_ratio_in_geography(
    #        self,
    #        worker_geography,
    #        worker_population,
    #        worker_config
    # ):
    #    occupations = np.array([
    #        [person.sex, person.sector, person.sub_sector]
    #        for person in worker_population.people
    #        if person.sector in list(worker_config["sub_sector_ratio"].keys())
    #    ]).T
    #    p_sex = occupations[0]
    #    p_sectors = occupations[1][p_sex == "m"]
    #    p_sub_sectors = occupations[2][p_sex == "m"]
    #    for sector in list(worker_config["sub_sector_ratio"].keys()):
    #        idx = np.where(p_sectors == sector)[0]
    #        sector_worker_nr = len(idx)
    #        p_sub_sector = p_sub_sectors[idx]
    #        sub_sector_worker_nr = len(np.where(p_sub_sector is not None)[0])
    #        if not sub_sector_worker_nr == 0:
    #            npt.assert_almost_equal(
    #                sector_worker_nr / sub_sector_worker_nr, 
    #                worker_config["sub_sector_ratio"][sector]["m"],
    #                decimal=3,
    #            )<|MERGE_RESOLUTION|>--- conflicted
+++ resolved
@@ -6,10 +6,6 @@
 import pytest
 import yaml
 
-<<<<<<< HEAD
-from june.demography.geography import Geography
-=======
->>>>>>> 1f4af101
 from june.demography import Demography
 from june.distributors import WorkerDistributor
 from june.geography import Geography

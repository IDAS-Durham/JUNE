import os
import yaml
from pathlib import Path

import numpy as np
import numpy.testing as npt
import pandas as pd
import pytest
import unittest

from june.geography import Geography
from june.demography import Demography
from june.demography import Person, Population
from june.distributors import WorkerDistributor



<<<<<<< HEAD
@pytest.fixture(name="geography_workers")
def create_geography():
    super_areas = ["E02002559", "E02002560", "E02002561"]
    return Geography.from_file(filter_key={"msoa" : super_areas})


@pytest.fixture(name="population_workers")
def create_population(geography_workers):
    demography = Demography.for_geography(geography_workers)
    return demography.populate(geography_workers.areas)


def test__workers_distribution_for_geography(geography_workers, population_workers):
    workers_distributor = WorkerDistributor.for_geography(geography_workers)
    return workers_distributor.distribute(geography_workers, population_workers)

# work in progress:
#def test__sub_sector_ratio_for_geography(geography, population):
#    workers_distributor = WorkerDistributor.for_geography(geography)
#    workers_distributor.distribute(geography, population)
#    sex, sector, sub_sector = np.array([
#        [person.sex, person.sector, person.sub_sector]
#        for person in population.people
#    ]).T
#    idx = np.where(sector == "P")[0]
#    print(idx)
#    ratio



=======

@pytest.fixture(name="worker_config", scope="module")
def load_config():
    with open(default_config_file) as f:
        config = yaml.load(f, Loader=yaml.FullLoader)
    return config


@pytest.fixture(name="worker_super_areas", scope="module")
def use_super_areas():
    return ["E02002559", "E02002560", "E02002561"]


@pytest.fixture(name="worker_geography", scope="module")
def create_geography(worker_super_areas):
    return Geography.from_file(filter_key={"msoa" : worker_super_areas})


@pytest.fixture(name="worker_population", scope="module")
def test__worker_population(worker_geography):
    demography = Demography.for_geography(worker_geography)
    population = demography.populate(worker_geography.areas)
    distributor = WorkerDistributor.for_geography(worker_geography)
    distributor.distribute(worker_geography, population)
    return population


class TestDistributor():
    def test__workers_stay_in_geography(
            self,
            worker_geography,
            worker_population,
            worker_super_areas,
            worker_config
    ):
        case = unittest.TestCase()
        work_super_area_name = np.array([
            person.work_super_area.name
            for person in worker_population.people
            if worker_config["age_range"][0] <= person.age <= worker_config["age_range"][1]
        ])
        work_super_area_name = list(np.unique(work_super_area_name))
        case.assertCountEqual(work_super_area_name, worker_super_areas)


    def test__sex_ratio_in_geography(
            self,
            worker_geography,
            worker_population,
            worker_config
    ):
        occupations = np.array([
            [person.sex, person.sector, person.sub_sector]
            for person in worker_population.people
            if person.sector in list(worker_config["sub_sector_ratio"].keys())
        ]).T
        p_sex = occupations[0]
        p_sectors = occupations[1][p_sex == "m"]
        p_sub_sectors = occupations[2][p_sex == "m"]
        for sector in list(worker_config["sub_sector_ratio"].keys()):

            idx = np.where(p_sectors == sector)[0]
            sector_worker_nr = len(idx)
            p_sub_sector = p_sub_sectors[idx]
            sub_sector_worker_nr = len(np.where(p_sub_sector != None)[0])
            if not sub_sector_worker_nr == 0:
                npt.assert_almost_equal(
                    sector_worker_nr / sub_sector_worker_nr < 
                    worker_config["sub_sector_ratio"][sector]["m"],
                    decimal=3,
                )
>>>>>>> 7f807047
<|MERGE_RESOLUTION|>--- conflicted
+++ resolved
@@ -14,39 +14,16 @@
 from june.distributors import WorkerDistributor
 
 
+default_base_path = Path(os.path.abspath(__file__)).parent.parent.parent.parent
+default_workflow_file = default_base_path / \
+        "data/processed/flow_in_msoa_wu01ew_2011.csv"
+default_sex_per_sector_per_superarea_file = default_base_path / \
+        "data/processed/census_data/company_data/industry_by_sex_ew.csv"
+default_areas_map_path = default_base_path / \
+        "data/processed/geographical_data/oa_msoa_region.csv"
+default_config_file = default_base_path / \
+        "configs/defaults/distributors/worker_distributor.yaml"
 
-<<<<<<< HEAD
-@pytest.fixture(name="geography_workers")
-def create_geography():
-    super_areas = ["E02002559", "E02002560", "E02002561"]
-    return Geography.from_file(filter_key={"msoa" : super_areas})
-
-
-@pytest.fixture(name="population_workers")
-def create_population(geography_workers):
-    demography = Demography.for_geography(geography_workers)
-    return demography.populate(geography_workers.areas)
-
-
-def test__workers_distribution_for_geography(geography_workers, population_workers):
-    workers_distributor = WorkerDistributor.for_geography(geography_workers)
-    return workers_distributor.distribute(geography_workers, population_workers)
-
-# work in progress:
-#def test__sub_sector_ratio_for_geography(geography, population):
-#    workers_distributor = WorkerDistributor.for_geography(geography)
-#    workers_distributor.distribute(geography, population)
-#    sex, sector, sub_sector = np.array([
-#        [person.sex, person.sector, person.sub_sector]
-#        for person in population.people
-#    ]).T
-#    idx = np.where(sector == "P")[0]
-#    print(idx)
-#    ratio
-
-
-
-=======
 
 @pytest.fixture(name="worker_config", scope="module")
 def load_config():
@@ -118,4 +95,4 @@
                     worker_config["sub_sector_ratio"][sector]["m"],
                     decimal=3,
                 )
->>>>>>> 7f807047
+

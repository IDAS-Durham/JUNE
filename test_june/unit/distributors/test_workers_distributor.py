--- conflicted
+++ resolved
@@ -6,10 +6,6 @@
 import pytest
 import yaml
 
-<<<<<<< HEAD
-from june.demography.geography import Geography
-=======
->>>>>>> 25140c61
 from june.demography import Demography
 from june.distributors import WorkerDistributor
 from june.geography import Geography

import numpy as np
import h5py
from collections import defaultdict
from itertools import count
from june.demography import Demography, Person, Population
from june.demography.geography import Geography, Area, SuperArea
from june.groups import Households, Companies, Hospitals, Schools, CareHomes, Group
from june.distributors import HouseholdDistributor
from june import World
from june.world import generate_world_from_hdf5
from june.hdf5_savers import (
    save_population_to_hdf5,
    save_geography_to_hdf5,
    save_schools_to_hdf5,
    save_hospitals_to_hdf5,
    save_care_homes_to_hdf5,
    save_households_to_hdf5,
    save_companies_to_hdf5,
    save_commute_cities_to_hdf5,
    save_commute_hubs_to_hdf5,
)
from june.hdf5_savers import (
    load_geography_from_hdf5,
    load_population_from_hdf5,
    load_care_homes_from_hdf5,
    load_companies_from_hdf5,
    load_households_from_hdf5,
    load_population_from_hdf5,
    load_schools_from_hdf5,
    load_hospitals_from_hdf5,
    load_commute_cities_from_hdf5,
    load_commute_hubs_from_hdf5,
)

from pytest import fixture


@fixture(name="geography_h5", scope="module")
def make_geography():
    geography = Geography.from_file(
<<<<<<< HEAD
        #{"super_area": ["E02006764", "E02003999", "E02002559", "E02006887", "E02003034"]}
=======
>>>>>>> 19b2f6d1
        {"super_area": ["E02003999", "E02002559", "E02006887", "E02003034"]}
    )
    return geography


@fixture(name="world_h5", scope="module")
def create_world(geography_h5):
    with h5py.File("test.hdf5", "w"):
        pass  # reset file
    geography = geography_h5
    demography = Demography.for_geography(geography)
    geography.hospitals = Hospitals.for_geography(geography)
    geography.schools = Schools.for_geography(geography)
    geography.companies = Companies.for_geography(geography)
    geography.care_homes = CareHomes.for_geography(geography)
    world = World(geography, demography, include_households=True, include_commute=True)
    return world


class TestSavePeople:
    def test__save_population(self, world_h5):
        population = world_h5.people
        save_population_to_hdf5(population, "test.hdf5")
        pop_recovered = load_population_from_hdf5("test.hdf5")
        for person, person2 in zip(population, pop_recovered):
            for attribute_name in [
                "id",
                "age",
                "sex",
                "ethnicity",
                "sector",
                "sub_sector"
            ]:
                attribute = getattr(person, attribute_name)
                attribute2 = getattr(person2, attribute_name)
                if attribute is None:
                    assert attribute2 == None
                else:
                    assert attribute == attribute2

            group_specs = np.array(
                [
                    subgroup.group.spec if subgroup is not None else None
                    for subgroup in person.subgroups.iter()
                ]
            )
            group_ids = np.array(
                [
                    subgroup.group.id if subgroup is not None else None
                    for subgroup in person.subgroups.iter()
                ]
            )
            subgroup_types = np.array(
                [
                    subgroup.subgroup_type if subgroup is not None else None
                    for subgroup in person.subgroups.iter()
                ]
            )
            for group_spec, group_id, subgroup_type, group_array in zip(
                group_specs, group_ids, subgroup_types, person2.subgroups
            ):
                assert group_spec == group_array[0]
                assert group_id == group_array[1]
                assert subgroup_type == group_array[2]
            if person.area is not None:
                assert person.area.id == person2.area
            else:
                assert person2.area is None

            # mode of transport
            assert (
                person.mode_of_transport.description
                == person2.mode_of_transport.description
            )
            assert (
                person.mode_of_transport.is_public
                == person2.mode_of_transport.is_public
            )
            # home city
            if person.home_city is None:
                assert person2.home_city is None
            else:
                assert person.home_city.id == person2.home_city


class TestSaveHouses:
    def test__save_households(self, world_h5):
        households = world_h5.households
        save_households_to_hdf5(households, "test.hdf5")
        households_recovered = load_households_from_hdf5("test.hdf5")
        for household, household2 in zip(households, households_recovered):
            for attribute_name in ["id", "max_size", "type"]:
                if attribute_name == "type":
                    attribute2 = getattr(household2, attribute_name)
                else:
                    attribute2 = getattr(household2, attribute_name)
                attribute = getattr(household, attribute_name)
                if attribute is None:
                    assert attribute2 == None
                else:
                    assert attribute == attribute2
            if household.area is not None:
                assert household.area.id == household2.area
            else:
                assert household2.area is None


class TestSaveCompanies:
    def test__save_companies(self, world_h5):
        companies = world_h5.companies
        save_companies_to_hdf5(companies, "test.hdf5")
        companies_recovered = load_companies_from_hdf5("test.hdf5")
        for company, company2 in zip(companies, companies_recovered):
            for attribute_name in ["id", "n_workers_max", "sector"]:
                attribute = getattr(company, attribute_name)
                attribute2 = getattr(company2, attribute_name)
                if attribute is None:
                    assert attribute2 == None
                else:
                    assert attribute == attribute2
            if company.super_area is not None:
                assert company.super_area.id == company2.super_area
            else:
                assert company2.super_area is None
            

class TestSaveHospitals:
    def test__save_hospitals(self, world_h5):
        hospitals = world_h5.hospitals
        save_hospitals_to_hdf5(hospitals, "test.hdf5")
        hospitals_recovered = load_hospitals_from_hdf5("test.hdf5")
        for hospital, hospital2 in zip(hospitals, hospitals_recovered):
            for attribute_name in [
                "id",
                "n_beds",
                "n_icu_beds",
            ]:
                attribute = getattr(hospital, attribute_name)
                attribute2 = getattr(hospital2, attribute_name)
                if attribute is None:
                    assert attribute2 == None
                else:
                    assert attribute == attribute2
            if hospital.super_area is not None:
                assert hospital.super_area.id == hospital2.super_area
            else:
                assert hospital2.super_area is None
            assert hospital.coordinates[0] == hospital2.coordinates[0]
            assert hospital.coordinates[1] == hospital2.coordinates[1]
            


class TestSaveSchools:
    def test__save_schools(self, world_h5):
        schools = world_h5.schools
        save_schools_to_hdf5(schools, "test.hdf5")
        schools_recovered = load_schools_from_hdf5("test.hdf5")
        for school, school2 in zip(schools, schools_recovered):
            for attribute_name in [
                "id",
                "n_pupils_max",
                "age_min",
                "age_max",
                "sector",
            ]:
                attribute = getattr(school, attribute_name)
                attribute2 = getattr(school2, attribute_name)
                if attribute is None:
                    assert attribute2 == None
                else:
                    assert attribute == attribute2
            if school.super_area is not None:
                assert school.super_area.id == school2.super_area
            else:
                assert school2.super_area is None
            assert school.coordinates[0] == school2.coordinates[0]
            assert school.coordinates[1] == school2.coordinates[1]
            
class TestSaveCarehomes:
    def test__save_carehomes(self, world_h5):
        carehomes = world_h5.care_homes
        save_care_homes_to_hdf5(carehomes, "test.hdf5")
        carehomes_recovered = load_care_homes_from_hdf5("test.hdf5")
        for carehome, carehome2 in zip(carehomes, carehomes_recovered):
            for attribute_name in ["id", "n_residents"]:
                attribute = getattr(carehome, attribute_name)
                attribute2 = getattr(carehome2, attribute_name)
                if attribute is None:
                    assert attribute2 == None
                else:
                    assert attribute == attribute2
            if carehome.area is not None:
                assert carehome.area.id == carehome2.area
            else:
                assert carehome2.area is None
            

class TestSaveGeography:
    def test__save_geography(self, world_h5):
        areas = world_h5.areas
        super_areas = world_h5.super_areas
        geography = Geography(areas, super_areas)
        save_geography_to_hdf5(geography, "test.hdf5")
        geography_recovered = load_geography_from_hdf5("test.hdf5")
        for area, area2 in zip(areas, geography_recovered.areas):
            for attribute_name in ["id", "name"]:
                attribute = getattr(area, attribute_name)
                attribute2 = getattr(area2, attribute_name)
                if attribute is None:
                    assert attribute2 == None
                else:
                    assert attribute == attribute2
            if area.super_area is not None:
                assert area.super_area.id == area2.super_area
            else:
                assert area2.super_area is None
            assert area.coordinates[0] == area2.coordinates[0]
            assert area.coordinates[1] == area2.coordinates[1]

        for super_area, super_area2 in zip(
            super_areas, geography_recovered.super_areas
        ):
            for attribute_name in ["id", "name"]:
                attribute = getattr(super_area, attribute_name)
                attribute2 = getattr(super_area2, attribute_name)
                if attribute is None:
                    assert attribute2 == None
                else:
                    assert attribute == attribute2
            assert super_area.coordinates[0] == super_area2.coordinates[0]
            assert super_area.coordinates[1] == super_area2.coordinates[1]


class TestSaveCommute:
    def test__save_cities(self, world_h5):
        commute_cities = world_h5.commutecities
        save_commute_cities_to_hdf5(commute_cities, "test.hdf5")
        commute_cities_recovered = load_commute_cities_from_hdf5("test.hdf5")
        for city, city_recovered in zip(commute_cities, commute_cities_recovered):
            assert city.id == city_recovered.id
            for commute_hub, commute_hub_recovered in zip(
                city.commutehubs, city_recovered.commutehubs
            ):
                assert commute_hub.id == commute_hub_recovered
            for commute_internal, commute_internal_recovered in zip(
                city.commute_internal, city_recovered.commute_internal
            ):
                assert commute_internal.id == commute_internal_recovered
            for commute_city_unit, commute_city_unit_recovered in zip(
                city.commutecityunits, city_recovered.commutecityunits
            ):
                assert commute_city_unit.id == commute_city_unit_recovered.id
                assert commute_city_unit.city == commute_city_unit_recovered.city
                assert commute_city_unit.is_peak == commute_city_unit_recovered.is_peak

    def test__save_hubs(self, world_h5):
        commute_hubs = world_h5.commutehubs
        save_commute_hubs_to_hdf5(commute_hubs, "test.hdf5")
        commute_hubs_recovered = load_commute_hubs_from_hdf5("test.hdf5")
        for hub, hub_recovered in zip(commute_hubs, commute_hubs_recovered):
            assert hub.id == hub_recovered.id
            assert hub.city == hub_recovered.city
            for person1, person2 in zip(hub.people, hub_recovered.people):
                assert person1.id == person2
            for unit1, unit2 in zip(hub.commuteunits, hub_recovered.commuteunits):
                assert unit1.id == unit2.id
                assert unit1.commutehub_id == unit2.commutehub_id
                assert unit1.city == unit2.city


class TestSaveWorld:
    @fixture(name="world_h5_loaded", scope="module")
    def reaload_world(self, world_h5):
        world_h5.to_hdf5("test.hdf5")
        world2 = generate_world_from_hdf5("test.hdf5")
        return world2

    def test__save_geography(self, world_h5, world_h5_loaded):
        assert len(world_h5.areas) == len(world_h5_loaded.areas)
        for area1, area2 in zip(world_h5.areas, world_h5_loaded.areas):
            assert area1.id == area2.id
            assert area1.super_area.id == area2.super_area.id
            assert area1.super_area.name == area2.super_area.name
            assert area1.name == area2.name

        assert len(world_h5.super_areas) == len(world_h5_loaded.super_areas)
        for super_area1, super_area2 in zip(
            world_h5.super_areas, world_h5_loaded.super_areas
        ):
            assert super_area1.id == super_area2.id
            assert super_area1.name == super_area2.name
            for area1, area2 in zip(super_area1.areas, super_area2.areas):
                assert area1.id == area2.id
                assert area1.super_area.id == area2.super_area.id
                assert area1.super_area.name == area2.super_area.name
                assert area1.name == area2.name

    def test__subgroups(self, world_h5, world_h5_loaded):
        for person1, person2 in zip(world_h5.people, world_h5_loaded.people):
            for subgroup1, subgroup2 in zip(
                person1.subgroups.iter(), person2.subgroups.iter()
            ):
                if subgroup1 is None:
                    assert subgroup2 is None
                    continue
                assert subgroup1.group.spec == subgroup2.group.spec
                assert subgroup1.group.id == subgroup2.group.id
                assert subgroup1.subgroup_type == subgroup2.subgroup_type

    def test__company_super_area(self, world_h5, world_h5_loaded):
        for company1, company2 in zip(world_h5.companies, world_h5_loaded.companies):
            assert company1.super_area.id == company2.super_area.id

    def test__commute(self, world_h5, world_h5_loaded):
        for hub1, hub2 in zip(world_h5.commutehubs, world_h5_loaded.commutehubs):
            for person1, person2 in zip(hub1.people, hub2.people):
                assert person1.id == person2.id<|MERGE_RESOLUTION|>--- conflicted
+++ resolved
@@ -38,10 +38,6 @@
 @fixture(name="geography_h5", scope="module")
 def make_geography():
     geography = Geography.from_file(
-<<<<<<< HEAD
-        #{"super_area": ["E02006764", "E02003999", "E02002559", "E02006887", "E02003034"]}
-=======
->>>>>>> 19b2f6d1
         {"super_area": ["E02003999", "E02002559", "E02006887", "E02003034"]}
     )
     return geography

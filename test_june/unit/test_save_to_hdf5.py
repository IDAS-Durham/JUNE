--- conflicted
+++ resolved
@@ -50,45 +50,6 @@
 
 from pytest import fixture
 
-<<<<<<< HEAD
-=======
-
-@fixture(name="geography_h5", scope="module")
-def make_geography():
-    geography = Geography.from_file({"super_area": ["E02001731", "E02002566"]})
-    return geography
-
-
-@fixture(name="world_h5", scope="module")
-def create_world(geography_h5):
-    with h5py.File("test.hdf5", "w"):
-        pass  # reset file
-    geography = geography_h5
-    geography.hospitals = Hospitals.for_geography(geography)
-    geography.schools = Schools.for_geography(geography)
-    geography.companies = Companies.for_geography(geography)
-    geography.care_homes = CareHomes.for_geography(geography)
-    geography.universities = Universities.for_super_areas(geography.super_areas)
-    world = generate_world_from_geography(geography=geography, include_households=True)
-
-    world.pubs = Pubs.for_geography(geography)
-    world.cinemas = Cinemas.for_geography(geography)
-    world.groceries = Groceries.for_geography(geography)
-    leisure = generate_leisure_for_world(
-        ["pubs", "cinemas", "groceries", "household_visits", "care_home_visits"], world
-    )
-    leisure.distribute_social_venues_to_households(
-        households=world.households, super_areas=world.super_areas
-    )
-    generate_commuting_network(world)
-    travel = Travel()
-    travel.assign_mode_of_transport_to_people(world)
-    travel.distribute_commuters_to_stations_and_cities(world)
-    travel.create_transport_units_at_stations_and_cities(world)
-    return world
-
-
->>>>>>> e7cf5277
 class TestSavePeople:
     def test__save_population(self, full_world):
         population = full_world.people
@@ -252,46 +213,6 @@
             assert super_area.coordinates[1] == super_area2.coordinates[1]
 
 
-<<<<<<< HEAD
-class TestSaveCommute:
-    def test__save_cities(self, full_world):
-        commute_cities = full_world.commutecities
-        commute_city_units = full_world.commutecityunits
-        assert len(commute_cities) > 0
-        assert len(commute_city_units) > 0
-        save_commute_cities_to_hdf5(commute_cities, "test.hdf5")
-        (
-            commute_cities_recovered,
-            commute_city_units_recovered,
-        ) = load_commute_cities_from_hdf5("test.hdf5")
-        for city, city_recovered in zip(commute_cities, commute_cities_recovered):
-            assert city.id == city_recovered.id
-            for commute_hub, commute_hub_recovered in zip(
-                city.commutehubs, city_recovered.commutehubs
-            ):
-                assert commute_hub.id == commute_hub_recovered
-
-            for commute_internal, commute_internal_recovered in zip(
-                city.commute_internal, city_recovered.commute_internal
-            ):
-                assert commute_internal.id == commute_internal_recovered
-            for commute_city_unit, commute_city_unit_recovered in zip(
-                city.commutecityunits, city_recovered.commutecityunits
-            ):
-                assert commute_city_unit.id == commute_city_unit_recovered.id
-                assert commute_city_unit.city == commute_city_unit_recovered.city
-                assert commute_city_unit.is_peak == commute_city_unit_recovered.is_peak
-        for ccu1, ccu2 in zip(commute_city_units, commute_city_units_recovered):
-            assert ccu1.id == ccu2.id
-
-    def test__save_hubs(self, full_world):
-        commute_hubs = full_world.commutehubs
-        commute_units = full_world.commuteunits
-        assert len(commute_hubs) > 0
-        assert len(commute_units) > 0
-        save_commute_hubs_to_hdf5(commute_hubs, "test.hdf5")
-        commute_hubs_recovered, commute_units_recovered = load_commute_hubs_from_hdf5(
-=======
 class TestSaveTravel:
     def test__save_cities(self, world_h5):
         cities = world_h5.cities
@@ -315,7 +236,6 @@
         assert len(stations) > 0
         save_stations_to_hdf5(stations, "test.hdf5")
         stations_recovered, inter_city_transports_recovered = load_stations_from_hdf5(
->>>>>>> e7cf5277
             "test.hdf5"
         )
         assert len(stations) == len(stations_recovered)
@@ -423,11 +343,6 @@
             else:
                 assert school2.super_area is None
 
-<<<<<<< HEAD
-    def test__care_home_area(self, full_world, full_world_loaded):
-        assert len(full_world_loaded.care_homes) == len(full_world_loaded.care_homes)
-        for carehome, carehome2 in zip(full_world.care_homes, full_world_loaded.care_homes):
-=======
     def test__work_super_area(self, world_h5, world_h5_loaded):
         for p1, p2 in zip(world_h5.people, world_h5_loaded.people):
             if p1.work_super_area is None:
@@ -455,7 +370,6 @@
     def test__care_home_area(self, world_h5, world_h5_loaded):
         assert len(world_h5_loaded.care_homes) == len(world_h5_loaded.care_homes)
         for carehome, carehome2 in zip(world_h5.care_homes, world_h5_loaded.care_homes):
->>>>>>> e7cf5277
             assert carehome.area.id == carehome2.area.id
             assert carehome.area.name == carehome2.area.name
 
@@ -482,27 +396,6 @@
                 assert v1.super_area.id == v2.super_area.id
                 assert v1.super_area.name == v2.super_area.name
 
-<<<<<<< HEAD
-    def test__commute(self, full_world, full_world_loaded):
-        assert len(full_world.commutecities) > 0
-        assert len(full_world.commutecities) == len(full_world_loaded.commutecities)
-        for city1, city2 in zip(full_world.commutecities, full_world_loaded.commutecities):
-            assert city1.city == city2.city
-            for hub1, hub2 in zip(city1.commutehubs, city2.commutehubs):
-                assert hub1.id == hub2.id
-            assert len(city1.commute_internal) == len(city2.commute_internal)
-            for p1, p2 in zip(city1.commute_internal, city2.commute_internal):
-                assert p1.id == p2.id
-
-        assert len(full_world.commutehubs) > 0
-        assert len(full_world.commutehubs) == len(full_world_loaded.commutehubs)
-        for hub1, hub2 in zip(full_world.commutehubs, full_world_loaded.commutehubs):
-            assert len(hub1.commute_through) == len(hub2.commute_through)
-            for p1, p2 in zip(hub1.commute_through, hub2.commute_through):
-                assert p1.id == p2.id
-                assert p1.age == p2.age
-                assert p1.sex == p2.sex
-=======
     def test__commute(self, world_h5, world_h5_loaded):
         assert len(world_h5.city_transports) > 0
         assert len(world_h5.inter_city_transports) > 0
@@ -518,7 +411,6 @@
             for station1, station2 in zip(city1.stations, city2.stations):
                 assert len(station1.commuter_ids) == len(station2.commuter_ids)
                 assert station1.commuter_ids == station2.commuter_ids
->>>>>>> e7cf5277
 
     def test__household_residents(self, full_world, full_world_loaded):
         for h1, h2 in zip(full_world.households, full_world_loaded.households):

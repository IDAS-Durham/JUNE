import datetime
import numpy as np
import json
import pandas as pd
import yaml
import pytest
from pathlib import Path

from tables import open_file
from june import paths
from june.records import Record
from june.groups import Hospital, Hospitals, Household, Households, CareHome, CareHomes
from june.policy import Policies
from june.activity import ActivityManager
from june.demography import Person, Population
from june.interaction import Interaction
from june.epidemiology.infection import InfectionSelector, HealthIndexGenerator
from june.epidemiology.infection_seed import InfectionSeed
from june.geography.geography import (
    Areas,
    SuperAreas,
    Regions,
    Area,
    SuperArea,
    Region,
)
from june.groups import Supergroup
from june import World

from june.records.records_writer import prepend_checkpoint_hdf5

config_interaction = paths.configs_path / "tests/interaction.yaml"


@pytest.fixture(name="dummy_world", scope="module")
def create_dummy_world():
    # 2 regions, 2 hospitals, 1 care home 1 household
    regions = Regions([Region(name="region_1"), Region(name="region_2")])
    regions[0].super_areas = [
        SuperArea(name="super_1", coordinates=(0.0, 0.0), region=regions[0]),
        SuperArea(name="super_2", coordinates=(1.0, 1.0), region=regions[0]),
    ]
    regions[1].super_areas = [
        SuperArea(name="super_3", coordinates=(2.0, 2.0), region=regions[1])
    ]
    super_areas = SuperAreas(regions[0].super_areas + regions[1].super_areas)
    super_areas[0].areas = [
        Area(name="area_1", coordinates=(0.0, 0.0), super_area=super_areas[0]),
        Area(name="area_2", coordinates=(0.0, 0.0), super_area=super_areas[0]),
        Area(name="area_3", coordinates=(0.0, 0.0), super_area=super_areas[0]),
    ]
    super_areas[1].areas = [
        Area(name="area_4", coordinates=(0.0, 0.0), super_area=super_areas[1]),
        Area(name="area_5", coordinates=(0.0, 0.0), super_area=super_areas[1]),
    ]
    super_areas[2].areas = [
        Area(name="area_6", coordinates=(5, 5), super_area=super_areas[2])
    ]
    areas = Areas(super_areas[0].areas + super_areas[1].areas + super_areas[2].areas)
    households = Households([Household(area=super_areas[0].areas[0])])
    hospitals = Hospitals(
        [
            Hospital(
                n_beds=1,
                n_icu_beds=1,
                area=areas[5],
                coordinates=(0.0, 0.0),
            )
        ]
    )
    care_homes = CareHomes([CareHome(area=super_areas[0].areas[0])])
    world = World()
    world.areas = areas
    world.super_areas = super_areas
    world.regions = regions
    world.households = households
    world.hospitals = hospitals
    world.care_homes = care_homes
    world.people = [
        Person.from_attributes(id=0, age=0, ethnicity="A"),
        Person.from_attributes(id=1, age=1, ethnicity="B"),
        Person.from_attributes(id=2, age=2, sex="m", ethnicity="C"),
    ]
    world.people[0].area = super_areas[0].areas[0]  # household resident
    world.people[0].subgroups.primary_activity = hospitals[0].subgroups[0]
    world.people[0].subgroups.residence = households[0].subgroups[0]
    world.people[1].area = super_areas[0].areas[0]
    world.people[1].subgroups.residence = households[0].subgroups[0]
    world.people[2].area = super_areas[0].areas[1]  # care home resident
    world.people[2].subgroups.residence = care_homes[0].subgroups[0]
    return world


def test__prepend_checkpoint_hdf5(dummy_world):

    pre_checkpoint_record_path = Path("./pre_checkpoint_results/june_record.h5")
    pre_checkpoint_record = Record(
        record_path="pre_checkpoint_results", record_static_data=True
    )
    pre_checkpoint_record.static_data(dummy_world)
    for i in range(1, 15):
        timestamp = datetime.datetime(2020, 3, i)
        ## everyone from the second record should have an EVEN id.
        infected_ids = [i * 1000 + 500 + 0 + 2 * x for x in range(3)]
        infector_ids = [i * 1000 + 500 + 10 + 2 * x for x in range(3)]
        dead_ids = [i * 1000 + 500 + 20 + 2 * x for x in range(3)]
        infection_ids = [i * 1000 + 500 + 20 + 2 * x for x in range(3)]
        with open_file(pre_checkpoint_record_path, mode="a") as f:
            pre_checkpoint_record.file = f
        pre_checkpoint_record.accumulate(
            table_name="infections",
            location_spec="pre_check_location",
            region_name="over_here",
            location_id=0,
            infected_ids=infected_ids,
            infector_ids=infector_ids,
        )
        for dead_id in dead_ids:
            pre_checkpoint_record.accumulate(
                table_name="deaths",
                location_id=0,
<<<<<<< HEAD
                location_spec="pre_check_location",
                dead_person_id=dead_id
            )        
=======
                infected_ids=infected_ids,
                infector_ids=infector_ids,
                infection_ids=infection_ids,
            )
            for dead_id in dead_ids:
                pre_checkpoint_record.accumulate(
                    table_name="deaths",
                    location_id=0,
                    location_spec="pre_check_location",
                    dead_person_id=dead_id,
                )
>>>>>>> be0b3e47
        pre_checkpoint_record.time_step(timestamp)

    post_checkpoint_record_path = Path("./post_checkpoint_results/june_record.h5")
    post_checkpoint_record = Record(
        record_path="post_checkpoint_results", record_static_data=True
    )
    post_checkpoint_record.static_data(dummy_world)
    for i in range(11, 21):
        timestamp = datetime.datetime(2020, 3, i)
        ## everyone from the second record should have an ODD id.
        infected_ids = [i * 1000 + 500 + 0 + 2 * x + 1 for x in range(3)]
        infector_ids = [i * 1000 + 500 + 10 + 2 * x + 1 for x in range(3)]
        dead_ids = [i * 1000 + 500 + 20 + 2 * x + 1 for x in range(3)]
        infection_ids = [i * 1000 + 500 + 20 + 2 * x + 1 for x in range(3)]

        with open_file(post_checkpoint_record_path, mode="a") as f:
            post_checkpoint_record.file = f
        post_checkpoint_record.accumulate(
            table_name="infections",
            location_spec="post_check_location",
            region_name="way_over_there",
            location_id=0,
            infected_ids=infected_ids,
            infector_ids=infector_ids,
        )
        for dead_id in dead_ids:
            post_checkpoint_record.accumulate(
                table_name="deaths",
                location_id=0,
<<<<<<< HEAD
                location_spec="pre_check_location",
                dead_person_id=dead_id
            )        
=======
                infected_ids=infected_ids,
                infector_ids=infector_ids,
                infection_ids=infection_ids,
            )
            for dead_id in dead_ids:
                post_checkpoint_record.accumulate(
                    table_name="deaths",
                    location_id=0,
                    location_spec="pre_check_location",
                    dead_person_id=dead_id,
                )
>>>>>>> be0b3e47
        post_checkpoint_record.time_step(timestamp)

    merged_record_path = Path("./post_checkpoint_results/merged_checkpoint_record.h5")
    prepend_checkpoint_hdf5(
        pre_checkpoint_record_path,
        post_checkpoint_record_path,
        merged_record_path=merged_record_path,
        checkpoint_date=datetime.datetime(2020, 3, 11),
    )

    with open_file(merged_record_path) as merged_record:
        unique_infection_dates = np.unique(
            [
                datetime.datetime.strptime(x.decode("utf-8"), "%Y-%m-%d")
                for x in merged_record.root.infections[:]["timestamp"]
            ]
        )

        assert len(unique_infection_dates) == 20
        assert len(merged_record.root.infections[:]) == 3 * 20

        for row in merged_record.root.infections[:]:
            timestamp = datetime.datetime.strptime(
                row["timestamp"].decode("utf-8"), "%Y-%m-%d"
            )
            if timestamp < datetime.datetime(2020, 3, 11):
                assert row["infected_ids"] % 2 == 0
                assert row["infector_ids"] % 2 == 0
            else:
                assert row["infected_ids"] % 2 == 1
                assert row["infector_ids"] % 2 == 1

        for row in merged_record.root.deaths[:]:
            timestamp = datetime.datetime.strptime(
                row["timestamp"].decode("utf-8"), "%Y-%m-%d"
            )
            if timestamp < datetime.datetime(2020, 3, 11):
                assert row["dead_person_ids"] % 2 == 0
            else:
                assert row["dead_person_ids"] % 2 == 1<|MERGE_RESOLUTION|>--- conflicted
+++ resolved
@@ -119,11 +119,6 @@
             pre_checkpoint_record.accumulate(
                 table_name="deaths",
                 location_id=0,
-<<<<<<< HEAD
-                location_spec="pre_check_location",
-                dead_person_id=dead_id
-            )        
-=======
                 infected_ids=infected_ids,
                 infector_ids=infector_ids,
                 infection_ids=infection_ids,
@@ -135,7 +130,6 @@
                     location_spec="pre_check_location",
                     dead_person_id=dead_id,
                 )
->>>>>>> be0b3e47
         pre_checkpoint_record.time_step(timestamp)
 
     post_checkpoint_record_path = Path("./post_checkpoint_results/june_record.h5")
@@ -165,11 +159,6 @@
             post_checkpoint_record.accumulate(
                 table_name="deaths",
                 location_id=0,
-<<<<<<< HEAD
-                location_spec="pre_check_location",
-                dead_person_id=dead_id
-            )        
-=======
                 infected_ids=infected_ids,
                 infector_ids=infector_ids,
                 infection_ids=infection_ids,
@@ -181,7 +170,6 @@
                     location_spec="pre_check_location",
                     dead_person_id=dead_id,
                 )
->>>>>>> be0b3e47
         post_checkpoint_record.time_step(timestamp)
 
     merged_record_path = Path("./post_checkpoint_results/merged_checkpoint_record.h5")

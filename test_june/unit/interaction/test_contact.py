--- conflicted
+++ resolved
@@ -142,18 +142,12 @@
     selector_config = paths.configs_path / "defaults/infection/InfectionConstant.yaml"
     selector = InfectionSelector.from_file(selector_config)
     n_students = 1
-<<<<<<< HEAD
-    contact_matrices = {'contacts': [[n_teachers-1, 1], [1,0]],
-                        'proportion_physical': [[0,0,],[0,0]],
-                        'xi': 1.}
-=======
     contact_matrices = {
         "contacts": [[n_teachers - 1, 1], [1, 0]],
         "proportion_physical": [[0, 0,], [0, 0]],
         "xi": 1.0,
         "characteristic_time": 24,
     }
->>>>>>> 0ae6a957
     if mode == "average":
         interaction = ContactAveraging(
             beta={"school": 1,},

--- conflicted
+++ resolved
@@ -2,12 +2,8 @@
 
 import numpy as np
 
+from june import world
 from june.demography.person import Person
-<<<<<<< HEAD
-=======
-from june.groups import TestGroup  # this should not be needed anymore
-from june.infection.health_index import HealthIndexGenerator
->>>>>>> be00062f
 from june.interaction import *
 from june.groups import Group
 
@@ -34,7 +30,6 @@
         days_to_infection += 1
     return days_to_infection
 
-<<<<<<< HEAD
 class MockGroup(Group):
     def __init__(self):
         super().__init__("test", "TestGroup")
@@ -42,20 +37,11 @@
 #    "group_size", (2, 5)
 #)
 def test__time_it_takes_to_infect(infection, group_size=2):
-=======
-
-# @pytest.mark.parametrize(
-#    "group_size", (2, 5)
-
-# )
-def test__time_it_takes_to_infect(config, infection, group_size=2):
->>>>>>> be00062f
     interaction = DefaultInteraction.from_file(test_config_file)
     health_index_generator = HealthIndexGenerator.from_file()
 
     n_days = []
     for n in range(1000):
-<<<<<<< HEAD
         group = MockGroup()
         infected_person = Person()
         infection.infect_person_at_time(infected_person, 1)
@@ -63,23 +49,14 @@
         group[MockGroup.GroupType.default].infected.add(infected_person)
         susceptible_person = Person()
         group.add(susceptible_person, qualifier=MockGroup.GroupType.default)
-=======
-        group = TestGroup()
-        infected_person = Person(sex='f', age=26)
-        infection.infect_person_at_time(infected_person, health_index_generator, 1)
-        group.add(infected_person, qualifier=TestGroup.GroupType.default)
-        group[TestGroup.GroupType.default].infected.add(infected_person)
-        susceptible_person = Person(sex='m', age=55)
-        group.add(susceptible_person, qualifier=TestGroup.GroupType.default)
->>>>>>> be00062f
         for i in range(group_size - 2):
             group.add(Person(), qualifier=MockGroup.GroupType.default)
 
         # activate everyone in the group
         for person in group.people:
-            person.active_group = 'test_group'
+            person.active_group = 'TestGroup'
         n_days.append(
-            days_to_infection(interaction, susceptible_person, group,health_index_generator)
+            days_to_infection(interaction, susceptible_person, group)
         )
 
     np.testing.assert_allclose(

--- conflicted
+++ resolved
@@ -41,15 +41,9 @@
 
     n_days = []
     for n in range(1000):
-<<<<<<< HEAD
-        group = TestGroup(1)
+        group = TestGroup()
         infected_person = Person(sex='f', age=26)
         infection.infect_person_at_time(infected_person, health_index_generator, 1)
-=======
-        group = TestGroup()
-        infected_person = Person()
-        infection.infect_person_at_time(infected_person, 1)
->>>>>>> 43e54445
         group.add(infected_person, qualifier=TestGroup.GroupType.default)
         group[TestGroup.GroupType.default].infected.add(infected_person)
         susceptible_person = Person(sex='m', age=55)

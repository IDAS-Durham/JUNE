from pathlib import Path

import numpy as np

from june import world
from june.demography.person import Person
from june.groups import TestGroup  # this should not be needed anymore
from june.interaction import *

test_config_file = Path(__file__).parent.parent.parent / "default_interaction.yaml"


def test__set_up_collective_from_file():
    interaction = DefaultInteraction.from_file(test_config_file)
    assert type(interaction).__name__ == "DefaultInteraction"


def days_to_infection(interaction, susceptible_person, group):
    delta_time = 1
    days_to_infection = 0

    while (
            not susceptible_person.health_information.infected
            and days_to_infection < 100
    ):
        interaction.single_time_step_for_group(
            group, 1, delta_time
        )

        days_to_infection += 1
    return days_to_infection


# @pytest.mark.parametrize(
#    "group_size", (2, 5)
<<<<<<< HEAD
# )
def test__time_it_takes_to_infect(config, group_size=2):
=======
#)
def test__time_it_takes_to_infect(config, infection, group_size=2):
>>>>>>> 709925fe
    interaction = DefaultInteraction.from_file(test_config_file)

    n_days = []
    for n in range(1000):
        group = TestGroup()
        infected_person = Person()
        infection.infect_person_at_time(infected_person, 1)
        group.add(infected_person, qualifier=TestGroup.GroupType.default)
        group[TestGroup.GroupType.default].infected.add(infected_person)
        susceptible_person = Person()
        group.add(susceptible_person, qualifier=TestGroup.GroupType.default)
        for i in range(group_size - 2):
            group.add(Person(), qualifier=TestGroup.GroupType.default)

        # activate everyone in the group
        for person in group.people:
            person.active_group = 'TestGroup'
        n_days.append(
            days_to_infection(interaction, susceptible_person, group)
        )

    np.testing.assert_allclose(
        np.mean(n_days),
        1.0 / (infection.transmission.probability / group_size),
        rtol=0.15,
    )<|MERGE_RESOLUTION|>--- conflicted
+++ resolved
@@ -2,7 +2,6 @@
 
 import numpy as np
 
-from june import world
 from june.demography.person import Person
 from june.groups import TestGroup  # this should not be needed anymore
 from june.interaction import *
@@ -33,13 +32,9 @@
 
 # @pytest.mark.parametrize(
 #    "group_size", (2, 5)
-<<<<<<< HEAD
+
 # )
-def test__time_it_takes_to_infect(config, group_size=2):
-=======
-#)
 def test__time_it_takes_to_infect(config, infection, group_size=2):
->>>>>>> 709925fe
     interaction = DefaultInteraction.from_file(test_config_file)
 
     n_days = []

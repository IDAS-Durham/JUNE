--- conflicted
+++ resolved
@@ -290,13 +290,8 @@
     return world
 
 
-<<<<<<< HEAD
 @pytest.fixture(name="policy_simulator", scope="session")
 def make_policy_simulator(dummy_world, interaction, selectors):
-=======
-@pytest.fixture(name="policy_simulator")
-def make_policy_simulator(dummy_world, interaction, selector):
->>>>>>> 0cc67252
     config_name = paths.configs_path / "tests/test_simulator_simple.yaml"
     travel = Travel()
     sim = Simulator.from_file(

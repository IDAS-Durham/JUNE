import random

import numba as nb
import numpy as np
import pytest
import h5py

import june.infection.symptoms
from june.interaction import Interaction
from june import paths
from june.demography.geography import Geography, Areas, SuperAreas
from june.commute import ModeOfTransport
from june.groups import *
from june.groups.leisure import *
from june.demography import Person, Population
from june.infection import Infection
from june.infection.infection_selector import InfectionSelector
from june.infection import trajectory_maker as tmaker
from june.infection import transmission as trans
from june.simulator import Simulator
from june.simulator_box import SimulatorBox
from june.world import generate_world_from_geography, World

constant_config = paths.configs_path / "defaults/transmission/TransmissionConstant.yaml"

import logging

# disable logging for testing
logging.disable(logging.CRITICAL)


@pytest.fixture(autouse=True)
def set_random_seed(seed=999):
    """
    Sets global seeds for testing in numpy, random, and numbaized numpy.
    """

    @nb.njit(cache=True)
    def set_seed_numba(seed):
        random.seed(seed)
        return np.random.seed(seed)

    np.random.seed(seed)
    set_seed_numba(seed)
    random.seed(seed)
    return


@pytest.fixture()
def data(pytestconfig):
    return pytestconfig.getoption("data")


@pytest.fixture()
def configs(pytestconfig):
    return pytestconfig.getoption("configs")


@pytest.fixture(name="trajectories", scope="session")
def create_trajectories():
    return tmaker.TrajectoryMakers.from_file()


@pytest.fixture(name="symptoms", scope="session")
def create_symptoms(symptoms_trajectories):
    return symptoms_trajectories


@pytest.fixture(name="symptoms_trajectories", scope="session")
def create_symptoms_trajectories():
    return june.infection.symptoms.Symptoms(
        health_index=[0.1, 0.2, 0.3, 0.4, 0.5, 0.6, 0.7]
    )


@pytest.fixture(name="transmission", scope="session")
def create_transmission():
    return trans.TransmissionConstant(probability=0.3)


@pytest.fixture(name="infection", scope="session")
def create_infection(transmission, symptoms):
    return Infection(transmission, symptoms)


@pytest.fixture(name="infection_constant", scope="session")
def create_infection_constant(transmission, symptoms_constant):
    return Infection(transmission, symptoms_constant)


@pytest.fixture(name="interaction", scope="session")
def create_interaction():
    interaction = Interaction.from_file()
    interaction.selector = InfectionSelector.from_file(
        transmission_config_path=constant_config
    )
    return interaction


@pytest.fixture(name="geography", scope="session")
def make_geography():
    geography = Geography.from_file(
        {"super_area": ["E02002512", "E02001697", "E02001731"]}
    )
    return geography


@pytest.fixture(name="world", scope="session")
def create_world(geography):
    geography.hospitals = Hospitals.for_geography(geography)
    geography.companies = Companies.for_geography(geography)
    geography.schools = Schools.for_geography(geography)
    geography.care_homes = CareHomes.for_geography(geography)
    geography.cemeteries = Cemeteries()
    geography.companies = Companies.for_geography(geography)
    world = generate_world_from_geography(geography, include_households=True)
    return world


# @pytest.fixture(name="simulator", scope="session")
# def create_simulator(world, interaction, infection_constant, selector):
#    return Simulator.from_file(world=world, interaction=interaction, infection_constant, infection_selector=selector)
#


@pytest.fixture(name="world_box", scope="session")
def create_box_world():
    geography = Geography.from_file({"area": ["E00000697"]})
    return generate_world_from_geography(geography, box_mode=True)


@pytest.fixture(name="selector", scope="session")
def make_selector():
    return InfectionSelector.from_file(transmission_config_path=constant_config)


@pytest.fixture(name="simulator_box", scope="session")
def create_simulator_box(world_box, interaction, selector):
    config_file = paths.configs_path / "config_boxmode_example.yaml"
    return SimulatorBox.from_file(
        world=world_box,
        interaction=interaction,
        config_filename=config_file,
        infection_selector=selector,
    )


@pytest.fixture(name="world_visits", scope="session")
def make_super_areas():
    geo = Geography.from_file({"super_area": ["E02003353", "E02002512"]})
    geo.care_homes = CareHomes.for_geography(geo)
    world = generate_world_from_geography(geo, include_households=True)
    return world


# policy dummy world
@pytest.fixture(name="dummy_world", scope="session")
def make_dummy_world():
    g = Geography.from_file(filter_key={"super_area": ["E02002512", "E02001697", "E02001731"]})
    super_area = g.super_areas.members[0]
    area = g.areas.members[0]
    company = Company(super_area=super_area, n_workers_max=100, sector="Q")
    school = School(
        coordinates=super_area.coordinates,
        n_pupils_max=100,
        age_min=4,
        age_max=10,
        sector="primary",
    )
    household = Household()
    household.area = super_area.areas[0]
    hospital = Hospital(
        n_beds=40,
        n_icu_beds=5,
        super_area=super_area,
        coordinates=super_area.coordinates,
    )
    super_area.closest_hospitals = [hospital]
    worker = Person.from_attributes(age=40)
    worker.area = super_area.areas[0]
    household.add(worker, subgroup_type=household.SubgroupType.adults)
    worker.sector = "Q"
    company.add(worker)

    pupil = Person.from_attributes(age=6)
    pupil.area = super_area.areas[0] 
    household.add(pupil, subgroup_type=household.SubgroupType.kids)
    household.area = super_area.areas[0] 
    school.add(pupil)

    student = Person.from_attributes(age=21)
    student.area = super_area.areas[0] 
    household.add(student, subgroup_type=household.SubgroupType.adults)
    university = University(coordinates=super_area.coordinates, n_students_max=100,)
    university.add(student)

    commuter = Person.from_attributes(sex="m", age=30)
    commuter.area = super_area.areas[0]
    commuter.mode_of_transport = ModeOfTransport(description="bus", is_public=True)
<<<<<<< HEAD
    commuter.mode_of_transport = "public"
    commuter.area = area
=======
    #commuter.mode_of_transport = "public"
>>>>>>> 88a9dad9
    household.add(commuter)

    world = World()
    world.schools = Schools([school])
    world.hospitals = Hospitals([hospital])
    world.households = Households([household])
    world.universities = Universities([])
    world.companies = Companies([company])
    world.universities = Universities([university])
    world.care_homes = CareHomes([CareHome()])
    world.people = Population([worker, pupil, student, commuter])
    world.areas = Areas([super_area.areas[0]])
    world.areas[0].people = world.people
    world.super_areas = SuperAreas([super_area])
    cinema = Cinema()
    cinema.coordinates = super_area.coordinates
    world.cinemas = Cinemas([cinema])
    pub = Pub()
    pub.coordinates = super_area.coordinates
    world.pubs = Pubs([pub])
    grocery = Grocery()
    grocery.coordinates = super_area.coordinates
    world.groceries = Groceries([grocery])
    # commute
    world.commutecities = CommuteCities.for_super_areas(world.super_areas)
    world.commutecities[7].add(commuter)
    world.commutecities[7].add_internal_commuter(commuter)
    world.commutehubs = CommuteHubs(world.commutecities)
    world.commutehubs.from_file()
    world.commutehubs.init_hubs()
    world.commutehubs[0].commute_through.append(commuter)
    world.commutecityunits = CommuteCityUnits(world.commutecities.members)
    world.commutecityunits.init_units()
    world.commuteunits = CommuteUnits(world.commutehubs.members)
    world.commuteunits.init_units()
    world.cemeteries = Cemeteries()
    return world


@pytest.fixture(name="policy_simulator", scope="session")
def make_policy_simulator(dummy_world, interaction, selector):
    config_name = paths.configs_path / "tests/test_simulator_simple.yaml"
    sim = Simulator.from_file(
        dummy_world,
        interaction,
        infection_selector=selector,
        config_filename=config_name,
        logger=None,
        policies=None,
        leisure=None,
    )
    return sim


@pytest.fixture(name="setup_policy_world")
def setup_world(dummy_world, policy_simulator):
    world = dummy_world
    worker = world.people[0]
    pupil = world.people[1]
    student = world.people[2]
    student.lockdown_status = None
    worker.lockdown_status = None
    policy_simulator.timer.reset()
    policy_simulator.clear_world()
    for household in world.households:
        household.quarantine_starting_date = None
    for person in [pupil, student, worker]:
        person.infection = None
        person.susceptibility = 1.0
        person.dead = False
        person.subgroups.medical_facility = None
    return world, pupil, student, worker, policy_simulator


@pytest.fixture(name="full_world_geography", scope="session")
def make_full_world_geography():
    geography = Geography.from_file(
        {"super_area": ["E02003282", "E02002559", "E02006887", "E02003034"]}
    )
    return geography


@pytest.fixture(name="full_world", scope="session")
def create_full_world(full_world_geography):
    # clean file
    with h5py.File("test.hdf5", "w") as f:
        pass
    geography = full_world_geography
    geography.hospitals = Hospitals.for_geography(geography)
    geography.schools = Schools.for_geography(geography)
    geography.companies = Companies.for_geography(geography)
    geography.care_homes = CareHomes.for_geography(geography)
    geography.universities = Universities.for_super_areas(geography.super_areas)
    world = generate_world_from_geography(
        geography=geography, include_households=True, include_commute=True
    )
    world.pubs = Pubs.for_geography(geography)
    world.cinemas = Cinemas.for_geography(geography)
    world.groceries = Groceries.for_geography(geography)
    leisure = generate_leisure_for_world(
        ["pubs", "cinemas", "groceries", "household_visits", "care_home_visits"], world
    )
    leisure.distribute_social_venues_to_areas(
        areas=world.areas, super_areas=world.super_areas
    )
    return world


@pytest.fixture(name="domains_world", scope="session")
def create_domains_world():
    geography = Geography.from_file(
        {"super_area": ["E02003282", "E02002559", "E02006887", "E02003034"]}
    )
    geography.hospitals = Hospitals.for_geography(geography)
    geography.schools = Schools.for_geography(geography)
    geography.companies = Companies.for_geography(geography)
    geography.care_homes = CareHomes.for_geography(geography)
    geography.universities = Universities.for_super_areas(geography.super_areas)
    world = generate_world_from_geography(
        geography=geography, include_households=True, include_commute=False
    )
    world.pubs = Pubs.for_geography(geography)
    world.cinemas = Cinemas.for_geography(geography)
    world.groceries = Groceries.for_geography(geography)
    leisure = generate_leisure_for_world(
        ["pubs", "cinemas", "groceries", "household_visits", "care_home_visits"], world
    )
    leisure.distribute_social_venues_to_areas(
        areas=world.areas, super_areas=world.super_areas
    )
    return world<|MERGE_RESOLUTION|>--- conflicted
+++ resolved
@@ -197,12 +197,6 @@
     commuter = Person.from_attributes(sex="m", age=30)
     commuter.area = super_area.areas[0]
     commuter.mode_of_transport = ModeOfTransport(description="bus", is_public=True)
-<<<<<<< HEAD
-    commuter.mode_of_transport = "public"
-    commuter.area = area
-=======
-    #commuter.mode_of_transport = "public"
->>>>>>> 88a9dad9
     household.add(commuter)
 
     world = World()

import random

import numba as nb
import numpy as np
import pytest
import h5py

import june.infection.symptoms
from june.interaction import Interaction
from june import paths
<<<<<<< HEAD
from june.geography import Geography, Areas, SuperAreas, Cities, City, Station, Stations
from june.groups.travel import (
    ModeOfTransport,
    CityTransport,
    CityTransports,
    InterCityTransport,
    InterCityTransports,
)
=======
from june.demography.geography import Geography, Areas, SuperAreas, Regions
from june.commute import ModeOfTransport
>>>>>>> ce2e0225
from june.groups import *
from june.groups.leisure import *
from june.groups.travel import Travel
from june.demography import Person, Population
from june.infection import Infection
from june.infection.infection_selector import InfectionSelector
from june.infection import trajectory_maker as tmaker
from june.infection import transmission as trans
from june.simulator import Simulator
from june.simulator_box import SimulatorBox
from june.world import generate_world_from_geography, World

constant_config = paths.configs_path / "defaults/transmission/TransmissionConstant.yaml"

import logging

# disable logging for testing
logging.disable(logging.CRITICAL)


@pytest.fixture(autouse=True)
def set_random_seed(seed=999):
    """
    Sets global seeds for testing in numpy, random, and numbaized numpy.
    """

    @nb.njit(cache=True)
    def set_seed_numba(seed):
        random.seed(seed)
        np.random.seed(seed)

    set_seed_numba(seed)
    np.random.seed(seed)
    random.seed(seed)
    return


@pytest.fixture()
def data(pytestconfig):
    return pytestconfig.getoption("data")


@pytest.fixture()
def configs(pytestconfig):
    return pytestconfig.getoption("configs")


@pytest.fixture(name="trajectories", scope="session")
def create_trajectories():
    return tmaker.TrajectoryMakers.from_file()


@pytest.fixture(name="symptoms", scope="session")
def create_symptoms(symptoms_trajectories):
    return symptoms_trajectories


@pytest.fixture(name="symptoms_trajectories", scope="session")
def create_symptoms_trajectories():
    return june.infection.symptoms.Symptoms(
        health_index=[0.1, 0.2, 0.3, 0.4, 0.5, 0.6, 0.7]
    )


@pytest.fixture(name="transmission", scope="session")
def create_transmission():
    return trans.TransmissionConstant(probability=0.3)


@pytest.fixture(name="infection", scope="session")
def create_infection(transmission, symptoms):
    return Infection(transmission, symptoms)


@pytest.fixture(name="infection_constant", scope="session")
def create_infection_constant(transmission, symptoms_constant):
    return Infection(transmission, symptoms_constant)


@pytest.fixture(name="interaction", scope="session")
def create_interaction():
    interaction = Interaction.from_file()
    interaction.selector = InfectionSelector.from_file(
        transmission_config_path=constant_config
    )
    return interaction


@pytest.fixture(name="geography", scope="session")
def make_geography():
    geography = Geography.from_file(
        {"super_area": ["E02002512", "E02001697", "E02001731"]}
    )
    return geography


@pytest.fixture(name="world", scope="session")
def create_world(geography):
    geography.hospitals = Hospitals.for_geography(geography)
    geography.companies = Companies.for_geography(geography)
    geography.schools = Schools.for_geography(geography)
    geography.care_homes = CareHomes.for_geography(geography)
    geography.cemeteries = Cemeteries()
    geography.companies = Companies.for_geography(geography)
    world = generate_world_from_geography(geography, include_households=True)
    return world


@pytest.fixture(name="world_box", scope="session")
def create_box_world():
    geography = Geography.from_file({"area": ["E00000697"]})
    return generate_world_from_geography(geography, box_mode=True)


@pytest.fixture(name="selector", scope="session")
def make_selector():
    return InfectionSelector.from_file(transmission_config_path=constant_config)


@pytest.fixture(name="simulator_box", scope="session")
def create_simulator_box(world_box, interaction, selector):
    config_file = paths.configs_path / "config_boxmode_example.yaml"
    return SimulatorBox.from_file(
        world=world_box,
        interaction=interaction,
        config_filename=config_file,
        infection_selector=selector,
    )


@pytest.fixture(name="world_visits", scope="session")
def make_super_areas():
    geo = Geography.from_file({"super_area": ["E02003353"]})
    geo.care_homes = CareHomes.for_geography(geo)
    world = generate_world_from_geography(geo, include_households=True)
    return world


# policy dummy world
@pytest.fixture(name="dummy_world", scope="session")
def make_dummy_world():
    #g = Geography.from_file(
    #    filter_key={"super_area": ["E02002512", "E02001697", "E02001731"]}
    #)
    g = Geography.from_file(filter_key={"super_area": ["E02002559"]})
    super_area = g.super_areas.members[0]
    area = g.areas.members[0]
    company = Company(super_area=super_area, n_workers_max=100, sector="Q")
    school = School(
        coordinates=super_area.coordinates,
        n_pupils_max=100,
        age_min=4,
        age_max=10,
        sector="primary",
    )
    household = Household()
    household.area = super_area.areas[0]
    hospital = Hospital(
        n_beds=40,
        n_icu_beds=5,
        super_area=super_area,
        coordinates=super_area.coordinates,
    )
    super_area.closest_hospitals = [hospital]
    worker = Person.from_attributes(age=40)
    worker.area = super_area.areas[0]
    household.add(worker, subgroup_type=household.SubgroupType.adults)
    worker.sector = "Q"
    company.add(worker)

    pupil = Person.from_attributes(age=6)
    pupil.area = super_area.areas[0]
    household.add(pupil, subgroup_type=household.SubgroupType.kids)
    household.area = super_area.areas[0]
    school.add(pupil)

    student = Person.from_attributes(age=21)
    student.area = super_area.areas[0]
    household.add(student, subgroup_type=household.SubgroupType.adults)
    university = University(coordinates=super_area.coordinates, n_students_max=100,)
    university.add(student)

    commuter = Person.from_attributes(sex="m", age=30)
    commuter.area = super_area.areas[0]
    commuter.work_super_area = super_area
    commuter.mode_of_transport = ModeOfTransport(description="surf", is_public=True)
    household.add(commuter)

    world = World()
    world.schools = Schools([school])
    world.hospitals = Hospitals([hospital])
    world.households = Households([household])
    world.universities = Universities([])
    world.companies = Companies([company])
    world.universities = Universities([university])
    world.care_homes = CareHomes([CareHome()])
    world.people = Population([worker, pupil, student, commuter])
    world.areas = Areas([super_area.areas[0]])
    world.areas[0].people = world.people
    world.super_areas = SuperAreas([super_area])
    world.regions = Regions([super_area.region])
    cinema = Cinema()
    cinema.coordinates = super_area.coordinates
    world.cinemas = Cinemas([cinema])
    pub = Pub()
    pub.coordinates = super_area.coordinates
    world.pubs = Pubs([pub])
    grocery = Grocery()
    grocery.coordinates = super_area.coordinates
    world.groceries = Groceries([grocery])
    city = City(name="test", coordinates=[1, 2])
    world.cities = Cities([city])
    city.commuter_ids.add(commuter.id)
    city.stations = [
        Station(super_area=world.super_areas[0], city=world.cities[0])
    ]
    world.stations = city.stations
    world.super_areas[0].city = city
    world.super_areas[0].closest_station_for_city[city.name] = city.stations[0]
    city_transports = CityTransports([CityTransport()])
    world.city_transports = city_transports
    city.city_transports = city_transports
    inter_city_transports = InterCityTransports([InterCityTransport()])
    world.inter_city_transports = inter_city_transports
    city.stations[0].inter_city_transports = inter_city_transports
    world.cemeteries = Cemeteries()
    return world


@pytest.fixture(name="policy_simulator", scope="session")
def make_policy_simulator(dummy_world, interaction, selector):
    config_name = paths.configs_path / "tests/test_simulator_simple.yaml"
    travel = Travel()
    sim = Simulator.from_file(
        dummy_world,
        interaction,
        infection_selector=selector,
        config_filename=config_name,
        logger=None,
        travel = travel,
        policies=None,
        leisure=None,
    )
    return sim


@pytest.fixture(name="setup_policy_world")
def setup_world(dummy_world, policy_simulator):
    world = dummy_world
    worker = world.people[0]
    pupil = world.people[1]
    student = world.people[2]
    student.lockdown_status = None
    worker.lockdown_status = None
    policy_simulator.timer.reset()
    policy_simulator.clear_world()
    for household in world.households:
        household.quarantine_starting_date = None
    for person in [pupil, student, worker]:
        person.infection = None
        person.susceptibility = 1.0
        person.dead = False
        person.subgroups.medical_facility = None
    return world, pupil, student, worker, policy_simulator


@pytest.fixture(name="full_world_geography", scope="session")
def make_full_world_geography():
    geography = Geography.from_file(
        {"super_area": ["E02001731", "E02002566"]}
    )
    return geography


@pytest.fixture(name="full_world", scope="session")
def create_full_world(full_world_geography):
    # clean file
    with h5py.File("test.hdf5", "w") as f:
        pass
    geography = full_world_geography
    geography.hospitals = Hospitals.for_geography(geography)
    geography.schools = Schools.for_geography(geography)
    geography.companies = Companies.for_geography(geography)
    geography.care_homes = CareHomes.for_geography(geography)
    geography.universities = Universities.for_super_areas(geography.super_areas)
    world = generate_world_from_geography(
        geography=geography, include_households=True
    )
    world.pubs = Pubs.for_geography(geography)
    world.cinemas = Cinemas.for_geography(geography)
    world.groceries = Groceries.for_geography(geography)
    leisure = generate_leisure_for_world(
        ["pubs", "cinemas", "groceries", "household_visits", "care_home_visits"], world
    )
    leisure.distribute_social_venues_to_areas(
        areas=world.areas, super_areas=world.super_areas
    )
    travel = Travel()
    travel.initialise_commute(world)
    return world


@pytest.fixture(name="domains_world", scope="session")
def create_domains_world():
    geography = Geography.from_file(
        {"super_area": ["E02001731", "E02001732", "E02002566", "E02002567"]}
    )
    geography.hospitals = Hospitals.for_geography(geography)
    geography.schools = Schools.for_geography(geography)
    geography.companies = Companies.for_geography(geography)
    geography.care_homes = CareHomes.for_geography(geography)
    geography.universities = Universities.for_super_areas(geography.super_areas)
    world = generate_world_from_geography(
        geography=geography, include_households=True
    )
    world.pubs = Pubs.for_geography(geography)
    world.cinemas = Cinemas.for_geography(geography)
    world.groceries = Groceries.for_geography(geography)
    leisure = generate_leisure_for_world(
        ["pubs", "cinemas", "groceries", "household_visits", "care_home_visits"], world
    )
    leisure.distribute_social_venues_to_areas(
        areas=world.areas, super_areas=world.super_areas
    )
    travel = Travel()
    travel.initialise_commute(world)
    return world<|MERGE_RESOLUTION|>--- conflicted
+++ resolved
@@ -8,8 +8,7 @@
 import june.infection.symptoms
 from june.interaction import Interaction
 from june import paths
-<<<<<<< HEAD
-from june.geography import Geography, Areas, SuperAreas, Cities, City, Station, Stations
+from june.geography import Geography, Areas, SuperAreas, Regions,Cities, City, Station, Stations
 from june.groups.travel import (
     ModeOfTransport,
     CityTransport,
@@ -17,10 +16,6 @@
     InterCityTransport,
     InterCityTransports,
 )
-=======
-from june.demography.geography import Geography, Areas, SuperAreas, Regions
-from june.commute import ModeOfTransport
->>>>>>> ce2e0225
 from june.groups import *
 from june.groups.leisure import *
 from june.groups.travel import Travel
@@ -181,7 +176,7 @@
     hospital = Hospital(
         n_beds=40,
         n_icu_beds=5,
-        super_area=super_area,
+        area=area,
         coordinates=super_area.coordinates,
     )
     super_area.closest_hospitals = [hospital]

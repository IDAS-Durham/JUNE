--- conflicted
+++ resolved
@@ -6,20 +6,16 @@
 import copy
 
 from june.demography.geography import Geography
-<<<<<<< HEAD
-from june.demography import Person 
+from june.demography import Person, Population
 from june.world import World
-=======
-from june.demography import Demography
-from june.world import World, generate_world_from_geography
->>>>>>> 64aed756
 from june.interaction import ContactAveraging
 from june.infection import Infection
+from june.infection import SymptomTag
 from june.infection.infection import InfectionSelector
 from june.groups import Hospital, School, Company, Household
 from june.groups import Hospitals, Schools, Companies, Households
 from june.groups.leisure import Cinemas, Pubs, Groceries
-from june.policy import Policy, Policies
+from june.policy import PermanentPolicy, CloseSchools, CloseCompanies, Policies
 from june.simulator import Simulator
 
 
@@ -28,34 +24,9 @@
 constant_config = (
     dir_pwd.parent.parent.parent / "configs/defaults/infection/InfectionConstant.yaml"
 )
-test_config = paths.configs_path / "tests/test_simulator.yaml"
-
-
-<<<<<<< HEAD
-=======
-@pytest.fixture(name="world", scope="module")
-def create_world():
-    geography = Geography.from_file(
-        {"super_area": ["E00088544", "E02002560", "E02002559"]}
-    )
-    geography.hospitals = Hospitals.for_geography(geography)
-    geography.cemeteries = Cemeteries()
-    geography.care_homes = CareHomes.for_geography(geography)
-    geography.schools = Schools.for_geography(geography)
-    geography.companies = Companies.for_geography(geography)
-    world = generate_world_from_geography(
-        geography, include_households=True, include_commute=True
-    )
-    world.cinemas = Cinemas.for_geography(geography)
-    world.pubs = Pubs.for_geography(geography)
-    world.groceries = Groceries.for_super_areas(
-        world.super_areas, venues_per_capita=1 / 500
-    )
-    world.initialise_commuting()
-    world.cemeteries = Cemeteries()
-    return world
-
->>>>>>> 64aed756
+test_config = paths.configs_path / "tests/test_simulator_simple.yaml"
+
+
 @pytest.fixture(name="selector", scope="module")
 def create_selector():
     selector = InfectionSelector.from_file(constant_config)
@@ -67,90 +38,159 @@
 @pytest.fixture(name="interaction", scope="module")
 def create_interaction(selector):
     interaction = ContactAveraging.from_file(selector=selector)
-<<<<<<< HEAD
     return interaction
+
 
 @pytest.fixture(name="super_area", scope="module")
 def create_geography():
-    g = Geography.from_file(filter_key={"super_area" : ["E02002559"]})
+    g = Geography.from_file(filter_key={"super_area": ["E02002559"]})
     return g.super_areas.members[0]
 
-@pytest.fixture(name='company', scope='module')
-def make_company(super_area):
-    return Company(
-            super_area = super_area,
-            n_workers_max=100,
-            sector='Q'
-            )
-
-@pytest.fixture(name='school', scope='module')
-def make_school(super_area):
-    return School(
-            coordinates=super_area.coordinates,
-            n_pupils_max=100,
-            age_min=4,
-            age_max=10,
-            sector='primary'
-            )
-
-@pytest.fixture(name='household', scope='module')
-def make_household():
-    return Household()
-
-@pytest.fixture(name='hospital', scope='module')
-def make_hospital(super_area):
-    return Hospital(n_beds=40, n_icu_beds=5, super_area = super_area.name, coordinates=super_area.coordinates)
-
-def make_worker(company, household):
+def make_dummy_world(super_area):
+    company = Company(super_area=super_area, n_workers_max=100, sector="Q")
+    school = School(
+        coordinates=super_area.coordinates,
+        n_pupils_max=100,
+        age_min=4,
+        age_max=10,
+        sector="primary",
+    )
+    household = Household()
+    hospital = Hospital(
+        n_beds=40,
+        n_icu_beds=5,
+        super_area=super_area.name,
+        coordinates=super_area.coordinates,
+    )
     worker = Person.from_attributes(age=40)
+    worker.area=super_area
     household.add(worker, subgroup_type=household.SubgroupType.adults)
-    worker.sector = 'Q'
+    worker.sector = "Q"
     company.add(worker)
-    return worker
-
-def make_pupil(school, household):
+
     pupil = Person.from_attributes(age=6)
+    pupil.area=super_area
     household.add(pupil, subgroup_type=household.SubgroupType.kids)
     school.add(pupil)
-    return pupil 
-
-
-def make_dummy_world(school, company, hospital, household):
+
     world = World()
     world.schools = Schools([school])
     world.hospitals = Hospitals([hospital])
     world.households = Households([household])
-    return world
-
-def infect_person(person, selector, symptom_tag='influenza'):
-    sim.selector.infect_person_at_time(person, 0.0)
-    person.health_information.infection.symptoms.tag = getattr(SymptomTag,symptom_tag)
-    sim.update_health_status(0.0, 0.0)
-
-
-class TestDefaultPolicy():
-    def test__default_policy_adults(self, school, company, hospital, household, selector, interaction):
-        # Adult ill stays at home
-        pupil = make_pupil(school, household)
-        worker = make_worker(company, household)
-        world = make_dummy_world(school, company, hospital, household)
-        default_policy = Policy()
-        policies = Policies([default_policy])
+    world.companies = Companies([company])
+    world.people = Population([worker, pupil])
+    return pupil, worker, world
+
+
+def infect_person(person, selector, symptom_tag="influenza"):
+    selector.infect_person_at_time(person, 0.0)
+    person.health_information.infection.symptoms.tag = getattr(SymptomTag, symptom_tag)
+
+class TestPolicy:
+    def test__always_active():
+        permanent_policy = PermanentPolicy()
+        assert permanent_policy.is_active(datetime(2500,1,1))
+
+    def test__is_active():
+        policy = Policy(start_time=datetime(2020,5,6), end_time=datetime(2020, 6,6))
+        assert policy.is_active(datetime(2020,6,6))
+        assert not policy.is_active(datetime(2020,6,7))
+
+class TestDefaultPolicy:
+    def test__default_policy_adults(
+        self, super_area, selector, interaction
+    ):
+        pupil, worker, world = make_dummy_world(super_area)
+        permanent_policy = PermanentPolicy()
+        policies = Policies([permanent_policy])
         sim = Simulator.from_file(
             world, interaction, selector, policies, config_filename=test_config
         )
         sim.clear_world()
-        sim.move_people_to_active_subgroups(['primary_activity', 'residence'])
-        assert worker in  worker.primary_activity.people
-        assert pupil in  pupil.primary_activity.people
-        sim.clear_world()
-        infect_person(worker, selector, 'influenza')
+        sim.move_people_to_active_subgroups(["primary_activity", "residence"])
+        assert worker in worker.primary_activity.people
+        assert pupil in pupil.primary_activity.people
+        sim.clear_world()
+        infect_person(worker, selector, "influenza")
+        sim.update_health_status(0.0, 0.0)
         assert policies.must_stay_at_home(worker, None, None)
-        # Adult ill  in hospital goes to hospital
-
-'''
+        sim.move_people_to_active_subgroups(["primary_activity", "residence"])
+        assert worker in worker.residence.people
+        assert pupil in pupil.primary_activity.people
+        worker.health_information = None
+        sim.clear_world()
+
+    def test__default_policy_adults_still_go_to_hospital(
+        self, super_area, selector, interaction
+    ):
+        pupil, worker, world = make_dummy_world(super_area)
+        permanent_policy = PermanentPolicy()
+        policies = Policies([permanent_policy])
+        sim = Simulator.from_file(
+            world, interaction, selector, policies, config_filename=test_config
+        )
+        sim.clear_world()
+        sim.move_people_to_active_subgroups(["hospital", "primary_activity", "residence"])
+        assert worker in worker.primary_activity.people
+        assert pupil in pupil.primary_activity.people
+        sim.clear_world()
+        infect_person(worker, selector, "hospitalised")
+        sim.update_health_status(0.0, 0.0)
+        sim.move_people_to_active_subgroups(["hospital", "primary_activity", "residence"])
+        assert worker in worker.hospital.people
+        assert pupil in pupil.primary_activity.people
+        worker.health_information = None
+        sim.clear_world()
+ 
+    def test__default_policy_kids(
+        self, super_area, selector, interaction
+    ):
+        pupil, worker, world = make_dummy_world(super_area)
+        permanent_policy = PermanentPolicy()
+        policies = Policies([permanent_policy])
+        sim = Simulator.from_file(
+            world, interaction, selector, policies, config_filename=test_config
+        )
+        sim.clear_world()
+        sim.move_people_to_active_subgroups(["primary_activity", "residence"])
+        assert worker in worker.primary_activity.people
+        assert pupil in pupil.primary_activity.people
+        sim.clear_world()
+        infect_person(pupil, selector, "influenza")
+        sim.update_health_status(0.0, 0.0)
+        assert policies.must_stay_at_home(pupil, None, None)
+        sim.move_people_to_active_subgroups(["primary_activity", "residence"])
+        assert worker in worker.residence.people
+        assert pupil in pupil.residence.people
+        pupil.health_information = None
+        sim.clear_world()
+ 
+
+class TestClosure:
+    def test__close_schools(
+        self, super_area, selector, interaction
+    ):
+        pupil, worker, world = make_dummy_world(super_area)
+        school_closure = CloseSchools(datetime(2020,1,1), datetime(2030,1,1),
+                years_to_close=[6])
+        policies = Policies([school_closure])
+        sim = Simulator.from_file(
+            world, interaction, selector, policies, config_filename=test_config
+        )
+        sim.clear_world()
+        assert policies.must_stay_at_home(pupil, None, None)
+        sim.move_people_to_active_subgroups(["primary_activity", "residence"])
+        assert worker in worker.residence.people
+        assert pupil in pupil.residence.people
+        sim.clear_world()
+
+
+
+
+
+"""
 def test__default_policy_kids(world, selector, interaction):
-    default_policy = Policy()
+    permanent_policy = Policy()
     # kid ill stays at home
     # kid ill drags parent
     # kid goes to hospital if needs to
@@ -190,12 +230,6 @@
 
 
  
-=======
-    # interaction.selector = selector
-    return interaction
-
->>>>>>> 64aed756
-
 def test__social_distancing(world, selector, interaction):
 
     start_date = datetime(2020, 3, 10)
@@ -220,7 +254,7 @@
                     assert sim.interaction.beta[group] == initial_betas[group]
         else:
             assert sim.interaction.beta == initial_betas
-'''
+"""
 
 # def test__close_schools_years(world, selector, interaction):
 #     start_date = 3

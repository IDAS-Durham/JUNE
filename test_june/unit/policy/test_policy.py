import copy
from datetime import datetime
from pathlib import Path

import pytest

from june import paths
from june.demography.geography import Geography
from june.demography import Person, Population
from june.world import World
from june.interaction import ContactAveraging
from june.infection import Infection
<<<<<<< HEAD
from june.infection import SymptomTag
from june.infection.infection import InfectionSelector
from june.groups import Hospital, School, Company, Household, University
from june.groups import Hospitals, Schools, Companies, Households, Universities, Cemeteries
from june.groups.leisure import leisure, Cinemas, Pubs, Groceries, Cinema, Pub, Grocery
from june.policy import (
    Policy,
    PermanentPolicy,
    CloseSchools,
    CloseCompanies,
    CloseUniversities,
    Quarantine,
    Shielding,
    Policies,
    SocialDistancing,
    CloseLeisureVenue,
)
from june.simulator import Simulator
=======
from june.infection.transmission import TransmissionConstant
from june.infection.infection import InfectionSelector
from june.groups import (
    Hospitals,
    Schools,
    Companies,
    Households,
    CareHomes,
    Cemeteries,
    Universities,
)
from june.groups.leisure import leisure, Cinemas, Pubs, Groceries
from june.infection.infection import InfectionSelector
from june.interaction import ContactAveraging
from june.policy import Policy, Policies
>>>>>>> 6a2eb633
from june.seed import Seed
from june.simulator import Simulator
from june.world import generate_world_from_geography

path_pwd = Path(__file__)
dir_pwd = path_pwd.parent
constant_config = (
    dir_pwd.parent.parent.parent
    / "configs/defaults/infection/InfectionTrajectoriesXNExp.yaml"
)
<<<<<<< HEAD
test_config = paths.configs_path / "tests/test_simulator_simple.yaml"
=======
test_config = paths.configs_path / "tests/test_simulator.yaml"


@pytest.fixture(name="world", scope="module")
def create_world():
    geography = Geography.from_file(
        {"super_area": ["E02003282", "E02002560", "E02002559"]}
    )
    geography.hospitals = Hospitals.for_geography(geography)
    geography.cemeteries = Cemeteries()
    geography.care_homes = CareHomes.for_geography(geography)
    geography.schools = Schools.for_geography(geography)
    geography.companies = Companies.for_geography(geography)
    geography.universities = Universities.for_super_areas(geography.super_areas)
    world = generate_world_from_geography(
        geography, include_households=True, include_commute=True
    )
    world.cinemas = Cinemas.for_geography(geography)
    world.pubs = Pubs.for_geography(geography)
    world.groceries = Groceries.for_super_areas(
        world.super_areas, venues_per_capita=1 / 500
    )
    world.cemeteries = Cemeteries()
    return world
>>>>>>> 6a2eb633


@pytest.fixture(name="selector", scope="module")
def create_selector():
    selector = InfectionSelector.from_file(constant_config)
    selector.recovery_rate = 0.05
    selector.transmission_probability = 0.7
    return selector


@pytest.fixture(name="interaction", scope="module")
def create_interaction(selector):
    interaction = ContActAveraging.from_file(selector=selector)
    return interaction


<<<<<<< HEAD
@pytest.fixture(name="super_area", scope="module")
def create_geography():
    g = Geography.from_file(filter_key={"super_area": ["E02002559"]})
    return g.super_areas.members[0]


def make_dummy_world(super_area):
    company = Company(super_area=super_area, n_workers_max=100, sector="Q")
    school = School(
        coordinates=super_area.coordinates,
        n_pupils_max=100,
        age_min=4,
        age_max=10,
        sector="primary",
    )
    household = Household()
    hospital = Hospital(
        n_beds=40,
        n_icu_beds=5,
        super_area=super_area.name,
        coordinates=super_area.coordinates,
    )
    worker = Person.from_attributes(age=40)
    worker.area = super_area
    household.add(worker, subgroup_type=household.SubgroupType.adults)
    worker.sector = "Q"
    company.add(worker)

    pupil = Person.from_attributes(age=6)
    pupil.area = super_area
    household.add(pupil, subgroup_type=household.SubgroupType.kids)
    school.add(pupil)

    world = World()
    world.schools = Schools([school])
    world.hospitals = Hospitals([hospital])
    world.households = Households([household])
    world.universities = Universities([])
    world.companies = Companies([company])
    world.people = Population([worker, pupil])
    cinema = Cinema()
    cinema.coordinates = super_area.coordinates
    world.cinemas = Cinemas([cinema])
    pub = Pub()
    pub.coordinates = super_area.coordinates
    world.pubs = Pubs([pub])
    return pupil, worker, world

def make_dummy_world_with_university(super_area):
    university = University(coordinates=super_area.coordinates, n_students_max=100,)
    school = School(
        coordinates=super_area.coordinates,
        n_pupils_max=100,
        age_min=4,
        age_max=10,
        sector="primary",
    )
    household = Household()
    hospital = Hospital(
        n_beds=40,
        n_icu_beds=5,
        super_area=super_area.name,
        coordinates=super_area.coordinates,
    )
    student = Person.from_attributes(age=21)
    household.add(student, subgroup_type=household.SubgroupType.adults)
    university.add(student)

    pupil = Person.from_attributes(age=6)
    pupil.area = super_area
    household.add(pupil, subgroup_type=household.SubgroupType.kids)
    school.add(pupil)

    world = World()
    world.schools = Schools([school])
    world.hospitals = Hospitals([hospital])
    world.households = Households([household])
    world.universities = Universities([university])
    world.companies = Companies([])
    world.people = Population([student, pupil])
    cinema = Cinema()
    cinema.coordinates = super_area.coordinates
    world.cinemas = Cinemas([cinema])
    pub = Pub()
    pub.coordinates = super_area.coordinates
    world.pubs = Pubs([pub])
    return pupil, student, world



def infect_person(person, selector, symptom_tag="influenza"):
    selector.infect_person_at_time(person, 0.0)
    person.health_information.infection.symptoms.tag = getattr(SymptomTag, symptom_tag)
    person.health_information.time_of_symptoms_onset = 5.3


class TestPolicy:
    def test__is_active(self):
        policy = Policy(start_time='2020-5-6', end_time='2020-6-6')
        assert policy.is_active(datetime(2020, 6, 6))
        assert not policy.is_active(datetime(2020, 6, 7))


class TestDefaultPolicy:
    def test__default_policy_adults(self, super_area, selector, interaction):
        pupil, worker, world = make_dummy_world(super_area)
        permanent_policy = PermanentPolicy()
        policies = Policies([permanent_policy])
        leisure_instance = leisure.generate_leisure_for_config(
            world=world, config_filename=test_config
        )
        sim = Simulator.from_file(
            world,
            interaction,
            selector,
            config_filename=test_config,
            policies=policies,
            leisure=leisure_instance,
        )
        sim.clear_world()
        sim.move_people_to_active_subgroups(["primary_activity", "residence"],)
        date = datetime(2019, 2, 1)
        assert worker in worker.primary_activity.people
        assert pupil in pupil.primary_activity.people
        sim.clear_world()
        infect_person(worker, selector, "influenza")
        sim.update_health_status(0.0, 0.0)
        assert policies.must_stay_at_home(worker, date, None)
        sim.move_people_to_active_subgroups(["primary_activity", "residence"],)
        assert worker in worker.residence.people
        assert pupil in pupil.primary_activity.people
        worker.health_information = None
        sim.clear_world()

    def test__default_policy_adults_still_go_to_hospital(
        self, super_area, selector, interaction
    ):
        pupil, worker, world = make_dummy_world(super_area)
        permanent_policy = PermanentPolicy()
        policies = Policies([permanent_policy])
        leisure_instance = leisure.generate_leisure_for_config(
            world=world, config_filename=test_config
        )
        sim = Simulator.from_file(
            world,
            interaction,
            selector,
            config_filename=test_config,
            policies=policies,
            leisure=leisure_instance,
        )
        sim.clear_world()
        sim.move_people_to_active_subgroups(
            ["hospital", "primary_activity", "residence"],
        )
        assert worker in worker.primary_activity.people
        assert pupil in pupil.primary_activity.people
        sim.clear_world()
        infect_person(worker, selector, "hospitalised")
        sim.update_health_status(0.0, 0.0)
        sim.move_people_to_active_subgroups(
            ["hospital", "primary_activity", "residence"],
        )
        assert worker in worker.hospital.people
        assert pupil in pupil.primary_activity.people
        worker.health_information = None
        sim.clear_world()

    def test__default_policy_kids(self, super_area, selector, interaction):
        pupil, worker, world = make_dummy_world(super_area)
        permanent_policy = PermanentPolicy()
        policies = Policies([permanent_policy])
        leisure_instance = leisure.generate_leisure_for_config(
            world=world, config_filename=test_config
        )
        sim = Simulator.from_file(
            world,
            interaction,
            selector,
            config_filename=test_config,
            policies=policies,
            leisure=leisure_instance,
        )
        sim.clear_world()
        sim.move_people_to_active_subgroups(["primary_activity", "residence"],)
        date = datetime(2019, 2, 1)
        assert worker in worker.primary_activity.people
        assert pupil in pupil.primary_activity.people
        sim.clear_world()
        infect_person(pupil, selector, "influenza")
        sim.update_health_status(0.0, 0.0)
        assert policies.must_stay_at_home(pupil, date, None)
        sim.move_people_to_active_subgroups(["primary_activity", "residence"],)
        assert worker in worker.residence.people
        assert pupil in pupil.residence.people
        pupil.health_information = None
        sim.clear_world()


class TestClosure:
    def test__close_schools(self, super_area, selector, interaction):
        pupil, worker, world = make_dummy_world(super_area)
        school_closure = CloseSchools(
            start_time='2020-1-1',
            end_time='2020-10-1',
            years_to_close=[6],
        )
        policies = Policies([school_closure])
        leisure_instance = leisure.generate_leisure_for_config(
            world=world, config_filename=test_config
        )
        sim = Simulator.from_file(
            world,
            interaction,
            selector,
            config_filename=test_config,
            policies=policies,
            leisure=leisure_instance,
        )
        sim.clear_world()
        activities = ["primary_activity", "residence"]
        time_before_policy = datetime(2019, 2, 1)
        sim.move_people_to_active_subgroups(activities, time_before_policy)
        assert worker in worker.primary_activity.people
        assert pupil in pupil.primary_activity.people
        sim.clear_world()
        time_during_policy = datetime(2020, 2, 1)
        assert policies.apply_activity_ban(pupil, time_during_policy, activities) == [
            "residence"
        ]
        sim.move_people_to_active_subgroups(activities, time_during_policy)
        assert pupil in pupil.residence.people
        sim.clear_world()
        time_after_policy = datetime(2030, 2, 2)
        assert policies.apply_activity_ban(pupil, time_after_policy, activities) == [
            "primary_activity",
            "residence",
        ]
        sim.move_people_to_active_subgroups(activities, time_after_policy)
        assert pupil in pupil.primary_activity.people
        assert worker in worker.primary_activity.people
        sim.clear_world()

    def test__close_universities(self, super_area, selector, interaction):
        pupil, student, world = make_dummy_world_with_university(super_area)
        university_closure = CloseUniversities(
            start_time='2020-1-1',
            end_time='2020-10-1',
        )
        policies = Policies([university_closure])
        leisure_instance = leisure.generate_leisure_for_config(
            world=world, config_filename=test_config
        )
        sim = Simulator.from_file(
            world,
            interaction,
            selector,
            config_filename=test_config,
            policies=policies,
            leisure=leisure_instance,
        )
        sim.clear_world()
        activities = ["primary_activity", "residence"]
        time_before_policy = datetime(2019, 2, 1)
        sim.move_people_to_active_subgroups(activities, time_before_policy)
        assert student in student.primary_activity.people
        assert pupil in pupil.primary_activity.people
        sim.clear_world()
        time_during_policy = datetime(2020, 2, 1)
        assert policies.apply_activity_ban(student, time_during_policy, activities) == [
            "residence"
        ]
        sim.move_people_to_active_subgroups(activities, time_during_policy)
        assert student in student.residence.people
        sim.clear_world()
        time_after_policy = datetime(2030, 2, 2)
        assert policies.apply_activity_ban(student, time_after_policy, activities) == [
            "primary_activity",
            "residence",
        ]
        sim.move_people_to_active_subgroups(activities, time_after_policy)
        assert pupil in pupil.primary_activity.people
        assert student in student.primary_activity.people
        sim.clear_world()


    def test__close_companies(self, super_area, selector, interaction):
        pupil, worker, world = make_dummy_world(super_area)
        company_closure = CloseCompanies(
            start_time='2020-1-1',
            end_time='2020-10-1',
            sectors_to_close=["Q"],
        )
        policies = Policies([company_closure])
        leisure_instance = leisure.generate_leisure_for_config(
            world=world, config_filename=test_config
        )
        sim = Simulator.from_file(
            world,
            interaction,
            selector,
            config_filename=test_config,
            policies=policies,
            leisure=leisure_instance,
        )
        sim.clear_world()
        activities = ["primary_activity", "residence"]
        time_before_policy = datetime(2019, 2, 1)
        sim.move_people_to_active_subgroups(activities, time_before_policy)
        assert worker in worker.primary_activity.people
        assert pupil in pupil.primary_activity.people
        sim.clear_world()
        time_during_policy = datetime(2020, 2, 1)
        assert policies.apply_activity_ban(worker, time_during_policy, activities) == [
            "residence"
        ]
        sim.move_people_to_active_subgroups(activities, time_during_policy)
        assert worker in worker.residence.people
        assert pupil in pupil.primary_activity.people
        sim.clear_world()
        time_after_policy = datetime(2030, 2, 2)
        assert policies.apply_activity_ban(worker, time_after_policy, activities) == [
            "primary_activity",
            "residence",
        ]
        sim.move_people_to_active_subgroups(activities, time_after_policy)
        assert pupil in pupil.primary_activity.people
        assert worker in worker.primary_activity.people
        sim.clear_world()

    def test__close_companies_other_sector(self, super_area, selector, interaction):
        pupil, worker, world = make_dummy_world(super_area)
        company_closure = CloseCompanies(
            start_time='2020-1-1',
            end_time='2020-10-1',
            sectors_to_close=["R"],
        )
        policies = Policies([company_closure])
        leisure_instance = leisure.generate_leisure_for_config(
            world=world, config_filename=test_config
        )
        sim = Simulator.from_file(
            world,
            interaction,
            selector,
            config_filename=test_config,
            policies=policies,
            leisure=leisure_instance,
        )
        activities = ["primary_activity", "residence"]
        sim.clear_world()
        time_during_policy = datetime(2020, 2, 1)
        assert policies.apply_activity_ban(worker, time_during_policy, activities) == [
            "primary_activity",
            "residence",
        ]
        sim.move_people_to_active_subgroups(activities, time_during_policy)
        assert worker in worker.primary_activity.people
        sim.clear_world()


class TestShielding:
    def test__old_people_shield(self, super_area, selector, interaction):
        pupil, worker, world = make_dummy_world(super_area)
        shielding = Shielding(
            start_time='2020-1-1', end_time='2020-10-1', min_age=30
        )
        policies = Policies([shielding])
        leisure_instance = leisure.generate_leisure_for_config(
            world=world, config_filename=test_config
        )
        sim = Simulator.from_file(
            world,
            interaction,
            selector,
            config_filename=test_config,
            policies=policies,
            leisure=leisure_instance,
        )
        activities = ["primary_activity", "residence"]
        sim.clear_world()
        time_during_policy = datetime(2020, 2, 1)
        assert policies.must_stay_at_home(worker, time_during_policy, activities)
        sim.move_people_to_active_subgroups(activities, time_during_policy)
        assert worker in worker.residence.people
        assert pupil in pupil.primary_activity.people
        sim.clear_world()


class TestQuarantine:
    def test__symptomatic_stays_for_one_week(self, super_area, selector, interaction):
        pupil, worker, world = make_dummy_world(super_area)
        quarantine = Quarantine(
            start_time='2020-1-1',
            end_time='2020-1-30',
            n_days=7,
            n_days_household=14,
        )
        policies = Policies([quarantine])
        leisure_instance = leisure.generate_leisure_for_config(
            world=world, config_filename=test_config
        )
        sim = Simulator.from_file(
            world,
            interaction,
            selector,
            config_filename=test_config,
            policies=policies,
            leisure=leisure_instance,
        )
        infect_person(worker, selector, "influenza")
        sim.update_health_status(0.0, 0.0)
        activities = ["primary_activity", "residence"]
        sim.clear_world()
        time_during_policy = datetime(2020, 1, 2)
        assert policies.must_stay_at_home(worker, time_during_policy, 6.0)
        sim.move_people_to_active_subgroups(activities, time_during_policy, 6.0)
        assert worker in worker.residence.people
        worker.health_information = None
        sim.clear_world()

    def test__housemates_stay_for_two_weeks(self, super_area, selector, interaction):
        pupil, worker, world = make_dummy_world(super_area)
        quarantine = Quarantine(
            start_time='2020-1-1',
            end_time='2020-1-30',
            n_days=7,
            n_days_household=14,
        )
        policies = Policies([quarantine])
        leisure_instance = leisure.generate_leisure_for_config(
            world=world, config_filename=test_config
        )
        sim = Simulator.from_file(
            world,
            interaction,
            selector,
            config_filename=test_config,
            policies=policies,
            leisure=leisure_instance,
        )
        infect_person(worker, selector, "influenza")
        sim.update_health_status(0.0, 0.0)
        activities = ["primary_activity", "residence"]
        sim.clear_world()
        time_during_policy = datetime(2020, 1, 2)
        # before symptoms onset
        assert not policies.must_stay_at_home(pupil, time_during_policy, 4.0)
        # after symptoms onset
        assert policies.must_stay_at_home(pupil, time_during_policy, 8.0)
        sim.move_people_to_active_subgroups(activities, time_during_policy, 8.0)
        assert pupil in pupil.residence.people
        # more thatn two weeks after symptoms onset
        assert not policies.must_stay_at_home(pupil, time_during_policy, 25.0)
        worker.health_information = None
        sim.clear_world()


class TestCloseLeisure:
    def test__close_leisure_venues(self, super_area, selector, interaction):
        pupil, worker, world = make_dummy_world(super_area)
        close_venues = CloseLeisureVenue(
            start_time='2020-3-1',
            end_time='2020-3-30',
            venues_to_close=["pub"],
        )
        policies = Policies([close_venues])
        leisure_instance = leisure.generate_leisure_for_config(
            world=world, config_filename=test_config
        )
        sim = Simulator.from_file(
            world,
            interaction,
            selector,
            config_filename=test_config,
            policies=policies,
            leisure=leisure_instance,
        )
        sim.leisure.leisure_distributors[0].weekend_boost = 5000
        sim.clear_world()
        time_before_policy = datetime(2019, 2, 1)
        activities = ["leisure", "residence"]
        sim.move_people_to_active_subgroups(
            activities, time_before_policy, 0.0, duration=10000, is_weekend=True
        )
        assert worker in worker.leisure.people
        sim.clear_world()
        time_during_policy = datetime(2020, 3, 14)
        closed_venues = policies.find_closed_venues(date=time_during_policy)
        assert list(closed_venues) == ["pub"]
        sim.move_people_to_active_subgroups(
            activities, time_during_policy, 0.0, 24, is_weekend=True
        )
        assert (
            worker in worker.leisure.people and worker.leisure.group.spec == "cinema"
        ) or worker in worker.residence.people
        sim.clear_world()


class TestSocialDistancing:
    def test__social_distancing(self):
        beta_factor = {
                    'box': 0.5,
                    'pub': 0.5,
                    'grocery': 0.5,
                    'cinema': 0.5,
                    'commute_unit': 0.5,
                    'commute_city_unit': 0.5,
                    'hospital': 0.5,
                    'care_home': 0.5,
                    'company': 0.5,
                    'school': 0.5,
                    'university': 0.5,
                }
        social_distance = SocialDistancing(start_time='2020-03-10', end_time='2020-03-12',
            beta_factor = beta_factor)
        interaction = ContActAveraging.from_file(selector=selector,
                policies=Policies([social_distance]))
        initial_betas = interaction.beta
        for group in interaction.beta.keys():
            if group in social_distance.beta_factor.keys(): 
                assert interaction.beta[group]*interaction.policies.get_beta_factors(group) == initial_betas[group] * 0.5
            else:
                assert interaction.beta[group]*interaction.policies.social_distance_beta_factor(group) == initial_betas[group]


=======
def test__social_distancing(world, selector, interaction):
    start_date = datetime(2020, 3, 10)
    end_date = datetime(2020, 3, 12)
    social_distance = Policy(
        policy="social_distance", start_time=start_date, end_time=end_date
    )
    policies = Policies.from_file([social_distance])
    interaction = ContactAveraging.from_file(selector=selector)

    seed = Seed(world.super_areas, selector,)
    n_cases = 10
    seed.unleash_virus(n_cases)  # play around with the initial number of cases
    leisure_instance = leisure.generate_leisure_for_config(
        world=world, config_filename=test_config
    )

    simulator = Simulator.from_file(
        world,
        interaction,
        selector,
        policies,
        config_filename=test_config,
        leisure=leisure_instance,
    )
    simulator.timer.reset()
    initial_betas = copy.deepcopy(simulator.interaction.beta)

    simulator.clear_world()
    for time in simulator.timer:
        if time > simulator.timer.final_date:
            break
        if simulator.seed:
            if (time >= simulator.seed.min_date) and (time <= simulator.seed.max_date):
                simulator.seed.unleash_virus_per_region(time)
        simulator.do_timestep()
        if simulator.timer.date >= start_date and simulator.timer.date < end_date:
            for group in simulator.interaction.beta:
                print(group)
                if group != "household":
                    assert (
                        simulator.interaction.beta[group] == initial_betas[group] * 0.5
                    )
                else:
                    assert simulator.interaction.beta[group] == initial_betas[group]
        else:
            assert simulator.interaction.beta == initial_betas


# def test__close_schools_years(world, selector, interaction):
#     start_date = 3
#     end_date = 6
#     school_closure = Policy(
#         policy="close_schools", start_date=start_date, end_date=end_date, years = [5,6,7],
#     )
#     policies = Policies([school_closure])

#     sim = Simulator.from_file(
#         world, interaction, selector, policies, config_filename=test_config
#     )

#     activities = ['primary_activity']
#     for day in sim.timer:
#         sim.move_people_to_active_subgroups(activities)
#         if day > sim.timer.total_days:
#             break
#         for school in world.schools.members:
#             school_age_range = np.arange(school.age_min, school.age_max+1)
#             school_years = dict(zip(school_age_range, np.arange(1,len(school.subgroups)+1)))
#             for year in years:
#                 year_subgroup_idx = school.get(year, None)
#                 if year_subgroup_idx is not None:
#                     if day > start_date and day < end_date:
#                         assert len(school.subgroup[year_subgroup_idx].people == 0)

#         sim.clear_world()


# def test__close_sectors(world, selector, interaction):
#     #TODO: test that if sector is closed, person does not commute
#     start_date = 3
#     end_date = 6
#     sector_closure = Policy(
#         policy="close_companies", start_date=start_date, end_date=end_date, sectors = ['A', 'B'],
#     )
#     policies = Policies([sector_closure])

#     sim = Simulator.from_file(
#         world, interaction, selector, policies, config_filename=test_config
#     )

#     activities = ['primary_activity']
#     for day in sim.timer:
#         sim.move_people_to_active_subgroups(activities)
#         if day > sim.timer.total_days:
#             break
#         for company in world.companies.members:
#             if company.sector == sector:
#                 if day > start_date and day < end_date:
#                     assert len(company.people == 0)

#         sim.clear_world()

# def test__close_pubs(world, selector, interaction):
#     start_date = 3
#     end_date = 6
#     sector_closure = Policy(
#         policy="close", groups='pubs', start_date=start_date, end_date=end_date,
#     )
#     policies = Policies([sector_closure])

#     sim = Simulator.from_file(
#         world, interaction, selector, policies, config_filename=test_config
#     )

#     activities = ['leisure']
#     for day in sim.timer:
#         sim.move_people_to_active_subgroups(activities)
#         if day > sim.timer.total_days:
#             break
#         for pub in world.pubs.members:
#             if day > start_date and day < end_date:
#                 assert len(pub.people == 0)

#         sim.clear_world()
>>>>>>> 6a2eb633
<|MERGE_RESOLUTION|>--- conflicted
+++ resolved
@@ -10,7 +10,6 @@
 from june.world import World
 from june.interaction import ContactAveraging
 from june.infection import Infection
-<<<<<<< HEAD
 from june.infection import SymptomTag
 from june.infection.infection import InfectionSelector
 from june.groups import Hospital, School, Company, Household, University
@@ -29,23 +28,6 @@
     CloseLeisureVenue,
 )
 from june.simulator import Simulator
-=======
-from june.infection.transmission import TransmissionConstant
-from june.infection.infection import InfectionSelector
-from june.groups import (
-    Hospitals,
-    Schools,
-    Companies,
-    Households,
-    CareHomes,
-    Cemeteries,
-    Universities,
-)
-from june.groups.leisure import leisure, Cinemas, Pubs, Groceries
-from june.infection.infection import InfectionSelector
-from june.interaction import ContactAveraging
-from june.policy import Policy, Policies
->>>>>>> 6a2eb633
 from june.seed import Seed
 from june.simulator import Simulator
 from june.world import generate_world_from_geography
@@ -56,35 +38,7 @@
     dir_pwd.parent.parent.parent
     / "configs/defaults/infection/InfectionTrajectoriesXNExp.yaml"
 )
-<<<<<<< HEAD
 test_config = paths.configs_path / "tests/test_simulator_simple.yaml"
-=======
-test_config = paths.configs_path / "tests/test_simulator.yaml"
-
-
-@pytest.fixture(name="world", scope="module")
-def create_world():
-    geography = Geography.from_file(
-        {"super_area": ["E02003282", "E02002560", "E02002559"]}
-    )
-    geography.hospitals = Hospitals.for_geography(geography)
-    geography.cemeteries = Cemeteries()
-    geography.care_homes = CareHomes.for_geography(geography)
-    geography.schools = Schools.for_geography(geography)
-    geography.companies = Companies.for_geography(geography)
-    geography.universities = Universities.for_super_areas(geography.super_areas)
-    world = generate_world_from_geography(
-        geography, include_households=True, include_commute=True
-    )
-    world.cinemas = Cinemas.for_geography(geography)
-    world.pubs = Pubs.for_geography(geography)
-    world.groceries = Groceries.for_super_areas(
-        world.super_areas, venues_per_capita=1 / 500
-    )
-    world.cemeteries = Cemeteries()
-    return world
->>>>>>> 6a2eb633
-
 
 @pytest.fixture(name="selector", scope="module")
 def create_selector():
@@ -96,11 +50,10 @@
 
 @pytest.fixture(name="interaction", scope="module")
 def create_interaction(selector):
-    interaction = ContActAveraging.from_file(selector=selector)
+    interaction = ContactAveraging.from_file(selector=selector)
     return interaction
 
 
-<<<<<<< HEAD
 @pytest.fixture(name="super_area", scope="module")
 def create_geography():
     g = Geography.from_file(filter_key={"super_area": ["E02002559"]})
@@ -599,9 +552,61 @@
         ) or worker in worker.residence.people
         sim.clear_world()
 
-
+def test__social_distancing(super_area, selector, interaction):
+    pupil, worker, world = make_dummy_world(super_area)
+    world.cemeteries = Cemeteries()
+    start_date = datetime(2020, 3, 10)
+    end_date = datetime(2020, 3, 12)
+    beta_factor = {
+                'box': 0.5,
+                'pub': 0.5,
+                'grocery': 0.5,
+                'cinema': 0.5,
+                'commute_unit': 0.5,
+                'commute_city_unit': 0.5,
+                'hospital': 0.5,
+                'care_home': 0.5,
+                'company': 0.5,
+                'school': 0.5,
+                'household': 1.0,
+                'university': 0.5,
+            }
+
+
+    social_distance = SocialDistancing(start_time='2020-03-10', end_time='2020-03-12',
+            beta_factor = beta_factor)
+    policies = Policies([social_distance])
+    leisure_instance = leisure.generate_leisure_for_config(
+        world=world, config_filename=test_config
+    )
+    sim = Simulator.from_file(
+        world,
+        interaction,
+        selector,
+        config_filename=test_config,
+        policies=policies,
+        leisure=leisure_instance,
+        )
+   
+    sim.timer.reset()
+    
+    initial_betas = copy.deepcopy(sim.interaction.beta)
+    sim.clear_world()
+    for time in sim.timer:
+        if time > sim.timer.final_date:
+            break
+        sim.do_timestep()
+        if sim.timer.date >= start_date and sim.timer.date < end_date:
+            for group in sim.interaction.beta:
+                if group != "household":
+                    assert sim.interaction.beta[group] == initial_betas[group] * 0.5
+                else:
+                    assert sim.interaction.beta[group] == initial_betas[group]
+        else:
+            assert sim.interaction.beta == initial_betas
+'''
 class TestSocialDistancing:
-    def test__social_distancing(self):
+    def test__social_distancing(self, selector):
         beta_factor = {
                     'box': 0.5,
                     'pub': 0.5,
@@ -617,7 +622,7 @@
                 }
         social_distance = SocialDistancing(start_time='2020-03-10', end_time='2020-03-12',
             beta_factor = beta_factor)
-        interaction = ContActAveraging.from_file(selector=selector,
+        interaction = ContactAveraging.from_file(selector=selector,
                 policies=Policies([social_distance]))
         initial_betas = interaction.beta
         for group in interaction.beta.keys():
@@ -625,131 +630,5 @@
                 assert interaction.beta[group]*interaction.policies.get_beta_factors(group) == initial_betas[group] * 0.5
             else:
                 assert interaction.beta[group]*interaction.policies.social_distance_beta_factor(group) == initial_betas[group]
-
-
-=======
-def test__social_distancing(world, selector, interaction):
-    start_date = datetime(2020, 3, 10)
-    end_date = datetime(2020, 3, 12)
-    social_distance = Policy(
-        policy="social_distance", start_time=start_date, end_time=end_date
-    )
-    policies = Policies.from_file([social_distance])
-    interaction = ContactAveraging.from_file(selector=selector)
-
-    seed = Seed(world.super_areas, selector,)
-    n_cases = 10
-    seed.unleash_virus(n_cases)  # play around with the initial number of cases
-    leisure_instance = leisure.generate_leisure_for_config(
-        world=world, config_filename=test_config
-    )
-
-    simulator = Simulator.from_file(
-        world,
-        interaction,
-        selector,
-        policies,
-        config_filename=test_config,
-        leisure=leisure_instance,
-    )
-    simulator.timer.reset()
-    initial_betas = copy.deepcopy(simulator.interaction.beta)
-
-    simulator.clear_world()
-    for time in simulator.timer:
-        if time > simulator.timer.final_date:
-            break
-        if simulator.seed:
-            if (time >= simulator.seed.min_date) and (time <= simulator.seed.max_date):
-                simulator.seed.unleash_virus_per_region(time)
-        simulator.do_timestep()
-        if simulator.timer.date >= start_date and simulator.timer.date < end_date:
-            for group in simulator.interaction.beta:
-                print(group)
-                if group != "household":
-                    assert (
-                        simulator.interaction.beta[group] == initial_betas[group] * 0.5
-                    )
-                else:
-                    assert simulator.interaction.beta[group] == initial_betas[group]
-        else:
-            assert simulator.interaction.beta == initial_betas
-
-
-# def test__close_schools_years(world, selector, interaction):
-#     start_date = 3
-#     end_date = 6
-#     school_closure = Policy(
-#         policy="close_schools", start_date=start_date, end_date=end_date, years = [5,6,7],
-#     )
-#     policies = Policies([school_closure])
-
-#     sim = Simulator.from_file(
-#         world, interaction, selector, policies, config_filename=test_config
-#     )
-
-#     activities = ['primary_activity']
-#     for day in sim.timer:
-#         sim.move_people_to_active_subgroups(activities)
-#         if day > sim.timer.total_days:
-#             break
-#         for school in world.schools.members:
-#             school_age_range = np.arange(school.age_min, school.age_max+1)
-#             school_years = dict(zip(school_age_range, np.arange(1,len(school.subgroups)+1)))
-#             for year in years:
-#                 year_subgroup_idx = school.get(year, None)
-#                 if year_subgroup_idx is not None:
-#                     if day > start_date and day < end_date:
-#                         assert len(school.subgroup[year_subgroup_idx].people == 0)
-
-#         sim.clear_world()
-
-
-# def test__close_sectors(world, selector, interaction):
-#     #TODO: test that if sector is closed, person does not commute
-#     start_date = 3
-#     end_date = 6
-#     sector_closure = Policy(
-#         policy="close_companies", start_date=start_date, end_date=end_date, sectors = ['A', 'B'],
-#     )
-#     policies = Policies([sector_closure])
-
-#     sim = Simulator.from_file(
-#         world, interaction, selector, policies, config_filename=test_config
-#     )
-
-#     activities = ['primary_activity']
-#     for day in sim.timer:
-#         sim.move_people_to_active_subgroups(activities)
-#         if day > sim.timer.total_days:
-#             break
-#         for company in world.companies.members:
-#             if company.sector == sector:
-#                 if day > start_date and day < end_date:
-#                     assert len(company.people == 0)
-
-#         sim.clear_world()
-
-# def test__close_pubs(world, selector, interaction):
-#     start_date = 3
-#     end_date = 6
-#     sector_closure = Policy(
-#         policy="close", groups='pubs', start_date=start_date, end_date=end_date,
-#     )
-#     policies = Policies([sector_closure])
-
-#     sim = Simulator.from_file(
-#         world, interaction, selector, policies, config_filename=test_config
-#     )
-
-#     activities = ['leisure']
-#     for day in sim.timer:
-#         sim.move_people_to_active_subgroups(activities)
-#         if day > sim.timer.total_days:
-#             break
-#         for pub in world.pubs.members:
-#             if day > start_date and day < end_date:
-#                 assert len(pub.people == 0)
-
-#         sim.clear_world()
->>>>>>> 6a2eb633
+'''
+

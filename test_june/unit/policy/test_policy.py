--- conflicted
+++ resolved
@@ -92,10 +92,6 @@
     for time in simulator.timer:
         if time > simulator.timer.final_date:
             break
-<<<<<<< HEAD
-        if sim.timer.date > start_date and sim.timer.date < end_date:
-            for group in sim.interaction.beta:
-=======
         if simulator.seed:
             if (time >= simulator.seed.min_date) and (time <= simulator.seed.max_date):
                 simulator.seed.unleash_virus_per_region(time)
@@ -103,7 +99,6 @@
         if simulator.timer.date >= start_date and simulator.timer.date < end_date:
             for group in simulator.interaction.beta:
                 print (group)
->>>>>>> badfad85
                 if group != "household":
                     assert simulator.interaction.beta[group] == initial_betas[group] * 0.5
                 else:

import copy
from datetime import datetime
from pathlib import Path

import numpy as np
import pytest

from june import paths
from june.demography import Person, Population
from june.demography.geography import Geography
from june.groups import Hospital, School, Company, Household, University
from june.groups import (
    Hospitals,
    Schools,
    Companies,
    Households,
    Universities,
    Cemeteries,
)
from june.groups.leisure import leisure, Cinemas, Pubs, Cinema, Pub
from june.infection import SymptomTag
from june.infection.infection import InfectionSelector
from june.interaction import ContactAveraging
from june.policy import (
    Policy,
    PermanentPolicy,
    CloseSchools,
    CloseCompanies,
    CloseUniversities,
    Quarantine,
    Shielding,
    Policies,
    SocialDistancing,
    CloseLeisureVenue,
    ChangeLeisureProbability,
)
from june.simulator import Simulator
from june.world import World

path_pwd = Path(__file__)
dir_pwd = path_pwd.parent
constant_config = (
        dir_pwd.parent.parent.parent / "configs/defaults/infection/InfectionXNExp.yaml"
)
test_config = paths.configs_path / "tests/test_simulator_simple.yaml"


@pytest.fixture(name="selector", scope="module")
def create_selector():
    selector = InfectionSelector.from_file(config_filename=constant_config)
    selector.recovery_rate = 0.05
    selector.transmission_probability = 0.7
    return selector


@pytest.fixture(name="interaction", scope="module")
def create_interaction(selector):
    interaction = ContactAveraging.from_file(selector=selector)
    return interaction


@pytest.fixture(name="super_area", scope="module")
def create_geography():
    g = Geography.from_file(filter_key={"super_area": ["E02002559"]})
    return g.super_areas.members[0]


def make_dummy_world(super_area):
    company = Company(super_area=super_area, n_workers_max=100, sector="Q")
    school = School(
        coordinates=super_area.coordinates,
        n_pupils_max=100,
        age_min=4,
        age_max=10,
        sector="primary",
    )
    household = Household()
    household.area = super_area.areas[0]
    hospital = Hospital(
        n_beds=40,
        n_icu_beds=5,
        super_area=super_area.name,
        coordinates=super_area.coordinates,
    )
    worker = Person.from_attributes(age=40)
    worker.area = super_area
    household.add(worker, subgroup_type=household.SubgroupType.adults)
    worker.sector = "Q"
    company.add(worker)

    pupil = Person.from_attributes(age=6)
    pupil.area = super_area
    household.add(pupil, subgroup_type=household.SubgroupType.kids)
    household.area = super_area
    school.add(pupil)

    world = World()
    world.schools = Schools([school])
    world.hospitals = Hospitals([hospital])
    world.households = Households([household])
    world.universities = Universities([])
    world.companies = Companies([company])
    world.people = Population([worker, pupil])
    cinema = Cinema()
    cinema.coordinates = super_area.coordinates
    world.cinemas = Cinemas([cinema])
    pub = Pub()
    pub.coordinates = super_area.coordinates
    world.pubs = Pubs([pub])
    return pupil, worker, world


def make_dummy_world_with_university(super_area):
    university = University(coordinates=super_area.coordinates, n_students_max=100, )
    school = School(
        coordinates=super_area.coordinates,
        n_pupils_max=100,
        age_min=4,
        age_max=10,
        sector="primary",
    )
    household = Household()
    household.area = super_area
    hospital = Hospital(
        n_beds=40,
        n_icu_beds=5,
        super_area=super_area.name,
        coordinates=super_area.coordinates,
    )
    student = Person.from_attributes(age=21)
    student.area = super_area
    household.add(student, subgroup_type=household.SubgroupType.adults)
    university.add(student)

    pupil = Person.from_attributes(age=6)
    pupil.area = super_area
    household.add(pupil, subgroup_type=household.SubgroupType.kids)
    school.add(pupil)

    world = World()
    world.schools = Schools([school])
    world.hospitals = Hospitals([hospital])
    world.households = Households([household])
    world.universities = Universities([university])
    world.companies = Companies([])
    world.people = Population([student, pupil])
    cinema = Cinema()
    cinema.coordinates = super_area.coordinates
    world.cinemas = Cinemas([cinema])
    pub = Pub()
    pub.coordinates = super_area.coordinates
    world.pubs = Pubs([pub])
    return pupil, student, world


def infect_person(person, selector, symptom_tag="mild"):
    selector.infect_person_at_time(person, 0.0)
    person.health_information.infection.symptoms.tag = getattr(SymptomTag, symptom_tag)
    person.health_information.time_of_symptoms_onset = 5.3
    person.residence.group.quarantine_starting_date = 5.3


class TestPolicy:
    def test__is_active(self):
        policy = Policy(start_time="2020-5-6", end_time="2020-6-6")
        assert policy.is_active(datetime(2020, 5, 6))
        assert policy.is_active(datetime(2020, 6, 5))
        assert not policy.is_active(datetime(2020, 6, 6))


class TestDefaultPolicy:
    def test__default_policy_adults(self, super_area, selector, interaction):
        pupil, worker, world = make_dummy_world(super_area)
        permanent_policy = PermanentPolicy()
        policies = Policies([permanent_policy])
        leisure_instance = leisure.generate_leisure_for_config(
            world=world, config_filename=test_config
        )
        leisure_instance.distribute_social_venues_to_households(world.households)
        sim = Simulator.from_file(
            world,
            interaction,
            config_filename=test_config,
            policies=policies,
            leisure=leisure_instance,
        )
        sim.clear_world()
        sim.activity_manager.move_people_to_active_subgroups(["primary_activity", "residence"], )
        date = datetime(2019, 2, 1)
        assert worker in worker.primary_activity.people
        assert pupil in pupil.primary_activity.people
        sim.clear_world()
        infect_person(worker, selector, "severe")
        sim.update_health_status(0.0, 0.0)
        assert policies.stay_home_collection(date=date)(worker, None)
        sim.activity_manager.move_people_to_active_subgroups(["primary_activity", "residence"], )
        assert worker in worker.residence.people
        assert pupil in pupil.primary_activity.people
        worker.health_information = None
        sim.clear_world()

    def test__default_policy_adults_still_go_to_hospital(
            self, super_area, selector, interaction
    ):
        pupil, worker, world = make_dummy_world(super_area)
        permanent_policy = PermanentPolicy()
        policies = Policies([permanent_policy])
        leisure_instance = leisure.generate_leisure_for_config(
            world=world, config_filename=test_config
        )
        sim = Simulator.from_file(
            world,
            interaction,
            config_filename=test_config,
            policies=policies,
            leisure=leisure_instance,
        )
        sim.activity_manager.leisure.generate_leisure_probabilities_for_timestep(0.1, False, [])
        sim.clear_world()
        sim.activity_manager.move_people_to_active_subgroups(
            ["hospital", "primary_activity", "residence"],
        )
        assert worker in worker.primary_activity.people
        assert pupil in pupil.primary_activity.people
        sim.clear_world()
        infect_person(worker, selector, "hospitalised")
        sim.update_health_status(0.0, 0.0)
        sim.activity_manager.move_people_to_active_subgroups(
            ["hospital", "primary_activity", "residence"],
        )
        assert worker in worker.hospital.people
        assert pupil in pupil.primary_activity.people
        worker.health_information = None
        sim.clear_world()

    def test__default_policy_kids(self, super_area, selector, interaction):
        pupil, worker, world = make_dummy_world(super_area)
        permanent_policy = PermanentPolicy()
        policies = Policies([permanent_policy])
        leisure_instance = leisure.generate_leisure_for_config(
            world=world, config_filename=test_config
        )
        sim = Simulator.from_file(
            world,
            interaction,
            config_filename=test_config,
            policies=policies,
            leisure=leisure_instance,
        )
        sim.activity_manager.leisure.generate_leisure_probabilities_for_timestep(0.1, False, [])
        sim.clear_world()
        sim.activity_manager.move_people_to_active_subgroups(["primary_activity", "residence"], )
        date = datetime(2019, 2, 1)
        assert worker in worker.primary_activity.people
        assert pupil in pupil.primary_activity.people
        sim.clear_world()
        infect_person(pupil, selector, "severe")
        sim.update_health_status(0.0, 0.0)
        assert policies.stay_home_collection(date=date)(pupil, None)
        sim.activity_manager.move_people_to_active_subgroups(["primary_activity", "residence"], )
        assert worker in worker.residence.people
        assert pupil in pupil.residence.people
        pupil.health_information = None
        sim.clear_world()


class TestClosure:
    def test__close_schools(self, super_area, selector, interaction):
        pupil, worker, world = make_dummy_world(super_area)
        household = Household()
        household.area = super_area.areas[0]
        household.add(pupil, subgroup_type=household.SubgroupType.kids)
        household.add(worker, subgroup_type=household.SubgroupType.adults)
        school_closure = CloseSchools(
            start_time="2020-1-1", end_time="2020-10-1", years_to_close=[6],
        )
        policies = Policies([school_closure])
        leisure_instance = leisure.generate_leisure_for_config(
            world=world, config_filename=test_config
        )
        sim = Simulator.from_file(
            world,
            interaction,
            config_filename=test_config,
            policies=policies,
            leisure=leisure_instance,
        )
        # non key worker
        worker.lockdown_status = "furlough"
        sim.clear_world()
        activities = ["primary_activity", "residence"]
        time_before_policy = datetime(2019, 2, 1)
        sim.activity_manager.move_people_to_active_subgroups(activities, time_before_policy)
        assert worker in worker.primary_activity.people
        assert pupil in pupil.primary_activity.people
        sim.clear_world()
        time_during_policy = datetime(2020, 2, 1)
        assert policies.skip_activity_collection(date=time_during_policy)(
            pupil, activities
        ) == ["residence"]
        sim.activity_manager.move_people_to_active_subgroups(activities, time_during_policy)
        assert pupil in pupil.residence.people
        assert worker in worker.primary_activity.people
        sim.clear_world()
        time_after_policy = datetime(2030, 2, 2)
        assert policies.skip_activity_collection(date=time_after_policy)(
            pupil, activities
        ) == ["primary_activity", "residence", ]
        sim.activity_manager.move_people_to_active_subgroups(activities, time_after_policy)
        assert pupil in pupil.primary_activity.people
        assert worker in worker.primary_activity.people
        sim.clear_world()

        # key worker
        worker.lockdown_status = "key_worker"
        sim.clear_world()
        activities = ["primary_activity", "residence"]
        time_before_policy = datetime(2019, 2, 1)
        sim.activity_manager.move_people_to_active_subgroups(activities, time_before_policy)
        assert worker in worker.primary_activity.people
        assert pupil in pupil.primary_activity.people
        sim.clear_world()
        time_during_policy = datetime(2020, 2, 1)
        assert policies.skip_activity_collection(date=time_during_policy)(
            pupil, activities
        ) == ["primary_activity", "residence"]
        sim.activity_manager.move_people_to_active_subgroups(activities, time_during_policy)
        assert pupil in pupil.primary_activity.people
        assert worker in worker.primary_activity.people
        sim.clear_world()
        time_after_policy = datetime(2030, 2, 2)
        assert policies.skip_activity_collection(date=time_after_policy)(
            pupil, activities
        ) == ["primary_activity", "residence", ]
        sim.activity_manager.move_people_to_active_subgroups(activities, time_after_policy)
        assert pupil in pupil.primary_activity.people
        assert worker in worker.primary_activity.people
        sim.clear_world()

    def test__close_universities(self, super_area, selector, interaction):
        pupil, student, world = make_dummy_world_with_university(super_area)
        university_closure = CloseUniversities(
            start_time="2020-1-1", end_time="2020-10-1",
        )
        policies = Policies([university_closure])
        leisure_instance = leisure.generate_leisure_for_config(
            world=world, config_filename=test_config
        )
        sim = Simulator.from_file(
            world,
            interaction,
            config_filename=test_config,
            policies=policies,
            leisure=leisure_instance,
        )
        sim.activity_manager.leisure.generate_leisure_probabilities_for_timestep(0.1, False, [])
        sim.clear_world()
        activities = ["primary_activity", "residence"]
        time_before_policy = datetime(2019, 2, 1)
        sim.activity_manager.move_people_to_active_subgroups(activities, time_before_policy)
        assert student in student.primary_activity.people
        assert pupil in pupil.primary_activity.people
        sim.clear_world()
        time_during_policy = datetime(2020, 2, 1)
        assert policies.skip_activity_collection(date=time_during_policy)(
            student, activities
        ) == ["residence"]
        sim.activity_manager.move_people_to_active_subgroups(activities, time_during_policy)
        assert student in student.residence.people
        sim.clear_world()
        time_after_policy = datetime(2030, 2, 2)
        assert policies.skip_activity_collection(date=time_after_policy)(
            student, activities
        ) == ["primary_activity", "residence", ]
        sim.activity_manager.move_people_to_active_subgroups(activities, time_after_policy)
        assert pupil in pupil.primary_activity.people
        assert student in student.primary_activity.people
        sim.clear_world()

    def test__close_companies(self, super_area, selector, interaction):
        pupil, worker, world = make_dummy_world(super_area)
        company_closure = CloseCompanies(start_time="2020-1-1", end_time="2020-10-1")
        policies = Policies([company_closure])
        leisure_instance = leisure.generate_leisure_for_config(
            world=world, config_filename=test_config
        )
        sim = Simulator.from_file(
            world,
            interaction,
            config_filename=test_config,
            policies=policies,
            leisure=leisure_instance,
        )
        # sim.activity_manager.leisure.generate_leisure_probabilities_for_timestep(0.1, False, [])
        sim.clear_world()
        activities = ["commute", "primary_activity", "residence"]
        time_before_policy = datetime(2019, 2, 1)
        worker.lockdown_status = "furlough"
        sim.activity_manager.move_people_to_active_subgroups(activities, time_before_policy)
        assert worker in worker.primary_activity.people
        assert pupil in pupil.primary_activity.people
        sim.clear_world()
        time_during_policy = datetime(2020, 2, 1)
        assert policies.skip_activity_collection(date=time_during_policy)(
            worker, activities
        ) == ["residence"]
        sim.activity_manager.move_people_to_active_subgroups(activities, time_during_policy)
        assert worker in worker.residence.people
        assert pupil in pupil.primary_activity.people
        sim.clear_world()
        time_after_policy = datetime(2030, 2, 2)
        assert policies.skip_activity_collection(date=time_after_policy)(
            worker, activities
        ) == ["commute", "primary_activity", "residence", ]
        sim.activity_manager.move_people_to_active_subgroups(activities, time_after_policy)
        assert pupil in pupil.primary_activity.people
        assert worker in worker.primary_activity.people
        sim.clear_world()

        # no furlough
        sim.clear_world()
        activities = ["commute", "primary_activity", "residence"]
        time_before_policy = datetime(2019, 2, 1)
        worker.lockdown_status = "key_worker"
        sim.activity_manager.move_people_to_active_subgroups(activities, time_before_policy)
        assert worker in worker.primary_activity.people
        assert pupil in pupil.primary_activity.people
        sim.clear_world()
        time_during_policy = datetime(2020, 2, 1)
        assert policies.skip_activity_collection(date=time_during_policy)(
            worker, activities
        ) == ["commute", "primary_activity", "residence"]
        sim.activity_manager.move_people_to_active_subgroups(activities, time_during_policy)
        assert worker in worker.primary_activity.people
        assert pupil in pupil.primary_activity.people
        sim.clear_world()
        time_after_policy = datetime(2030, 2, 2)
        assert policies.skip_activity_collection(date=time_after_policy)(
            worker, activities
        ) == ["commute", "primary_activity", "residence", ]
        sim.activity_manager.move_people_to_active_subgroups(activities, time_after_policy)
        assert pupil in pupil.primary_activity.people
        assert worker in worker.primary_activity.people
        sim.clear_world()

    def test__close_companies_frequency_of_randoms(
            self, super_area, selector, interaction
    ):
        pupil, worker, world = make_dummy_world(super_area)
        company_closure = CloseCompanies(
            start_time="2020-1-1",
            end_time="2020-10-1",
            random_work_probability=0.2
            # go for 8 hours per week (one week has 168 hours)
        )
        policies = Policies([company_closure])
        leisure_instance = leisure.generate_leisure_for_config(
            world=world, config_filename=test_config
        )
        sim = Simulator.from_file(
            world,
            interaction,
            config_filename=test_config,
            policies=policies,
            leisure=leisure_instance,
        )
        # sim.activity_manager.leisure.generate_leisure_probabilities_for_timestep(0.1, False, [])
        sim.clear_world()
        activities = ["commute", "primary_activity", "residence"]
        time_before_policy = datetime(2019, 2, 1)
        worker.lockdown_status = "random"
        sim.activity_manager.move_people_to_active_subgroups(activities, time_before_policy)
        assert worker in worker.primary_activity.people
        assert pupil in pupil.primary_activity.people
        sim.clear_world()
        time_during_policy = datetime(2020, 2, 1)
        # Move the person 1_0000 times for five days
        n_days_in_week = []
        for i in range(500):
            n_days = 0
            for j in range(5):
                if "primary_activity" in policies.skip_activity_collection(
                        date=time_during_policy
                )(worker, activities, ):
                    n_days += 1.0
            n_days_in_week.append(n_days)
        assert np.mean(n_days_in_week) == pytest.approx(1.0, rel=0.1)
        n_days_in_week = []
        for i in range(500):
            n_days = 0
            for j in range(10):
                if "primary_activity" in policies.skip_activity_collection(
                        date=time_during_policy
                )(worker, activities, ):
                    n_days += 0.5
            n_days_in_week.append(n_days)
        assert np.mean(n_days_in_week) == pytest.approx(1.0, rel=0.1)

        sim.clear_world()
        time_after_policy = datetime(2030, 2, 2)
        assert policies.skip_activity_collection(date=time_after_policy)(
            worker, activities
        ) == ["commute", "primary_activity", "residence", ]
        sim.activity_manager.move_people_to_active_subgroups(activities, time_after_policy)
        assert pupil in pupil.primary_activity.people
        assert worker in worker.primary_activity.people
        sim.clear_world()

    def test__close_companies_full_closure(self, super_area, selector, interaction):
        pupil, worker, world = make_dummy_world(super_area)
        company_closure = CloseCompanies(
            start_time="2020-1-1", end_time="2020-10-1", full_closure=True,
        )
        policies = Policies([company_closure])
        leisure_instance = leisure.generate_leisure_for_config(
            world=world, config_filename=test_config
        )
        sim = Simulator.from_file(
            world,
            interaction,
            config_filename=test_config,
            policies=policies,
            leisure=leisure_instance,
        )
        worker.lockdown_status = "key_worker"
        activities = ["commute", "primary_activity", "residence"]
        sim.clear_world()
        time_during_policy = datetime(2020, 2, 1)
        assert policies.skip_activity_collection(date=time_during_policy)(
            worker, activities
        ) == ["residence"]
        sim.activity_manager.move_people_to_active_subgroups(activities, time_during_policy)
        assert worker in worker.residence.people
        sim.clear_world()


class TestShielding:
    def test__old_people_shield(self, super_area, selector, interaction):
        pupil, worker, world = make_dummy_world(super_area)
        shielding = Shielding(start_time="2020-1-1", end_time="2020-10-1", min_age=30)
        policies = Policies([shielding])
        leisure_instance = leisure.generate_leisure_for_config(
            world=world, config_filename=test_config
        )
        sim = Simulator.from_file(
            world,
            interaction,
            config_filename=test_config,
            policies=policies,
            leisure=leisure_instance,
        )
        activities = ["primary_activity", "residence"]
        sim.clear_world()
        time_during_policy = datetime(2020, 2, 1)
        assert policies.stay_home_collection(date=time_during_policy)(
            worker, activities
        )
        sim.activity_manager.move_people_to_active_subgroups(activities, time_during_policy)
        assert worker in worker.residence.people
        assert pupil in pupil.primary_activity.people
        sim.clear_world()

    def test__old_people_shield_with_complacency(
            self, super_area, selector, interaction
    ):
        pupil, worker, world = make_dummy_world(super_area)
        shielding = Shielding(
            start_time="2020-1-1", end_time="2020-10-1", min_age=30, complacency=0.6
        )
        policies = Policies([shielding])
        leisure_instance = leisure.generate_leisure_for_config(
            world=world, config_filename=test_config
        )
        sim = Simulator.from_file(
            world,
            interaction,
            config_filename=test_config,
            policies=policies,
            leisure=leisure_instance,
        )
        activities = ["primary_activity", "residence"]
        sim.clear_world()
        time_during_policy = datetime(2020, 2, 1)
        complient_days = 0
        for i in range(100):
            if policies.stay_home_collection(date=time_during_policy)(
                    worker, activities
            ):
                complient_days += 1
        assert complient_days / 100 == pytest.approx(shielding.complacency, abs=0.1)
        sim.clear_world()


class TestQuarantine:
    def test__symptomatic_stays_for_one_week(self, super_area, selector, interaction):
        pupil, worker, world = make_dummy_world(super_area)
        quarantine = Quarantine(
            start_time="2020-1-1", end_time="2020-1-30", n_days=7, n_days_household=14,
        )
        policies = Policies([quarantine])
        leisure_instance = leisure.generate_leisure_for_config(
            world=world, config_filename=test_config
        )
        sim = Simulator.from_file(
            world,
            interaction,
            config_filename=test_config,
            policies=policies,
            leisure=leisure_instance,
        )
        infect_person(worker, selector, "mild")
        sim.update_health_status(0.0, 0.0)
        activities = ["primary_activity", "residence"]
        sim.clear_world()
        time_during_policy = datetime(2020, 1, 2)
        assert policies.stay_home_collection(date=time_during_policy)(worker, 6.0)
        sim.activity_manager.move_people_to_active_subgroups(activities, time_during_policy, 6.0)
        assert worker in worker.residence.people
        worker.health_information = None
        sim.clear_world()

    def test__housemates_stay_for_two_weeks(self, super_area, selector, interaction):
        pupil, worker, world = make_dummy_world(super_area)
        quarantine = Quarantine(
            start_time="2020-1-1", end_time="2020-1-30", n_days=7, n_days_household=14,
        )
        policies = Policies([quarantine])
        leisure_instance = leisure.generate_leisure_for_config(
            world=world, config_filename=test_config
        )
        sim = Simulator.from_file(
            world,
            interaction,
            config_filename=test_config,
            policies=policies,
            leisure=leisure_instance,
        )
        infect_person(worker, selector, "mild")
        sim.update_health_status(0.0, 0.0)
        activities = ["primary_activity", "residence"]
        sim.clear_world()
        time_during_policy = datetime(2020, 1, 2)
        # before symptoms onset
        assert not policies.stay_home_collection(date=time_during_policy)(pupil, 4.0)
        # after symptoms onset
        assert policies.stay_home_collection(date=time_during_policy)(pupil, 8.0)
        sim.activity_manager.move_people_to_active_subgroups(activities, time_during_policy, 8.0)
        assert pupil in pupil.residence.people
        # more thatn two weeks after symptoms onset
        assert not policies.stay_home_collection(date=time_during_policy)(pupil, 25.0)
        worker.health_information = None
        sim.clear_world()

    def test__quarantine_zero_complacency(self, super_area, selector, interaction):
        pupil, worker, world = make_dummy_world(super_area)
        quarantine = Quarantine(
            start_time="2020-1-1",
            end_time="2020-1-30",
            n_days=7,
            n_days_household=14,
            household_complacency=0.0,
        )
        policies = Policies([quarantine])
        leisure_instance = leisure.generate_leisure_for_config(
            world=world, config_filename=test_config
        )
        sim = Simulator.from_file(
            world,
            interaction,
            config_filename=test_config,
            policies=policies,
            leisure=leisure_instance,
        )
        infect_person(worker, selector, "mild")
        sim.update_health_status(0.0, 0.0)
        activities = ["primary_activity", "residence"]
        sim.clear_world()
        time_during_policy = datetime(2020, 1, 2)
        # before symptoms onset
        assert not policies.stay_home_collection(date=time_during_policy)(pupil, 4.0)
        # after symptoms onset
        assert not policies.stay_home_collection(date=time_during_policy)(pupil, 8.0)
        # more thatn two weeks after symptoms onset
        assert not policies.stay_home_collection(date=time_during_policy)(pupil, 25.0)
        worker.health_information = None
        sim.clear_world()


class TestCloseLeisure:
    def test__close_leisure_venues(self, super_area, selector, interaction):
        pupil, worker, world = make_dummy_world(super_area)
        close_venues = CloseLeisureVenue(
            start_time="2020-3-1", end_time="2020-3-30", venues_to_close=["pub"],
        )
        policies = Policies([close_venues])
        leisure_instance = leisure.generate_leisure_for_config(
            world=world, config_filename=test_config
        )
        leisure_instance.distribute_social_venues_to_households(world.households)
        sim = Simulator.from_file(
            world,
            interaction,
            config_filename=test_config,
            policies=policies,
            leisure=leisure_instance,
        )
        sim.activity_manager.leisure.leisure_distributors["pubs"].weekend_boost = 5000
        sim.clear_world()
        time_before_policy = datetime(2019, 2, 1)
        activities = ["leisure", "residence"]
        sim.activity_manager.leisure.generate_leisure_probabilities_for_timestep(10000, False, [])
        sim.activity_manager.move_people_to_active_subgroups(activities, time_before_policy, 0.0)
        assert worker in worker.leisure.people
        sim.clear_world()
        time_during_policy = datetime(2020, 3, 14)
        closed_venues = policies.find_closed_venues(date=time_during_policy)
        assert list(closed_venues) == ["pub"]
        sim.activity_manager.leisure.generate_leisure_probabilities_for_timestep(
            10000, False, closed_venues
        )
        sim.activity_manager.move_people_to_active_subgroups(activities, time_during_policy, 0.0)
        assert (
                       worker in worker.leisure.people and worker.leisure.group.spec == "cinema"
               ) or worker in worker.residence.people
        sim.clear_world()


class TestSocialDistancing:
    def test__social_distancing(self, super_area, selector, interaction):
        pupil, worker, world = make_dummy_world(super_area)
        world.cemeteries = Cemeteries()
        start_date = datetime(2020, 3, 10)
        end_date = datetime(2020, 3, 12)
        beta_factors = {
            "box": 0.5,
            "pub": 0.5,
            "grocery": 0.5,
            "cinema": 0.5,
            "commute_unit": 0.5,
            "commute_city_unit": 0.5,
            "hospital": 0.5,
            "care_home": 0.5,
            "company": 0.5,
            "school": 0.5,
            "household": 1.0,
            "university": 0.5,
        }
        social_distance = SocialDistancing(
            start_time="2020-03-10", end_time="2020-03-12", beta_factors=beta_factors
        )
        beta_factors2 = {"cinema": 4}
        start_date2 = datetime(2020, 3, 12)
        end_date2 = datetime(2020, 3, 15)
        social_distance2 = SocialDistancing(
            start_time="2020-03-12", end_time="2020-03-15", beta_factors=beta_factors2
        )
        policies = Policies([social_distance, social_distance2])
        leisure_instance = leisure.generate_leisure_for_config(
            world=world, config_filename=test_config
        )
        leisure_instance.distribute_social_venues_to_households(world.households)
        sim = Simulator.from_file(
            world,
            interaction,
            config_filename=test_config,
            policies=policies,
            leisure=leisure_instance,
        )
        sim.timer.reset()
        initial_betas = copy.deepcopy(sim.interaction.beta)
        sim.clear_world()
        for time in sim.timer:
            if time > sim.timer.final_date:
                break
            sim.do_timestep()
            if sim.timer.date >= start_date and sim.timer.date < end_date:
                for group in sim.interaction.beta:
                    if group != "household":
                        assert sim.interaction.beta[group] == initial_betas[group] * 0.5
                    else:
                        assert sim.interaction.beta[group] == initial_betas[group]
                continue
            if sim.timer.date >= start_date2 and sim.timer.date < end_date2:
                for group in sim.interaction.beta:
                    if group != "cinema":
                        assert sim.interaction.beta == 4.0
                    else:
                        assert sim.interaction.beta[group] == initial_betas[group]
                continue
            assert sim.interaction.beta == initial_betas


class TestReduceLeisureProbabilities:
    def test__reduce_household_visits(self, super_area, selector, interaction):
        _, _, world = make_dummy_world(super_area)
        leisure_instance = leisure.generate_leisure_for_config(
            world=world, config_filename=test_config
        )
        reduce_leisure_probabilities = ChangeLeisureProbability(
            start_time="2020-03-02",
            end_time="2020-03-05",
            leisure_activities_probabilities={
<<<<<<< HEAD
                "pubs": {"men": {"0-50": 0.5, "50-100": 0.0}, "women": {"0-100": 0.4}, },
=======
                "pubs": {"men": {"0-50": 0.2, "50-100": 0.0}, "women": {"0-100": 0.2},},
>>>>>>> b30289fe
            },
        )
        policies = Policies([reduce_leisure_probabilities])
        sim = Simulator.from_file(
            world,
            interaction,
            config_filename=test_config,
            policies=policies,
            leisure=leisure_instance,
        )
        sim.clear_world()
        sim.activity_manager.policies.apply_change_probabilities_leisure(sim.timer.date, sim.activity_manager.leisure)
        sim.activity_manager.leisure.generate_leisure_probabilities_for_timestep(0.1, False, [])
        original_male_pub_probabilities = sim.activity_manager.leisure.leisure_distributors[
            "pubs"
        ].male_probabilities
        original_female_pub_probabilities = sim.activity_manager.leisure.leisure_distributors[
            "pubs"
        ].female_probabilities
        assert str(sim.timer.date.date()) == "2020-03-01"
        household = Household()
        household.area = super_area.areas[0]
        leisure_instance.distribute_social_venues_to_households([household])
        person1 = Person.from_attributes(age=60, sex="m")
        person1.area = super_area.areas[0]
        household.add(person1)
        person2 = Person.from_attributes(age=80, sex="f")
        person2.area = super_area.areas[0]
        sim.activity_manager.leisure.distribute_social_venues_to_households([household])
        household.add(person2)
        pubs1_visits_before = 0
        pubs2_visits_before = 0
        for _ in range(5000):
            subgroup = sim.activity_manager.leisure.get_subgroup_for_person_and_housemates(person1)
            if subgroup is not None and subgroup.group.spec == "pub":
                pubs1_visits_before += 1
            person1.subgroups.leisure = None
            subgroup = sim.activity_manager.leisure.get_subgroup_for_person_and_housemates(person2)
            if subgroup is not None and subgroup.group.spec == "pub":
                pubs2_visits_before += 1
            person2.subgroups.leisure = None
        assert pubs1_visits_before > 0
        assert pubs2_visits_before > 0
        # next day leisure policies are
        while str(sim.timer.date.date()) != "2020-03-02":
            next(sim.timer)
<<<<<<< HEAD
        sim.activity_manager.policies.apply_change_probabilities_leisure(sim.timer.date, sim.activity_manager.leisure)
        sim.activity_manager.leisure.generate_leisure_probabilities_for_timestep(0.1, False, [])
        assert sim.activity_manager.leisure.leisure_distributors["pubs"].male_probabilities[60] == 0.0
        assert sim.activity_manager.leisure.leisure_distributors["pubs"].female_probabilities[60] == 0.4
=======
        sim.policies.apply_change_probabilities_leisure(sim.timer.date, sim.leisure)
        sim.leisure.generate_leisure_probabilities_for_timestep(0.1, False, [])
        assert sim.leisure.leisure_distributors["pubs"].male_probabilities[60] == 0.0
        assert sim.leisure.leisure_distributors["pubs"].female_probabilities[60] == 0.2
>>>>>>> b30289fe
        pubs1_visits_after = 0
        pubs2_visits_after = 0
        for _ in range(5000):
            subgroup = sim.activity_manager.leisure.get_subgroup_for_person_and_housemates(person1)
            if subgroup is not None and subgroup.group.spec == "pub":
                pubs1_visits_after += 1
            person1.subgroups.leisure = None
            subgroup = sim.activity_manager.leisure.get_subgroup_for_person_and_housemates(person2)
            if subgroup is not None and subgroup.group.spec == "pub":
                pubs2_visits_after += 1
            person2.subgroups.leisure = None
        assert pubs1_visits_after == 0
        assert 0 < pubs2_visits_after < pubs2_visits_before
        # end of policy
        while str(sim.timer.date.date()) != "2020-03-05":
            next(sim.timer)
        sim.activity_manager.policies.apply_change_probabilities_leisure(sim.timer.date, sim.activity_manager.leisure)
        sim.activity_manager.leisure.generate_leisure_probabilities_for_timestep(0.1, False, [])
        pubs1_visits_restored = 0
        pubs2_visits_restored = 0
        for _ in range(5000):
            subgroup = sim.activity_manager.leisure.get_subgroup_for_person_and_housemates(person1)
            if subgroup is not None and subgroup.group.spec == "pub":
                pubs1_visits_restored += 1
            person1.subgroups.leisure = None
            subgroup = sim.activity_manager.leisure.get_subgroup_for_person_and_housemates(person2)
            if subgroup is not None and subgroup.group.spec == "pub":
                pubs2_visits_restored += 1
            person2.subgroups.leisure = None
        assert np.isclose(pubs1_visits_restored, pubs1_visits_before, rtol=0.2)
        assert np.isclose(pubs2_visits_restored, pubs2_visits_before, rtol=0.2)
        assert (
                sim.activity_manager.leisure.leisure_distributors["pubs"].male_probabilities
                == original_male_pub_probabilities
        )
        assert (
                sim.activity_manager.leisure.leisure_distributors["pubs"].female_probabilities
                == original_female_pub_probabilities
        )<|MERGE_RESOLUTION|>--- conflicted
+++ resolved
@@ -800,11 +800,7 @@
             start_time="2020-03-02",
             end_time="2020-03-05",
             leisure_activities_probabilities={
-<<<<<<< HEAD
-                "pubs": {"men": {"0-50": 0.5, "50-100": 0.0}, "women": {"0-100": 0.4}, },
-=======
                 "pubs": {"men": {"0-50": 0.2, "50-100": 0.0}, "women": {"0-100": 0.2},},
->>>>>>> b30289fe
             },
         )
         policies = Policies([reduce_leisure_probabilities])
@@ -851,17 +847,10 @@
         # next day leisure policies are
         while str(sim.timer.date.date()) != "2020-03-02":
             next(sim.timer)
-<<<<<<< HEAD
         sim.activity_manager.policies.apply_change_probabilities_leisure(sim.timer.date, sim.activity_manager.leisure)
         sim.activity_manager.leisure.generate_leisure_probabilities_for_timestep(0.1, False, [])
         assert sim.activity_manager.leisure.leisure_distributors["pubs"].male_probabilities[60] == 0.0
-        assert sim.activity_manager.leisure.leisure_distributors["pubs"].female_probabilities[60] == 0.4
-=======
-        sim.policies.apply_change_probabilities_leisure(sim.timer.date, sim.leisure)
-        sim.leisure.generate_leisure_probabilities_for_timestep(0.1, False, [])
-        assert sim.leisure.leisure_distributors["pubs"].male_probabilities[60] == 0.0
-        assert sim.leisure.leisure_distributors["pubs"].female_probabilities[60] == 0.2
->>>>>>> b30289fe
+        assert sim.activity_manager.leisure.leisure_distributors["pubs"].female_probabilities[60] == 0.2
         pubs1_visits_after = 0
         pubs2_visits_after = 0
         for _ in range(5000):

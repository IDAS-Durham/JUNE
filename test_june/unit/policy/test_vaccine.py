import datetime

from june.groups import CareHome
from june.demography import Person, Population
from june.policy import VaccineDistribution


class TestVaccination:
    def test__process_target_population(self,):
        person = Person.from_attributes(age=30, sex="f")
        #person.susceptibilty = 1.
        vaccine_policy = VaccineDistribution(
            start_time = "2020-12-08",
            end_time = "2020-12-09",
            group_description={"by": "age", "group": "20-40"},
            effective_after_first_dose=1,
        )
        date = datetime.datetime(2020, 12, 8)
        vaccine_policy.apply(person=person, date=date)
<<<<<<< HEAD
        assert person.vaccine_plan.first_dose_date == date
        person = Person.from_attributes(age=50, sex="f")
        vaccine_policy.apply(person=person, date=date)
        assert person.vaccine_plan is None
=======
        assert person.first_effective_date == date + datetime.timedelta(days=1)
        person = Person.from_attributes(age=50, sex="f")
        vaccine_policy.apply(person=person, date=date)
        assert person.first_effective_date is None
>>>>>>> ba8b4386

    def test__process_target_population_care_home(self,):
        care_home = CareHome()
        person = Person.from_attributes(age=30, sex="f")
        care_home.add(person)
        vaccine_policy = VaccineDistribution(
<<<<<<< HEAD
            group_description={
                "by": "residence",
                "group": "care_home",
                "total_group_size": 100,
            }
=======
            start_time = "2020-12-08",
            end_time = "2020-12-09",
            group_description={"by": "residence", "group": 'care_home'},
            effective_after_first_dose=1,
>>>>>>> ba8b4386
        )
        date = datetime.datetime(2020, 12, 8)
        vaccine_policy.apply(person=person, date=date)
<<<<<<< HEAD
        assert person.vaccine_plan.first_dose_date == date
        person = Person.from_attributes(age=50, sex="f")
        vaccine_policy.apply(person=person, date=date)
        assert person.vaccine_plan is None

    def test__susceptibility(self,):
        person = Person.from_attributes(age=30, sex="f")
        date = datetime.datetime(2020, 11, 15)
        vaccine_policy = VaccineDistribution(
            group_description={"by": "age", "group": [20, 40], "total_group_size": 100}
        )
        vaccine_policy.apply(person=person, date=date)
        assert person.susceptibility == 1.0
        person.vaccine_plan.first_dose_date = date
        person.vaccine_plan.first_dose_effective_days = 10
        person.vaccine_plan.second_dose_date = date + datetime.timedelta(days=20)
        vaccine_policy.update_susceptibility(
            person=person, date=datetime.datetime(2020, 11, 20)
        )
        assert 0.5 < person.susceptibility < 1.0
        vaccine_policy.update_susceptibility(
            person=person, date=datetime.datetime(2020, 11, 26)
=======
        assert person.first_effective_date == date + datetime.timedelta(days=1)
        person = Person.from_attributes(age=50, sex="f")
        vaccine_policy.apply(person=person, date=date)
        assert person.first_effective_date is None

    def test__susceptibility(self,):
        person = Person.from_attributes(age=30, sex="f")
        vaccine_policy = VaccineDistribution(
            start_time = "2020-12-08",
            end_time = "2020-12-09",
            group_description={"by": "age", "group": "20-40"},
            efficacy=1.,
            second_dose_compliance = 1.,
            effective_after_first_dose=1,
        )
        assert person.susceptibility == 1.0
        date = datetime.datetime(2020, 12, 8)
        vaccine_policy.apply(person=person, date=date)
        assert person.first_effective_date == date + datetime.timedelta(days=1)
        assert person.second_dose_date is not None
        assert person.second_effective_date is not None

        person.first_effective_date = date + datetime.timedelta(days=10)
        person.second_dose_date = date + datetime.timedelta(days=12)
        person.second_effective_date = date + datetime.timedelta(days=15)
        vaccine_policy.update_susceptibility(
            person=person, date=datetime.datetime(2020, 12, 13)
>>>>>>> ba8b4386
        )
        assert person.susceptibility == 0.5

        vaccine_policy.update_susceptibility(
<<<<<<< HEAD
            person=person, date=datetime.datetime(2020, 12, 25)
=======
            person=person, date=datetime.datetime(2020, 12, 18)
        )
        assert person.susceptibility == 0.5

        
        # make sure person as ascertainted first dose max susceptibility
        person.susceptibility = 0.5
        vaccine_policy.update_susceptibility(
            person=person, date=datetime.datetime(2020, 12, 22)
>>>>>>> ba8b4386
        )
        assert person.susceptibility == 0.0

    def test_overall_susceptibility_update(self,):
        young_person = Person.from_attributes(age=30, sex="f")
        old_person = Person.from_attributes(age=80, sex="f")
        vaccine_policy = VaccineDistribution(
            group_description={"by": "age", "group": [20, 40], "total_group_size": 100}
        )
        people = Population([young_person, old_person])
        for person in people:
            vaccine_policy.apply(person=person, date=datetime.datetime(2020, 11, 15))
        vaccine_policy.update_susceptibility_of_vaccinated(
            people=people, date=datetime.datetime(2020, 12, 31)
        )

        assert young_person.id in vaccine_policy.vaccinated_ids
        assert young_person.susceptibility == 0.0
        assert old_person.susceptibility == 1.0
        vaccine_policy.update_susceptibility_of_vaccinated(
            people=people, date=datetime.datetime(2021, 12, 31)
        )
        assert young_person.id not in vaccine_policy.vaccinated_ids
        assert young_person.susceptibility == 0.0

    def test_overall_susceptibility_update_no_second_dose(self,):
        young_person = Person.from_attributes(age=30, sex="f")
        vaccine_policy = VaccineDistribution(
            group_description={"by": "age", "group": [20, 40], "total_group_size": 100}
        )
        people = Population([young_person])
        for person in people:
            vaccine_policy.apply(person=person, date=datetime.datetime(2020, 11, 15))
        young_person.vaccine_plan.second_dose_date = None
        vaccine_policy.update_susceptibility_of_vaccinated(
            people=people, date=datetime.datetime(2020, 12, 31)
        )

        assert young_person.id in vaccine_policy.vaccinated_ids
        assert young_person.susceptibility == 0.5
        vaccine_policy.update_susceptibility_of_vaccinated(
            people=people, date=datetime.datetime(2021, 12, 31)
        )
        assert young_person.id not in vaccine_policy.vaccinated_ids
        assert young_person.susceptibility == 0.5<|MERGE_RESOLUTION|>--- conflicted
+++ resolved
@@ -8,48 +8,29 @@
 class TestVaccination:
     def test__process_target_population(self,):
         person = Person.from_attributes(age=30, sex="f")
-        #person.susceptibilty = 1.
         vaccine_policy = VaccineDistribution(
-            start_time = "2020-12-08",
-            end_time = "2020-12-09",
-            group_description={"by": "age", "group": "20-40"},
-            effective_after_first_dose=1,
+            group_description={"by": "age", "group": "20-40", "total_group_size": 100}
         )
-        date = datetime.datetime(2020, 12, 8)
+        date = datetime.datetime(2100, 1, 1)
         vaccine_policy.apply(person=person, date=date)
-<<<<<<< HEAD
         assert person.vaccine_plan.first_dose_date == date
         person = Person.from_attributes(age=50, sex="f")
         vaccine_policy.apply(person=person, date=date)
         assert person.vaccine_plan is None
-=======
-        assert person.first_effective_date == date + datetime.timedelta(days=1)
-        person = Person.from_attributes(age=50, sex="f")
-        vaccine_policy.apply(person=person, date=date)
-        assert person.first_effective_date is None
->>>>>>> ba8b4386
 
     def test__process_target_population_care_home(self,):
         care_home = CareHome()
         person = Person.from_attributes(age=30, sex="f")
         care_home.add(person)
         vaccine_policy = VaccineDistribution(
-<<<<<<< HEAD
             group_description={
                 "by": "residence",
                 "group": "care_home",
                 "total_group_size": 100,
             }
-=======
-            start_time = "2020-12-08",
-            end_time = "2020-12-09",
-            group_description={"by": "residence", "group": 'care_home'},
-            effective_after_first_dose=1,
->>>>>>> ba8b4386
         )
-        date = datetime.datetime(2020, 12, 8)
+        date = datetime.datetime(2100, 1, 1)
         vaccine_policy.apply(person=person, date=date)
-<<<<<<< HEAD
         assert person.vaccine_plan.first_dose_date == date
         person = Person.from_attributes(age=50, sex="f")
         vaccine_policy.apply(person=person, date=date)
@@ -57,9 +38,9 @@
 
     def test__susceptibility(self,):
         person = Person.from_attributes(age=30, sex="f")
-        date = datetime.datetime(2020, 11, 15)
+        date = datetime.datetime(2100, 1, 1)
         vaccine_policy = VaccineDistribution(
-            group_description={"by": "age", "group": [20, 40], "total_group_size": 100}
+            group_description={"by": "age", "group": "20-40", "total_group_size": 100}
         )
         vaccine_policy.apply(person=person, date=date)
         assert person.susceptibility == 1.0
@@ -67,57 +48,16 @@
         person.vaccine_plan.first_dose_effective_days = 10
         person.vaccine_plan.second_dose_date = date + datetime.timedelta(days=20)
         vaccine_policy.update_susceptibility(
-            person=person, date=datetime.datetime(2020, 11, 20)
+            person=person, date=datetime.datetime(2100, 1, 6)
         )
         assert 0.5 < person.susceptibility < 1.0
         vaccine_policy.update_susceptibility(
-            person=person, date=datetime.datetime(2020, 11, 26)
-=======
-        assert person.first_effective_date == date + datetime.timedelta(days=1)
-        person = Person.from_attributes(age=50, sex="f")
-        vaccine_policy.apply(person=person, date=date)
-        assert person.first_effective_date is None
-
-    def test__susceptibility(self,):
-        person = Person.from_attributes(age=30, sex="f")
-        vaccine_policy = VaccineDistribution(
-            start_time = "2020-12-08",
-            end_time = "2020-12-09",
-            group_description={"by": "age", "group": "20-40"},
-            efficacy=1.,
-            second_dose_compliance = 1.,
-            effective_after_first_dose=1,
-        )
-        assert person.susceptibility == 1.0
-        date = datetime.datetime(2020, 12, 8)
-        vaccine_policy.apply(person=person, date=date)
-        assert person.first_effective_date == date + datetime.timedelta(days=1)
-        assert person.second_dose_date is not None
-        assert person.second_effective_date is not None
-
-        person.first_effective_date = date + datetime.timedelta(days=10)
-        person.second_dose_date = date + datetime.timedelta(days=12)
-        person.second_effective_date = date + datetime.timedelta(days=15)
-        vaccine_policy.update_susceptibility(
-            person=person, date=datetime.datetime(2020, 12, 13)
->>>>>>> ba8b4386
+            person=person, date=datetime.datetime(2100, 1, 15)
         )
         assert person.susceptibility == 0.5
 
         vaccine_policy.update_susceptibility(
-<<<<<<< HEAD
-            person=person, date=datetime.datetime(2020, 12, 25)
-=======
-            person=person, date=datetime.datetime(2020, 12, 18)
-        )
-        assert person.susceptibility == 0.5
-
-        
-        # make sure person as ascertainted first dose max susceptibility
-        person.susceptibility = 0.5
-        vaccine_policy.update_susceptibility(
-            person=person, date=datetime.datetime(2020, 12, 22)
->>>>>>> ba8b4386
+            person=person, date=datetime.datetime(2220, 12, 25)
         )
         assert person.susceptibility == 0.0
 
@@ -125,20 +65,20 @@
         young_person = Person.from_attributes(age=30, sex="f")
         old_person = Person.from_attributes(age=80, sex="f")
         vaccine_policy = VaccineDistribution(
-            group_description={"by": "age", "group": [20, 40], "total_group_size": 100}
+            group_description={"by": "age", "group": "20-40", "total_group_size": 100}
         )
         people = Population([young_person, old_person])
         for person in people:
-            vaccine_policy.apply(person=person, date=datetime.datetime(2020, 11, 15))
+            vaccine_policy.apply(person=person, date=datetime.datetime(2100, 1, 1))
         vaccine_policy.update_susceptibility_of_vaccinated(
-            people=people, date=datetime.datetime(2020, 12, 31)
+            people=people, date=datetime.datetime(2100, 12, 3)
         )
 
         assert young_person.id in vaccine_policy.vaccinated_ids
         assert young_person.susceptibility == 0.0
         assert old_person.susceptibility == 1.0
         vaccine_policy.update_susceptibility_of_vaccinated(
-            people=people, date=datetime.datetime(2021, 12, 31)
+            people=people, date=datetime.datetime(2100, 12, 3)
         )
         assert young_person.id not in vaccine_policy.vaccinated_ids
         assert young_person.susceptibility == 0.0
@@ -146,7 +86,7 @@
     def test_overall_susceptibility_update_no_second_dose(self,):
         young_person = Person.from_attributes(age=30, sex="f")
         vaccine_policy = VaccineDistribution(
-            group_description={"by": "age", "group": [20, 40], "total_group_size": 100}
+            group_description={"by": "age", "group": "20-40", "total_group_size": 100}
         )
         people = Population([young_person])
         for person in people:

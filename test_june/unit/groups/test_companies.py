import os
from pathlib import Path

import pytest
<<<<<<< HEAD
=======
import numpy as np
import pandas as pd
from collections import defaultdict
>>>>>>> 1f4af101

from june.demography.geography import Geography
from june.demography import Person
from june.groups.company import Company, Companies


default_data_path = Path(os.path.abspath(__file__)).parent.parent.parent.parent / \
    "data/processed/census_data/company_data/"
default_size_nr_file = default_data_path / "companysize_msoa11cd_2019.csv"
default_sector_nr_per_msoa_file = default_data_path / "companysector_msoa11cd_2011.csv"


@pytest.fixture(name="super_area_companies", scope="module")
def create_geography():
    g = Geography.from_file(filter_key={"msoa" : ["E02002559"]})
    return g.super_areas.members[0]

@pytest.fixture(name="person")
def create_person():
    return Person(sex="m", age=44)


class TestCompany:
    @pytest.fixture(name="company")
    def create_company(self, super_area_companies):
        return Company(
            super_area = super_area_companies,
            n_workers_max = 115,
            sector = "Q",
        )
    
    def test__company_grouptype(self, company):
        assert company.GroupType.workers == 0

    def test__empty_company(self, company):
        assert len(company.people) == 0
    
    def test__filling_company(self, person, company):
        company.add(person)
        assert list(company.people)[0] == person

    def test__person_is_employed(self, person, company):
        company.add(person, Company.GroupType.workers)
        assert person.groups[0] == company

@pytest.fixture(name="companies_example")
def create_companies(super_area_companies):
    companies = Companies.for_super_areas(
        [super_area_companies],
        default_size_nr_file,
        default_sector_nr_per_msoa_file,
    )
    return companies

def test__company_sizes(companies_example):
    assert len(companies_example) == 610
    sizes_dict = defaultdict(int)
    bins = [0, 10, 20, 50, 100, 250, 500, 1000, 1500]
    for company in companies_example:
        size = company.n_workers_max
        idx = np.searchsorted(bins, size) - 1
        sizes_dict[idx] += 1
    assert np.isclose(sizes_dict[0], 505, atol=10)
    assert np.isclose(sizes_dict[1], 40, atol=10)
    assert np.isclose(sizes_dict[2], 40, atol=10)
    assert np.isclose(sizes_dict[3], 10, atol=5)
    assert np.isclose(sizes_dict[4], 10, atol=5)

def test__companies_multiple_areas():
    g = Geography.from_file(filter_key={"msoa" : ["E02002559", "E02000001"]})
    companies = Companies.for_geography(g)




<|MERGE_RESOLUTION|>--- conflicted
+++ resolved
@@ -2,14 +2,12 @@
 from pathlib import Path
 
 import pytest
-<<<<<<< HEAD
-=======
 import numpy as np
 import pandas as pd
 from collections import defaultdict
->>>>>>> 1f4af101
 
-from june.demography.geography import Geography
+from june.geography import Geography
+from june.geography import Area
 from june.demography import Person
 from june.groups.company import Company, Companies
 

import copy
from datetime import datetime
from pathlib import Path

import h5py

import numpy as np
import pytest

from june import paths
from june.demography import Person, Population
from june.geography import Geography
from june.groups import Hospital, School, Company, Household, University
from june.groups import (
    Hospitals,
    Schools,
    Companies,
    Households,
    Universities,
    Cemeteries,
)
from june.groups.leisure import leisure, Cinemas, Pubs, Cinema, Pub
from june.infection import SymptomTag
from june.interaction import Interaction
from june.infection.infection_selector import InfectionSelector
from june.infection_seed import InfectionSeed
from june.policy import (
    Policy,
    Quarantine,
    Policies,
    MedicalCarePolicies,
    InteractionPolicies,
    CloseLeisureVenue,
)
from june.simulator import Simulator
from june.world import World
from june.logger.logger import Logger
from june.logger.read_logger import ReadLogger

from june.demography import Demography

path_pwd = Path(__file__)
dir_pwd = path_pwd.parent
test_config = paths.configs_path / "tests/test_simulator_simple.yaml"


def clean_world(world):
    for person in world.people:
        person.infection = None
        person.susceptibility = 1.0


@pytest.fixture(name="selector", scope="module")
def create_selector():
    selector = InfectionSelector.from_file(
        paths.configs_path / "defaults/transmission/XNExp.yaml"
    )
    selector.recovery_rate = 1.0
    selector.transmission_probability = 1.0
    return selector


@pytest.fixture(name="interaction", scope="module")
def create_interaction():
    interaction = Interaction.from_file()
    interaction.beta["school"] = 0.8
    interaction.beta["cinema"] = 0.0
    interaction.beta["pub"] = 0.0
    interaction.beta["household"] = 10.0
    interaction.alpha_physical = 2.7
    return interaction


@pytest.fixture(name="geog", scope="module")
def create_geography():
    geog = Geography.from_file(filter_key={"area": ["E00000001"]})
    return geog


@pytest.fixture(name="world", scope="module")
def make_dummy_world(geog):
    super_area = geog.super_areas.members[0]
    company = Company(super_area=super_area, n_workers_max=100, sector="Q")

    household1 = Household()
    household1.id = 1992
    household1.area = super_area.areas[0]
    hospital = Hospital(
        n_beds=40,
        n_icu_beds=5,
        super_area=super_area,
        coordinates=super_area.coordinates,
    )
    uni = University(coordinates=super_area.coordinates, n_students_max=2500,)

    worker1 = Person.from_attributes(age=44, sex="f", ethnicity="A1", socioecon_index=5)
    worker1.area = super_area.areas[0]
    household1.add(worker1, subgroup_type=household1.SubgroupType.adults)
    worker1.sector = "Q"
    company.add(worker1)

    worker2 = Person.from_attributes(age=42, sex="m", ethnicity="B1", socioecon_index=5)
    worker2.area = super_area.areas[0]
    household1.add(worker2, subgroup_type=household1.SubgroupType.adults)
    worker2.sector = "Q"
    company.add(worker2)

    student1 = Person.from_attributes(
        age=20, sex="f", ethnicity="A1", socioecon_index=5
    )
    student1.area = super_area.areas[0]
    household1.add(student1, subgroup_type=household1.SubgroupType.adults)
    uni.add(student1)

    pupil1 = Person.from_attributes(age=8, sex="m", ethnicity="C1", socioecon_index=5)
    pupil1.area = super_area.areas[0]
    household1.add(pupil1, subgroup_type=household1.SubgroupType.kids)
    # school.add(pupil1)

    pupil2 = Person.from_attributes(age=5, sex="f", ethnicity="A1", socioecon_index=5)
    pupil2.area = super_area.areas[0]
    household1.add(pupil2, subgroup_type=household1.SubgroupType.kids)
    # school.add(pupil2)

    world = World()
    world.schools = Schools([])
    world.hospitals = Hospitals([hospital])
    world.households = Households([household1])
    world.universities = Universities([uni])
    world.companies = Companies([company])
    world.people = Population([worker1, worker2, student1, pupil1, pupil2])
    world.super_areas = geog.super_areas
    world.areas = geog.areas
    world.cemeteries = Cemeteries()
    cinema = Cinema()
    cinema.coordinates = super_area.coordinates
    world.cinemas = Cinemas([cinema])
    pub = Pub()
    pub.coordinates = super_area.coordinates
    world.pubs = Pubs([pub])

    world.areas[0].people = world.people
    return world


def create_sim(world, interaction, selector):

    logger = Logger()
    leisure_instance = leisure.generate_leisure_for_config(
        world=world, config_filename=test_config
    )
    leisure_instance.distribute_social_venues_to_areas(
        world.areas, super_areas=world.super_areas
    )
    policies = Policies(
        [
            Quarantine(n_days=5),
            Quarantine(n_days=10),
            CloseLeisureVenue(
                start_time="2020-3-1",
                end_time="2020-3-30",
                venues_to_close=["pub", "cinema"],
            ),
        ]
    )
    infection_seed = InfectionSeed(world=world, infection_selector=selector)
    n_cases = 2
    infection_seed.unleash_virus(Population(world.people), n_cases)

    sim = Simulator.from_file(
        world=world,
        interaction=interaction,
        infection_selector=selector,
        config_filename=test_config,
        leisure=leisure_instance,
        policies=policies,
        logger=logger,
    )
    return sim


def test__log_population(world, interaction, selector):
    sim = create_sim(world, interaction, selector)
    sim.logger.log_population(sim.world.people, chunk_size=2)
    with h5py.File(sim.logger.file_path, "r", libver="latest", swmr=True) as f:
        assert f["population"].attrs["n_people"] == 5
        assert set(f["population/age"][()]) == set([5, 8, 20, 42, 44])
        assert set(f["population/sex"][()]) == set([b"m", b"f"])
        assert set(f["population/ethnicity"][()]) == set([b"A1", b"B1", b"C1"])
        # TODO check more?


def test__log_parameters(world, interaction, selector):
    sim = create_sim(world, interaction, selector)
    sim.logger.log_parameters(
        interaction=sim.interaction,
        infection_seed=sim.infection_seed,
        infection_selector=sim.infection_selector,
        activity_manager=sim.activity_manager,
    )

    with h5py.File(sim.logger.file_path, "r", libver="latest", swmr=True) as f:
        assert f["parameters/beta/school"][()] == 0.8
        assert f["parameters/alpha_physical"][()] == 2.7
        assert f["parameters/policies/quarantine/1/n_days"][()] == 5
        assert f["parameters/policies/quarantine/2/n_days"][()] == 10
        assert set(
            f["parameters/policies/close_leisure_venue/venues_to_close"][()]
        ) == set(["cinema", "pub"])
        assert f["parameters/transmission_type"][()] == "xnexp"


def test__log_infected_in_timestep(world, interaction, selector):
    clean_world(world)
    sim = create_sim(world, interaction, selector)
    i = 0
    sim.timer.reset()
    infected_people = []
    while sim.timer.date <= sim.timer.final_date:
        time = sim.timer.date
        sim.do_timestep()
        i += 1
        current_infected = []
        for person in world.people:
            if person.infected:
                current_infected.append(person.id)
        infected_people.append(current_infected)
        if i > 10:
            break
        next(sim.timer)

    with h5py.File(sim.logger.file_path, "r", libver="latest", swmr=True) as f:
        super_area = list(f.keys())[0]
        super_area = f[super_area]
        keys = list(super_area[f"infection"].keys())
        keys_datetime = [datetime.strptime(key, "%Y-%m-%dT%H:%M:%S.%f") for key in keys]
        keys_argsort = np.argsort(keys_datetime)
        keys = np.array(keys)[keys_argsort]
        for i, key in enumerate(keys):
            if len(infected_people[i]) == 0:
                continue
            ids_found = list(super_area[f"infection/{key}/id"][:])
            assert len(ids_found) == len(infected_people[i])
            assert ids_found == infected_people[i]


def test__log_infected(world, interaction, selector):
    clean_world(world)
    sim = create_sim(world, interaction, selector)
    test_datetime = datetime(year=1971, month=1, day=1)
    test_dt_str = test_datetime.strftime("%Y-%m-%dT%H:%M:%S.%f")
    test_ids = [7, 8, 9, 10, 11, 12]
    test_symptoms = [0, 0, 1, 1, 2, 3]
    test_nsecondary = [10, 9, 8, 7, 6, 5]
    test_super_area_infections = {
        "dummy_super_area": {
            "ids": test_ids,
            "symptoms": test_symptoms,
            "n_secondary_infections": test_nsecondary,
        }
    }
    sim.logger.log_infected(test_datetime, test_super_area_infections)
    with h5py.File(sim.logger.file_path, "r", libver="latest", swmr=True) as f:
        super_area = f["dummy_super_area"]
        f_ids = super_area[f"infection/{test_dt_str}/id"][()]
        f_symptoms = super_area[f"infection/{test_dt_str}/symptoms"][()]
        f_nsecondary = super_area[f"infection/{test_dt_str}/n_secondary_infections"][()]

    assert set(test_ids) == set(f_ids)
    assert set(test_symptoms) == set(f_symptoms)
    assert set(test_nsecondary) == set(f_nsecondary)


def test__log_infection_location(world, interaction, selector):
    clean_world(world)
    sim = create_sim(world, interaction, selector)
    i = 0
    new_infected = {}
    current_infected = len(world.people.infected)
    while sim.timer.date <= sim.timer.final_date:
        time = sim.timer.date
        time_step = time.strftime("%Y-%m-%dT%H:%M:%S.%f")
        sim.do_timestep()
        new_infected[time_step] = len(world.people.infected) - current_infected
        current_infected = len(world.people.infected)
        if i > 10:
            break
        i += 1
        next(sim.timer)
    with h5py.File(sim.logger.file_path, "r", libver="latest", swmr=True) as f:
        super_area = sim.world.super_areas[0].name
        locations = f[f"{super_area}/locations"]
        keys = list(locations.keys())
        for key in keys:
            locations_found = list(locations[f"{key}/locations"][:])
            assert len(locations_found) == new_infected[key]
            for location_found in locations_found:
                assert location_found == b"household_1992"

    assert all(key in new_infected.keys() for key in keys)


def test__log_meta_info(world, interaction, selector):
    clean_world(world)
    sim = create_sim(world, interaction, selector)
    user = "test_user"
    test_comment = "This is a test comment, testing, testing, 1, 2"
    sim.logger.log_meta_info(comment=test_comment)

    with h5py.File(sim.logger.file_path, "r", libver="latest", swmr=True) as f:
        assert type(f["meta/branch"][()]) is str
        assert type(f["meta/local_SHA"][()]) is str
        assert f["meta/user_comment"][()] == test_comment
<<<<<<< HEAD
        assert type(f["meta/time_of_log"][()]) is str
=======
        assert type(f["meta/time_of_log"][()]) is str
>>>>>>> ac146581
<|MERGE_RESOLUTION|>--- conflicted
+++ resolved
@@ -311,8 +311,4 @@
         assert type(f["meta/branch"][()]) is str
         assert type(f["meta/local_SHA"][()]) is str
         assert f["meta/user_comment"][()] == test_comment
-<<<<<<< HEAD
-        assert type(f["meta/time_of_log"][()]) is str
-=======
-        assert type(f["meta/time_of_log"][()]) is str
->>>>>>> ac146581
+        assert type(f["meta/time_of_log"][()]) is str
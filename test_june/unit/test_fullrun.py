"""
This is a quick test that makes sure the box model can be run. It does not check whether it is doing anything correctly,
but at least we can use it in the meantime to make sure the code runs before pusing it to master.
"""

<<<<<<< HEAD
import os

from june import World
from june.infection.health_index import HealthIndexGenerator
from june.interaction import DefaultInteraction 
from june.infection import Infection
from june.infection.symptoms import SymptomsConstant
from june.infection.transmission import TransmissionConstant
from june.simulator import Simulator
from june import World
from june.seed import Seed

=======
>>>>>>> f0fc3eec

def test_full_run(simulator):

    seed = Seed(simulator.world.super_areas, simulator.infection, )
    seed.unleash_virus(100)
    simulator.run()
    simulator.logger.plot_infection_curves_per_day()<|MERGE_RESOLUTION|>--- conflicted
+++ resolved
@@ -3,21 +3,8 @@
 but at least we can use it in the meantime to make sure the code runs before pusing it to master.
 """
 
-<<<<<<< HEAD
-import os
-
-from june import World
-from june.infection.health_index import HealthIndexGenerator
-from june.interaction import DefaultInteraction 
-from june.infection import Infection
-from june.infection.symptoms import SymptomsConstant
-from june.infection.transmission import TransmissionConstant
-from june.simulator import Simulator
-from june import World
 from june.seed import Seed
 
-=======
->>>>>>> f0fc3eec
 
 def test_full_run(simulator):
 

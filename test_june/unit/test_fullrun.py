--- conflicted
+++ resolved
@@ -3,11 +3,7 @@
 but at least we can use it in the meantime to make sure the code runs before pusing it to master.
 """
 
-<<<<<<< HEAD
-=======
 from pathlib import Path
-from june.infection.health_index import HealthIndexGenerator
->>>>>>> 97e73f4b
 from june.simulator import Simulator
 from june import world
 from june.time import Timer
@@ -21,14 +17,11 @@
 from june import World
 from june.seed import Seed
 
-<<<<<<< HEAD
 from pathlib import Path
 path_pwd = Path(__file__)
 dir_pwd  = path_pwd.parent
 selector_config = dir_pwd.parent.parent/"configs/defaults/infection/InfectionConstant.yaml"
-=======
 test_config = Path(__file__).parent.parent / "test_simulator.yaml"
->>>>>>> 97e73f4b
 
 def test_full_run():
     geography = Geography.from_file(
@@ -40,19 +33,12 @@
     geography.schools = Schools.for_geography(geography)
     geography.care_homes = CareHomes.for_geography(geography)
     geography.cemeteries = Cemeteries()
-<<<<<<< HEAD
-    world       = World(geography, demography, include_households=True)
+    world       = World(geography, demography, include_households=True, include_commute=True)
     selector    = InfectionSelector.from_file(selector_config)
     interaction = inter.DefaultInteraction.from_file()
     interaction.selector = selector
-    simulator   = Simulator.from_file(world, interaction, selector)
-=======
-    world = World(geography, demography, include_households=True, include_commute=True)
-    interaction = inter.DefaultInteraction.from_file()
-    simulator = Simulator.from_file(world, interaction, infection,
-            config_filename = test_config)
->>>>>>> 97e73f4b
-
+    simulator   = Simulator.from_file(world, interaction, selector,
+                                config_filename = test_config)
     seed = Seed(simulator.world.super_areas, selector, )
     seed.unleash_virus(100)
     simulator.run()

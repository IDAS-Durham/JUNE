--- conflicted
+++ resolved
@@ -1,13 +1,8 @@
 import pytest
-<<<<<<< HEAD
 from june.geography import Geography
 from june.demography import Demography
 from june.groups import Hospitals, Companies, Schools, CareHomes, Cemeteries
 from june.simulator import Simulator
-
-=======
-from june.infection.health_index import HealthIndexGenerator
->>>>>>> a691f7c3
 
 @pytest.fixture(name='health_index')
 def create_health_index():
@@ -15,10 +10,12 @@
         return [0.1, 0.3, 0.5, 0.7, 0.9]
     return dummy_health_index 
 
-def test__hospitalise_the_sick(simulator, health_index):
+
+def test__hospitalise_the_sick(simulator):
     dummy_person = simulator.world.people.members[0]
-    simulator.infection.infect_person_at_time(dummy_person, health_index, simulator.timer.now)
-    dummy_person.health_information.infection.symptoms.severity = 0.75
+    simulator.infection.symptoms.severity = 0.75
+    simulator.infection.symptoms.health_index = [0.0, 0.1, 0.3, 0.5, 0.7, 0.9, 1.0]
+    simulator.infection.infect_person_at_time(dummy_person, simulator.timer.now)
     simulator.hospitalise_the_sick(dummy_person)
     assert dummy_person.in_hospital is not None
 
@@ -123,11 +120,12 @@
     simulator.timer.reset()
 
 
-def test__sick_gets_to_hospital_recovers_and_leaves(simulator, health_index):
+def test__sick_gets_to_hospital_recovers_and_leaves(simulator):
     # sick goes to hospital
     dummy_person = simulator.world.people.members[0]
-    simulator.infection.infect_person_at_time(dummy_person, health_index, simulator.timer.now)
-    dummy_person.health_information.infection.symptoms.severity = 0.75
+    simulator.infection.infect_person_at_time(dummy_person, simulator.timer.now)
+    simulator.infection.symptoms.severity = 0.75
+    simulator.infection.symptoms.health_index = [0.0, 0.1, 0.3, 0.5, 0.7, 0.9, 1.0]
     simulator.update_health_status(simulator.timer.now, 0)
     assert dummy_person.in_hospital is not None
     simulator.set_active_group_to_people(["schools", "hospitals", "households"])
@@ -142,21 +140,18 @@
 
 
 @pytest.mark.parametrize("severity", [0.2, 0.4])
-def test__must_stay_at_home_kid_drags_parents(simulator, health_index, severity):
+def test__must_stay_at_home_kid_drags_parents(simulator, severity):
     # infect all kids in one school
     for school in simulator.world.schools.members:
         if len(school.people) > 10:
             break
 
+    simulator.infection.symptoms.health_index = [0.0, 0.1, 0.3, 0.5, 0.7, 0.9, 1.0]
+    simulator.infection.symptoms.severity = severity
+
     for dummy_person in list(school.people)[:10]:
-<<<<<<< HEAD
         simulator.infection.infect_person_at_time(dummy_person, simulator.timer.now)
         simulator.set_active_group_to_people(["hospitals", "households"])
-=======
-        simulator.infection.infect_person_at_time(dummy_person, health_index, simulator.timer.now)
-        dummy_person.health_information.infection.symptoms.severity = severity
-        simulator.set_active_group_to_people(["hospitals", "companies", "households"])
->>>>>>> a691f7c3
         assert dummy_person.active_group == "household"
         assert dummy_person.health_information.tag in (
             "influenza-like illness",
@@ -182,14 +177,15 @@
     simulator.set_allpeople_free()
 
 
-def test__bury_the_dead(simulator, health_index):
+def test__bury_the_dead(simulator):
     # TODO : bring them back to life if you want to keep using the simulator clean
     # in the (near?) future we will be able to create a test simulator
     # that is quick, and therefore doesn't need to be a fixture
     dummy_person = simulator.world.people.members[0]
+    simulator.infection.symptoms.health_index = [0.0, 0.1, 0.3, 0.5, 0.7, 0.9, 1.0]
+    simulator.infection.symptoms.severity = 0.99
 
-    simulator.infection.infect_person_at_time(dummy_person, health_index, simulator.timer.now)
-    dummy_person.health_information.infection.symptoms.severity = 0.99 
+    simulator.infection.infect_person_at_time(dummy_person, simulator.timer.now)
 
     assert dummy_person.household is not None
     assert dummy_person in dummy_person.household.people

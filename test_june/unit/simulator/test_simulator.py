--- conflicted
+++ resolved
@@ -168,9 +168,6 @@
     assert n_commuters > 0
     sim.clear_world()
 
-
-<<<<<<< HEAD
-=======
 def test__kid_at_home_is_supervised(sim, health_index):
 
     kids_at_school = []
@@ -194,8 +191,6 @@
 
     sim.clear_world()
 
-
->>>>>>> master
 def test__hospitalise_the_sick(sim):
     dummy_person = sim.world.people.members[0]
     sim.selector.infect_person_at_time(dummy_person, 0.0)

import random
from datetime import datetime
import pytest

from june import paths
from june.demography import Person, Population
from june.geography import Geography, Area, SuperArea, Areas, SuperAreas
from june.world import World
from june.groups import Hospitals, Schools, Companies, CareHomes, Universities
from june.groups.leisure import leisure, Cinemas, Pubs, Groceries
from june.groups.travel import ModeOfTransport, Travel
from june.infection import InfectionSelector, SymptomTag
from june.interaction import Interaction
from june.policy import (
    Policies,
    Hospitalisation,
    MedicalCarePolicies,
    SevereSymptomsStayHome,
    IndividualPolicies,
)
from june.groups import (
    Hospital,
    School,
    Company,
    Household,
    University,
    CareHome,
)
from june.groups import (
    Hospitals,
    Schools,
    Companies,
    Households,
    Universities,
    Cemeteries,
)
from june.groups.leisure import leisure, Cinemas, Pubs, Cinema, Pub, Grocery, Groceries
from june.simulator import Simulator, activity_hierarchy
from june.world import generate_world_from_geography

constant_config = paths.configs_path / "defaults/transmission/TransmissionConstant.yaml"
test_config = paths.configs_path / "tests/test_simulator.yaml"


@pytest.fixture(name="selector", scope="module")
def make_selector():
    selector = InfectionSelector.from_file(transmission_config_path=constant_config)
    selector.recovery_rate = 0.05
    selector.transmission_probability = 0.7
    return selector


@pytest.fixture(name="medical_policies")
def make_policies():
    policies = Policies([Hospitalisation()])
    return MedicalCarePolicies.get_active_policies(
        policies=policies, date=datetime(2020, 3, 1)
    )


@pytest.fixture(name="sim", scope="module")
def setup_sim(dummy_world, selector):
    world = dummy_world
    for person in world.people:
        person.susceptibility = 1.0
        person.infection = None
        person.subgroups.medical_facility = None
        person.dead = False
    leisure_instance = leisure.generate_leisure_for_world(
        world=world, list_of_leisure_groups=["pubs", "cinemas", "groceries"]
    )
    leisure_instance.distribute_social_venues_to_areas(
        world.areas, super_areas=world.super_areas
    )
    interaction = Interaction.from_file()
    policies = Policies.from_file()
    travel = Travel()
    sim = Simulator.from_file(
        world=world,
        infection_selector=selector,
        interaction=interaction,
        config_filename=test_config,
        leisure=leisure_instance,
        travel=travel,
        policies=policies,
    )
    sim.activity_manager.leisure.generate_leisure_probabilities_for_timestep(
        3, False, False
    )
    return sim


@pytest.fixture(name="health_index")
def create_health_index():
    def dummy_health_index(age, sex):
        return [0.1, 0.3, 0.5, 0.7, 0.9]

    return dummy_health_index


def test__everyone_has_an_activity(sim: Simulator):
    for person in sim.world.people.members:
        assert person.subgroups.iter().count(None) != len(person.subgroups)


def test__apply_activity_hierarchy(sim: Simulator):
    unordered_activities = random.sample(activity_hierarchy, len(activity_hierarchy))
    ordered_activities = sim.activity_manager.apply_activity_hierarchy(
        unordered_activities
    )
    assert ordered_activities == activity_hierarchy


def test__activities_to_super_groups(sim: Simulator):
    activities = [
        "medical_facility",
        "commute",
        "primary_activity",
        "leisure",
        "residence",
    ]
    groups = sim.activity_manager.activities_to_super_groups(activities)

    assert groups == [
        "hospitals",
        "city_transports",
        "inter_city_transports",
        "schools",
        "companies",
        "universities",
        "pubs",
        "cinemas",
        "groceries",
        "household_visits",
        "care_home_visits",
        "households",
        "care_homes",
    ]


def test__clear_world(sim: Simulator):
    sim.clear_world()
    for group_name in sim.activity_manager.activities_to_super_groups(
        sim.activity_manager.all_activities
    ):
        if group_name in ["household_visits", "care_home_visits"]:
            continue
        grouptype = getattr(sim.world, group_name)
        for group in grouptype.members:
            for subgroup in group.subgroups:
                assert len(subgroup.people) == 0

    for person in sim.world.people.members:
        assert person.busy == False


def test__move_to_active_subgroup(sim: Simulator):
    sim.activity_manager.move_to_active_subgroup(
        ["residence"], sim.world.people.members[0]
    )
    assert sim.world.people.members[0].residence.group.spec in ("carehome", "household")


def test__move_people_to_residence(sim: Simulator):
    sim.activity_manager.move_people_to_active_subgroups(["residence"])
    for person in sim.world.people.members:
        assert person in person.residence.people
    sim.clear_world()


def test__move_people_to_leisure(sim: Simulator):
    n_leisure = 0
    n_cinemas = 0
    n_pubs = 0
    n_groceries = 0
    repetitions = 500
    for _ in range(repetitions):
        sim.clear_world()
        sim.activity_manager.move_people_to_active_subgroups(["leisure", "residence"])
        for person in sim.world.people.members:
            if person.leisure is not None:
                n_leisure += 1
                if person.leisure.group.spec == "care_home":
                    assert person.leisure.subgroup_type == 2  # visitors
                elif person.leisure.group.spec == "cinema":
                    n_cinemas += 1
                elif person.leisure.group.spec == "pub":
                    n_pubs += 1
                elif person.leisure.group.spec == "grocery":
                    n_groceries += 1
<<<<<<< HEAD
                if person not in person.residence.people:
                    assert person in person.leisure.people
=======
                assert person in person.leisure.people
>>>>>>> e7cf5277
    assert n_leisure > 0
    assert n_cinemas > 0
    assert n_pubs > 0
    assert n_groceries > 0
    sim.clear_world()


def test__move_people_to_primary_activity(sim: Simulator):
    sim.activity_manager.move_people_to_active_subgroups(
        ["primary_activity", "residence"]
    )
    for person in sim.world.people.members:
        if person.primary_activity is not None:
            assert person in person.primary_activity.people
    sim.clear_world()


def test__move_people_to_commute(sim: Simulator):
    sim.activity_manager.move_people_to_active_subgroups(["commute", "residence"])
    n_commuters = 0
    for person in sim.world.people.members:
        if person.commute is not None:
            n_commuters += 1
            assert person in person.commute.people
    assert n_commuters > 0
    sim.clear_world()


def test__bury_the_dead(sim: Simulator):
    dummy_person = sim.world.people.members[0]
    sim.infection_selector.infect_person_at_time(dummy_person, 0.0)
    sim.bury_the_dead(sim.world, dummy_person)
    assert dummy_person in sim.world.cemeteries.members[0].people
    assert dummy_person.dead
    assert dummy_person.infection is None<|MERGE_RESOLUTION|>--- conflicted
+++ resolved
@@ -188,12 +188,9 @@
                     n_pubs += 1
                 elif person.leisure.group.spec == "grocery":
                     n_groceries += 1
-<<<<<<< HEAD
                 if person not in person.residence.people:
                     assert person in person.leisure.people
-=======
                 assert person in person.leisure.people
->>>>>>> e7cf5277
     assert n_leisure > 0
     assert n_cinemas > 0
     assert n_pubs > 0

--- conflicted
+++ resolved
@@ -106,12 +106,7 @@
 
 def test__everyone_has_an_activity(sim: Simulator):
     for person in sim.world.people.members:
-<<<<<<< HEAD
         assert person.subgroups.iter().count(None) != len(person.subgroups.iter())
-=======
-        assert person.subgroups.iter().count(None) != len(person.subgroups.__fields__)
->>>>>>> 1e779158
-
 
 def test__apply_activity_hierarchy(sim: Simulator):
     unordered_activities = random.sample(activity_hierarchy, len(activity_hierarchy))

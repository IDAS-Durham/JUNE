import pytest
import random
import numpy as np

from june.demography.geography import Geography
from june.demography import Demography
from june.world import World
from june.interaction import ContactAveraging
from june.infection import InfectionSelector, Infection
from june.infection import SymptomTag, SymptomsConstant
from june.infection.transmission import TransmissionConstant
from june.groups import Hospitals, Schools, Companies, Households, CareHomes, Cemeteries
from june.groups.leisure import Cinemas, Pubs, Groceries
from june.simulator import Simulator
from june import paths


constant_config = paths.configs_path / "defaults/infection/InfectionConstant.yaml"
test_config = paths.configs_path / "tests/test_simulator.yaml"


@pytest.fixture(name="sim", scope="module")
def create_simulator():
    geography = Geography.from_file(
        {
            "msoa": [
                "E02001720",
                "E00088544",
                "E02002560",
                "E02002559",
                "E02001731",
                "E02001729",
            ]
        }
    )
    geography.hospitals = Hospitals.for_geography(geography)
    geography.cemeteries = Cemeteries()
    geography.care_homes = CareHomes.for_geography(geography)
    geography.schools = Schools.for_geography(geography)
    geography.companies = Companies.for_geography(geography)
    demography = Demography.for_geography(geography)
<<<<<<< HEAD
    world = World(geography, demography, include_households=True, include_commute=True, include_rail_travel=True)
=======
    world = World(
        geography,
        demography,
        include_households=True,
        include_commute=True,
        include_rail_travel=True,
    )
>>>>>>> 4bbf89fa
    world.cinemas = Cinemas.for_geography(geography)
    world.pubs = Pubs.for_geography(geography)
    world.groceries = Groceries.for_super_areas(
        geography.super_areas, venues_per_capita=1 / 500
    )

    selector = InfectionSelector.from_file(constant_config)
    selector.recovery_rate = 0.05
    selector.transmission_probability = 0.7
    interaction = ContactAveraging.from_file()
    interaction.selector = selector
    sim = Simulator.from_file(world, interaction, selector, config_filename=test_config)
    return sim


@pytest.fixture(name="health_index")
def create_health_index():
    def dummy_health_index(age, sex):
        return [0.1, 0.3, 0.5, 0.7, 0.9]

    return dummy_health_index


def test__everyone_has_an_activity(sim):
    for person in sim.world.people.members:
        assert person.subgroups.iter().count(None) != len(person.subgroups)


def test__apply_activity_hierarchy(sim):
    unordered_activities = random.sample(
        sim.activity_hierarchy, len(sim.activity_hierarchy)
    )
    ordered_activities = sim.apply_activity_hierarchy(unordered_activities)
    assert ordered_activities == sim.activity_hierarchy


def test__activities_to_groups(sim):
    activities = ["hospital", "commute", "primary_activity", "leisure", "residence"]
    groups = sim.activities_to_groups(activities)

    assert groups == [
        "hospitals",
        "commuteunits",
        "commutecityunits",
        "travelunits",
        "schools",
        "companies",
        "pubs",
        "cinemas",
        "groceries",
        "residence_visits",
        "households",
        "care_homes",
    ]


def test__clear_world(sim):
    sim.clear_world()
    for group_name in sim.activities_to_groups(sim.all_activities):
        if group_name == "residence_visits":
            continue
        grouptype = getattr(sim.world, group_name)
        for group in grouptype.members:
            for subgroup in group.subgroups:
                assert len(subgroup.people) == 0

    for person in sim.world.people.members:
        assert person.busy == False


def test__get_subgroup_active(sim):
    active_subgroup = sim.get_subgroup_active(
        ["residence"], sim.world.people.members[0]
    )
    assert active_subgroup.group.spec in ("carehome", "household")


def test__move_people_to_residence(sim):

    sim.move_people_to_active_subgroups(["residence"])
    for person in sim.world.people.members:
        assert person in person.residence.people
    sim.clear_world()


def test__move_people_to_leisure(sim):
    sim.clear_world()
    sim.move_people_to_active_subgroups(["leisure", "residence"])
    n_leisure = 0
    n_cinemas = 0
    n_pubs = 0
    n_groceries = 0
    for person in sim.world.people.members:
        if person.leisure is not None:
            n_leisure += 1
            if person.leisure.group.spec == "care_home":
                assert person.leisure.subgroup_type == 2  # visitors
            elif person.leisure.group.spec == "cinema":
                n_cinemas += 1
            elif person.leisure.group.spec == "pub":
                n_pubs += 1
            elif person.leisure.group.spec == "grocery":
                n_groceries += 1
            # print(f'There are {len(person.leisure.people)} in this group')
            assert person in person.leisure.people
    assert n_leisure > 0
    assert n_cinemas > 0
    assert n_pubs > 0
    assert n_groceries > 0
    sim.clear_world()


def test__move_people_to_primary_activity(sim):

    sim.move_people_to_active_subgroups(["primary_activity", "residence"])
    for person in sim.world.people.members:
        if person.primary_activity is not None:
            assert person in person.primary_activity.people
    sim.clear_world()


def test__move_people_to_commute(sim):
    sim.distribute_commuters()
    sim.move_people_to_active_subgroups(["commute", "residence"])
    n_commuters = 0
    for person in sim.world.people.members:
        if person.commute is not None:
            n_commuters += 1
            assert person in person.commute.people
    assert n_commuters > 0
    sim.clear_world()

def test__move_people_to_commute_travel_cities(sim):
    sim.distribute_commuters()
    sim.move_people_to_active_subgroups(["commute", "residence"])
    n_travelers = 0
    for person in sim.world.people.members:
        if person.commute is not None:
            if person.commute.group.spec == "travel_unit":
                n_travelers += 1
                assert person in person.commute.people
    assert n_travelers > 0
    sim.clear_world()

def test__kid_at_home_is_supervised(sim, health_index):

    kids_at_school = []
    for person in sim.world.people.members:
        if person.primary_activity is not None and person.age < sim.min_age_home_alone:
            kids_at_school.append(person)

    for kid in kids_at_school:
        sim.selector.infect_person_at_time(kid, 0.0)
        kid.health_information.infection.symptoms.tag = SymptomTag.influenza
        assert kid.health_information.must_stay_at_home

    sim.move_people_to_active_subgroups(["primary_activity", "residence"])

    for kid in kids_at_school:
        assert kid in kid.residence.people
        guardians_at_home = [
            person for person in kid.residence.group.people if person.age >= 18
        ]
        assert len(guardians_at_home) != 0

    sim.clear_world()


def test__hospitalise_the_sick(sim):
    dummy_person = sim.world.people.members[0]
    sim.selector.infect_person_at_time(dummy_person, 0.0)
    dummy_person.health_information.infection.symptoms.tag = SymptomTag.hospitalised
    assert dummy_person.health_information.should_be_in_hospital
    sim.update_health_status(0.0, 0.0)
    assert dummy_person.hospital is not None
    sim.move_people_to_active_subgroups(["hospital", "residence"])
    assert dummy_person in dummy_person.hospital.people
    sim.clear_world()


def test__move_people_from_hospital_to_icu(sim):
    dummy_person = sim.world.people.members[0]
    dummy_person.health_information.infection.symptoms.tag = SymptomTag.intensive_care
    sim.hospitalise_the_sick(dummy_person, "hospitalised")
    hospital = dummy_person.hospital.group
    sim.move_people_to_active_subgroups(["hospital", "residence"])
    assert dummy_person in hospital[hospital.SubgroupType.icu_patients]
    sim.clear_world()


def test__move_people_from_icu_to_hospital(sim):
    dummy_person = sim.world.people.members[0]
    dummy_person.health_information.infection.symptoms.tag = SymptomTag.hospitalised
    sim.hospitalise_the_sick(dummy_person, "intensive care")
    hospital = dummy_person.hospital.group
    sim.move_people_to_active_subgroups(["hospital", "residence"])
    assert dummy_person in hospital[hospital.SubgroupType.patients]
    sim.clear_world()


def test__bury_the_dead(sim):
    dummy_person = sim.world.people.members[0]
    sim.bury_the_dead(dummy_person, 0.0)

    assert dummy_person in sim.world.cemeteries.members[0].people
    assert dummy_person.health_information.dead
    assert dummy_person.health_information.infection is None<|MERGE_RESOLUTION|>--- conflicted
+++ resolved
@@ -39,9 +39,6 @@
     geography.schools = Schools.for_geography(geography)
     geography.companies = Companies.for_geography(geography)
     demography = Demography.for_geography(geography)
-<<<<<<< HEAD
-    world = World(geography, demography, include_households=True, include_commute=True, include_rail_travel=True)
-=======
     world = World(
         geography,
         demography,
@@ -49,7 +46,6 @@
         include_commute=True,
         include_rail_travel=True,
     )
->>>>>>> 4bbf89fa
     world.cinemas = Cinemas.for_geography(geography)
     world.pubs = Pubs.for_geography(geography)
     world.groceries = Groceries.for_super_areas(

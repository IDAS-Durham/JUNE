--- conflicted
+++ resolved
@@ -48,23 +48,14 @@
     )
 )
 
-london_areas = np.loadtxt("./london_areas.txt", dtype=np.str_)[40:50]
-
-
 t1 = time.time()
 
 # default config path
 config_path = "./config_simulation.yaml"
 
 # define geography, let's run the first 20 super areas of london
-<<<<<<< HEAD
 geography = Geography.from_file({"super_area": london_areas})
 # geography = Geography.from_file({"region": ["North East"]})
-=======
-#geography = Geography.from_file({"super_area": london_areas})
-geography = Geography.from_file({"region": ["North East"]})
-#geography = Geography.from_file({"region": ["North East"]})
->>>>>>> 455a6c04
 
 # add buildings
 geography.hospitals = Hospitals.for_geography(geography)

--- conflicted
+++ resolved
@@ -17,12 +17,7 @@
     The classtype argument is the kind of class (transmission, symptoms, etc.)
     you are initializing, so it can look the defaults at the right place.
     """
-
-<<<<<<< HEAD
-    def __init__(self, classtype:str, required_parameters:dict) -> None:
-=======
-    def __init__(self, classtype, user_parameters, required_parameters):
->>>>>>> d5a4cd93
+    def __init__(self, classtype:str, user_parameters:dict, required_parameters:dict) -> None:
         self.classtype = classtype
         self.required_parameters = required_parameters
         self.user_parameters = user_parameters
@@ -47,11 +42,7 @@
             raise FileNotFoundError("Default parameter config file not found")
         return default_params
 
-<<<<<<< HEAD
-    def initialize_parameters(self, user_parameters:dict) ->None:
-=======
-    def initialize_parameters(self):
->>>>>>> d5a4cd93
+    def initialize_parameters(self) ->None:
         parameter_values_dict = {}
         for parameter in self.required_parameters:
             if parameter not in self.user_parameters: # if parameter is not specified by user, take it from defaults
@@ -84,8 +75,6 @@
             distribution = parameter_config["distribution"]
         except KeyError:
             raise BaseException(f"I need the distribution name")
-        except TypeError:
-            return parameter_config  # for a parameter that does not require sampling
         try:
             parameters = parameter_config["parameters"]
         except KeyError:

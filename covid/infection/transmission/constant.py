--- conflicted
+++ resolved
@@ -5,7 +5,6 @@
     def __init__(self, timer, user_parameters={}):
         required_parameters = ["transmission_probability"]
         super().__init__(timer, user_parameters, required_parameters)
-#        print('***TRANSMISSION PROBABILITY = ',self.transmission_probability)
 
     def update_probability(self):
         time = self.timer.now
@@ -17,17 +16,8 @@
     print(trans.probability)
     user_config = {
         "transmission_probability": {
-<<<<<<< HEAD
-            "distribution": "constant",
-            "parameters": {"value": 0.8}
-        }
-    }
-    trans = TransmissionConstant(None, user_config)
-    print(trans.probability)
-=======
             "distribution": "constant", "parameters": {"value": 0.5}
         }
     }
     trans = TransmissionConstant(None, user_config)
-    print(trans.transmission_probability)
->>>>>>> 03e817b7
+    print(trans.transmission_probability)
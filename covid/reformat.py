# Code to reformat UK data into our code's input system

import pandas as pd
import numpy as np
import os
from shutil import copyfile


def read_df(
    DATA_DIR: str, filename: str, column_names: list, usecols: list, index: str,
) -> pd.DataFrame:
    """Read dataframe and format

    Args:
        DATA_DIR: path to dataset folder (default should be output_area folder) 
        filename:
        column_names: names of columns for output dataframe 
        usecols: ids of columns to read
        index: index of output dataframe

    Returns:
        df: formatted df

    """

    df = pd.read_csv(
        os.path.join(DATA_DIR, filename), names=column_names, usecols=usecols, header=0,
    )
    df.set_index(index, inplace=True)
    return df


def read_population_df(OUTPUT_AREA_DIR) -> pd.DataFrame:
    """Read population dataset downloaded from https://www.nomisweb.co.uk/census/2011/ks101ew        

    Args:

    Returns:
        pandas dataframe with ratio of males and females per output area 

    """
    # TODO: column names need to be more general for other datasets.
    population = "usual_resident_population.csv"
    population_column_names = [
        "output_area",
        "n_residents",
        "males",
        "females",
    ]
    population_usecols = [
        "geography code",
        "Variable: All usual residents; measures: Value",
        "Variable: Males; measures: Value",
        "Variable: Females; measures: Value",
    ]
    population_df = pd.read_csv(
        os.path.join(OUTPUT_AREA_DIR, population), usecols=population_usecols,
    )
    names_dict = dict(zip(population_usecols, population_column_names))
    population_df.rename(columns=names_dict, inplace=True)
    population_df.set_index("output_area", inplace=True)

    try:
        pd.testing.assert_series_equal(
            population_df["n_residents"],
            population_df["males"] + population_df["females"],
            check_names=False,
        )
    except AssertionError:
        print("males: ", len(population_df["males"]))
        print("females: ", len(population_df["females"]))
        raise AssertionError

    return population_df["n_residents"], population_df.drop(columns="n_residents")


def read_ages_df(OUTPUT_AREA_DIR: str, freq: bool = True) -> pd.DataFrame:
    """Read ages dataset downloaded from https://www.nomisweb.co.uk/census/2011/ks102ew

    Args:

    Returns:
        pandas dataframe with age profiles per output area 

    """
    ages = "age_structure.csv"
    ages_names = [
        "output_area",
        "0-4",
        "5-7",
        "8-9",
        "10-14",
        "15",
        "16-17",
        "18-19",
        "20-24",
        "25-29",
        "30-44",
        "45-59",
        "60-64",
        "65-74",
        "75-84",
        "85-89",
        "90-XXX",
    ]

    ages_usecols = [2,] + list(range(5, 21))

    ages_df = read_df(OUTPUT_AREA_DIR, ages, ages_names, ages_usecols, "output_area")
    return ages_df


def read_household_composition_people(OUTPUT_AREA_DIR, ages_df):
    """
    TableID: QS112EW
    https://www.nomisweb.co.uk/census/2011/qs112ew

    """
    household_people = "household_composition_people.csv"
    usecols = [
        2,
        6,
        7,
        9,
        11,
        12,
        13,
        14,
        16,
        17,
        18,
        19,
        21,
        22,
        23,
        24,
        26,
        27,
        28,
        30,
        31,
        32,
        33,
        34,
    ]
    column_names = [
        "output_area",
        "Person_old",
        "Person",
        "Old_Family",
        "Family_0k",
        "Family_1k",
        "Family_2k",
        "Family_adult_children",
        "SS_Family_0k",
        "SS_Family_1k",
        "SS_Family_2k",
        "SS_Family_adult_children",
        "Couple_Family_0k",
        "Couple_Family_1k",
        "Couple_Family_2k",
        "Couple_Family_adult_children",
        "Lone_1k",
        "Lone_2k",
        "Lone_adult_children",
        "Other_1k",
        "Other_2k",
        "Students",
        "Old_Unclassified",
        "Other",
    ]
    OLD_THRESHOLD = 12
    comp_people_df = read_df(
        OUTPUT_AREA_DIR, household_people, column_names, usecols, "output_area"
    )

    # Combine equivalent fields
    comp_people_df["Family_0k"] += (
        comp_people_df["SS_Family_0k"] + comp_people_df["Couple_Family_0k"]
    )
    comp_people_df["Family_1k"] += (
        comp_people_df["SS_Family_1k"]
        + comp_people_df["Couple_Family_1k"]
        + comp_people_df["Other_1k"]
    )
    comp_people_df["Family_2k"] += (
        comp_people_df["SS_Family_2k"]
        + comp_people_df["Couple_Family_2k"]
        + comp_people_df["Other_2k"]
    )
    comp_people_df["Family_adult_children"] += (
        comp_people_df["SS_Family_adult_children"]
        + comp_people_df["Couple_Family_adult_children"]
    )

    # Since other contains some old, give it some probability when there are old people in the area
    areas_with_old = ages_df[ages_df.columns[OLD_THRESHOLD:]].sum(axis=1) > 0
    areas_no_house_old = (
        comp_people_df["Person_old"]
        + comp_people_df["Old_Family"]
        + comp_people_df["Old_Unclassified"]
        == 0
    )

    comp_people_df["Family_0k"].loc[
        ~((areas_no_house_old) & (areas_with_old))
    ] += comp_people_df["Other"].loc[~((areas_no_house_old) & (areas_with_old))]

    comp_people_df["Old_Family"].loc[(areas_no_house_old) & (areas_with_old)] += (
        comp_people_df["Other"].loc[(areas_no_house_old) & (areas_with_old)]
        + 0.4 * comp_people_df["Other_1k"].loc[(areas_no_house_old) & (areas_with_old)]
    )

    comp_people_df = comp_people_df.drop(
        columns=[
            c
            for c in comp_people_df.columns
            if "SS" in c or "Couple" in c or "Other" in c
        ]
    )

    return comp_people_df


def read_household_df(OUTPUT_AREA_DIR: str) -> pd.DataFrame:
    """Read household dataset downloaded from https://www.nomisweb.co.uk/census/2011/ks105ew

    Args:

    Returns:
        pandas dataframe with number of households per output area 

    """

    households = "household_composition.csv"
    households_names = [
        "output_area",
        "n_households",
    ]
    households_usecols = [2, 4]

    households_df = read_df(
        OUTPUT_AREA_DIR,
        households,
        households_names,
        households_usecols,
        "output_area",
    )

    return households_df


def people_compositions2households(comp_people_df):

    households_df = pd.DataFrame()

    # SINGLES
    households_df["0 0 0 1"] = comp_people_df["Person_old"]
    households_df["0 0 1 0"] = comp_people_df["Person"]

    # COUPLES NO KIDS
    households_df["0 0 0 2"] = comp_people_df["Old_Family"] // 2
    households_df["0 0 2 0"] = comp_people_df["Family_0k"] // 2

    # COUPLES 1 DEPENDENT KID
    households_df["1 0 2 0"] = (
        comp_people_df["Family_1k"] // 3 - comp_people_df["Family_1k"] % 3
    ).apply(lambda x: max(x, 0))
    # i) Assumption: there can be only one independent child, and is a young adult
    households_df["1 1 2 0"] = comp_people_df["Family_1k"] % 3

    # COUPLES >2 DEPENDENT KIDS
    households_df["2 0 2 0"] = (
        comp_people_df["Family_2k"] // 4 - comp_people_df["Family_2k"] % 4
    ).apply(lambda x: max(x, 0))
    # ii) Assumption: the maximum number of children is 3, it could be a young adult or a kid
    households_df["3 0 2 0"] = 0.5 * (comp_people_df["Family_2k"] % 4)
    households_df["2 1 2 0"] = 0.5 * (comp_people_df["Family_2k"] % 4)

    # COUPLES WITH ONLY INDEPENDENT CHILDREN
    # iii) Assumption: either one or two children (no more than two)
    households_df["0 1 2 0"] = (
        comp_people_df["Family_adult_children"] // 3
        - comp_people_df["Family_adult_children"] % 3
    ).apply(lambda x: max(x, 0))
    households_df["0 2 2 0"] = comp_people_df["Family_adult_children"] % 3

    # LONE PARENTS 1 DEPENDENT KID
    households_df["1 0 1 0"] = (
        comp_people_df["Lone_1k"] // 2 - comp_people_df["Lone_1k"] % 2
    ).apply(lambda x: max(x, 0))
    # i) Assumption: there can be only one independent child, and is a young adult
    households_df["1 1 1 0"] = comp_people_df["Lone_1k"] % 2

    households_df["2 0 1 0"] = (
        comp_people_df["Lone_2k"] // 3 - comp_people_df["Lone_2k"] % 3
    ).apply(lambda x: max(x, 0))
    # ii) Assumption: the maximum number of children is 3, it could be a young adult or a kid
    households_df["3 0 1 0"] = 0.5 * (comp_people_df["Lone_2k"] % 3)
    households_df["2 1 1 0"] = 0.5 * (comp_people_df["Lone_2k"] % 3)

    # STUDENTS
    # iv) Students live in houses of 3 or 4
    households_df[f"0 3 0 0"] = (
        comp_people_df["Students"] // 3 - comp_people_df["Students"] % 3
    ).apply(lambda x: max(x, 0))

    households_df[f"0 4 0 0"] = comp_people_df["Students"] % 3

    # OLD OTHER
    # v) old other live in houses of 2 or 3
    households_df[f"0 0 0 2"] += (
        comp_people_df["Old_Unclassified"] // 2 - comp_people_df["Old_Unclassified"] % 2
    ).apply(lambda x: max(x, 0))
    households_df[f"0 0 0 3"] = comp_people_df["Old_Unclassified"] % 2

    return households_df

def read_school_census(DATA_DIR):
    """
    Reads school location and sizes, it initializes a KD tree on a sphere,
    to query the closest schools to a given location.
    """
    school_filename = os.path.join(
        DATA_DIR, "school_data", "uk_schools_data.csv"
    )
    school_df = pd.read_csv(school_filename, index_col=0)
    school_df.dropna(inplace=True)
    school_df["age_min"].replace(to_replace=np.arange(0, 4), value=4, inplace=True)

    school_df["age_max"].replace(
        to_replace=np.arange(20, 50), value=19, inplace=True
    )

    assert school_df["age_min"].min() <= 4
    assert school_df["age_max"].max() < 20
    return school_df



def downsample_social_matrix(matrix):
    #low_res_matrix = pd.DataFrame()

    '''
    print(matrix)

    low_res_matrix["0-4"] = matrix["0-4"]
    low_res_matrix["5-9"] = matrix["5-9"]
    low_res_matrix.loc["10-14"] = matrix.loc["10-12"] + matrix.loc["13-14"]
    low_res_matrix["10-14"] = matrix["10-12"] + matrix["13-14"]
    print(matrix.loc["10-12"])
    print(matrix.loc["13-14"])
    low_res_matrix["15-17"] = matrix["15-17"]
    low_res_matrix["18-19"] = matrix["18-19"]
    low_res_matrix["20-24"] = matrix["20-21"] + matrix["22-24"]
    low_res_matrix.loc["20-24"] = matrix.loc["20-21"] + matrix.loc["22-24"]
    low_res_matrix["25-29"] = matrix["25-29"]
    low_res_matrix["30-44"] = matrix["30-34"] + matrix["35-39"] + matrix["40-44"]
    low_res_matrix.loc["30-44"] = (
        matrix.loc["30-34"] + matrix.loc["35-39"] + matrix.loc["40-44"]
    )
    low_res_matrix["45-59"] = matrix["45-49"] + matrix["50-54"] + matrix["55-59"]
    low_res_matrix.loc["45-59"] = (
        matrix.loc["45-49"] + matrix.loc["50-54"] + matrix.loc["55-59"]
    )
    low_res_matrix["60-64"] = matrix["60-64"]
    low_res_matrix["65-74"] = matrix["65-69"] + matrix["70-74"]
    low_res_matrix.loc["65-74"] = matrix.loc["65-69"] + matrix.loc["70-74"]

    low_res_matrix.drop(
        [
            "10-12",
            "13-14",
            "20-21",
            "22-24",
            "30-34",
            "35-39",
            "40-44",
            "45-49",
            "50-54",
            "55-59",
            "65-69",
            "70-74",
        ], inplace=True
    )
    '''


    return matrix 


def reformat_social_matrices(raw_mixing_dir, processed_mixing_dir):
    social_matrices = ["all_school", "physical_school", "conversational_school"]

    reformat_social_matrices = []
    for sm in social_matrices:
        matrix = pd.read_excel(
            os.path.join(
                raw_mixing_dir, "BBC_repriprocal_matrices_by_type_context.xls"
            ),
            sheet_name=sm,
            index_col=0,
        )
        matrix.fillna(0.0, inplace=True)
        low_res_matrix = downsample_social_matrix(matrix)
        low_res_matrix.to_csv(os.path.join(processed_mixing_dir, f"{sm}.csv"))


if __name__ == "__main__":

<<<<<<< HEAD
    """
    region = "NorthEast"
    RAW_DATA_DIR = os.path.join("..", "data", "raw", "census_data")
=======
    region = "EnglandWales"
    RAW_DATA_DIR = os.path.join("..", "data", "census_data")
>>>>>>> f95cec84
    RAW_OUTPUT_AREA_DIR = os.path.join(RAW_DATA_DIR, "output_area", region)

    residents, sex_df = read_population_df(RAW_OUTPUT_AREA_DIR)
    ages_df = read_ages_df(RAW_OUTPUT_AREA_DIR)
    comp_people_df = read_household_composition_people(RAW_OUTPUT_AREA_DIR, ages_df)
    households_df = people_compositions2households(comp_people_df)
    school_df = read_school_census(RAW_DATA_DIR)

    DATA_DIR = os.path.join("..", "data", "processed", "census_data")
    OUTPUT_AREA_DIR = os.path.join(DATA_DIR, "output_area", region)
    if not os.path.exists(OUTPUT_AREA_DIR):
        os.makedirs(OUTPUT_AREA_DIR)

    residents.to_csv(os.path.join(OUTPUT_AREA_DIR, "residents.csv"))
    sex_df.to_csv(os.path.join(OUTPUT_AREA_DIR, "sex.csv"))
    ages_df.to_csv(os.path.join(OUTPUT_AREA_DIR, "age_structure.csv"))
    households_df.to_csv(os.path.join(OUTPUT_AREA_DIR, "household_composition.csv"))
<<<<<<< HEAD
    """
    reformat_social_matrices(
        os.path.join("..", "data", "raw", "social_mixing", "BBC_pandemic"),
        os.path.join("..", "data", "processed", "social_mixing", "BBC_pandemic"),
    )
=======

    SCHOOL_DIR = os.path.join(DATA_DIR, "school_data")
    if not os.path.exists(SCHOOL_DIR):
        os.makedirs(SCHOOL_DIR)

    school_df.to_csv(os.path.join(DATA_DIR, "school_data", "uk_schools_data.csv"))

    GEO_DIR = os.path.join("..", "data", "processed", "geographical_data")

    if not os.path.exists(GEO_DIR):
        os.makedirs(GEO_DIR)
    copyfile(os.path.join("..", "data", "geographical_data", "oa_coorindates.csv"),
            os.path.join("..", "data", "processed", "geographical_data", "oa_coorindates.csv"))

    
>>>>>>> f95cec84
<|MERGE_RESOLUTION|>--- conflicted
+++ resolved
@@ -408,14 +408,8 @@
 
 if __name__ == "__main__":
 
-<<<<<<< HEAD
-    """
-    region = "NorthEast"
-    RAW_DATA_DIR = os.path.join("..", "data", "raw", "census_data")
-=======
     region = "EnglandWales"
     RAW_DATA_DIR = os.path.join("..", "data", "census_data")
->>>>>>> f95cec84
     RAW_OUTPUT_AREA_DIR = os.path.join(RAW_DATA_DIR, "output_area", region)
 
     residents, sex_df = read_population_df(RAW_OUTPUT_AREA_DIR)
@@ -433,13 +427,6 @@
     sex_df.to_csv(os.path.join(OUTPUT_AREA_DIR, "sex.csv"))
     ages_df.to_csv(os.path.join(OUTPUT_AREA_DIR, "age_structure.csv"))
     households_df.to_csv(os.path.join(OUTPUT_AREA_DIR, "household_composition.csv"))
-<<<<<<< HEAD
-    """
-    reformat_social_matrices(
-        os.path.join("..", "data", "raw", "social_mixing", "BBC_pandemic"),
-        os.path.join("..", "data", "processed", "social_mixing", "BBC_pandemic"),
-    )
-=======
 
     SCHOOL_DIR = os.path.join(DATA_DIR, "school_data")
     if not os.path.exists(SCHOOL_DIR):
@@ -454,5 +441,4 @@
     copyfile(os.path.join("..", "data", "geographical_data", "oa_coorindates.csv"),
             os.path.join("..", "data", "processed", "geographical_data", "oa_coorindates.csv"))
 
-    
->>>>>>> f95cec84
+    
--- conflicted
+++ resolved
@@ -48,11 +48,7 @@
             self.data_dict["world"][day]["susceptible"] = len(box.susceptible)
             self.data_dict["world"][day]["infected"] = len(box.infected)
             self.data_dict["world"][day]["recovered"] = len(box.recovered)
-<<<<<<< HEAD
-            #self.log_infection_generation(day)
-=======
             # self.log_infection_generation(day)
->>>>>>> b2734977
             self.log_r0()
         json_path = os.path.join(self.save_path, "data.json")
         with open(json_path, "w") as f:
@@ -244,13 +240,8 @@
 
             N = len(self.world.boxes.members[0].people)
             I_0 = self.data_dict["world"][list(self.data_dict["world"].keys())[0]]["infected"]
-<<<<<<< HEAD
+
             beta = self.world.config["infection"]["transmission"]["parameters"]["probability"]
-
-=======
-
-            beta = self.world.config["infection"]["transmission"]["parameters"]["probability"]
->>>>>>> b2734977
             beta /= self.world.timer.get_number_shifts(None) # divide by the number of timesteps we do per day, this only works if the timesteps are equal in length for now
             gamma = self.world.config["infection"]["symptoms"]["parameters"]["recovery_rate"]
             gamma /= self.world.timer.get_number_shifts(None)

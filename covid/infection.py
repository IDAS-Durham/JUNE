--- conflicted
+++ resolved
@@ -2,13 +2,10 @@
 import random
 import sys
 from covid.transmission import Transmission
+from covid.infection_initializer import InfectionInitializer
 
 
-<<<<<<< HEAD
 class Infection(InfectionInitializer):
-=======
-class Infection(TypeInitializer, ParametersInitializer):
->>>>>>> 38081a4b
     """
     The description of the infection, with two time dependent characteristics,
     which may vary by individual:
@@ -21,24 +18,24 @@
     can be added/modified a posteriori.
     """
 
-    def __init__(self, person, timer, user_params):
-
+    def __init__(self, person, timer, user_config):
+        super().__init__(user_config)
         self.threshold_transmission = 0.001
         self.threshold_symptoms     = 0.001
-        self.starttime = timer.now
-        self.params = params
+        #self.starttime = timer.now
+        self.user_config = user_config
         self.person = person
 
         #self.transmission = self.set_transmission(transmission)
         #self.symptoms = self.set_symptoms(symptoms)
-        self.transmission = TransmissionConstant()
-        self.symptoms = SymptomsConstant(self) 
+        #self.transmission = TransmissionConstant()
+        #self.symptoms = SymptomsConstant(self) 
 
     def infect(self, person_to_infect):
 
         person_to_infect.infection = self.__init__(person_to_infect,
                 self.timer,
-                self.params)
+                self.user_config)
 
 
     def set_transmission(self, transmission):
@@ -93,4 +90,6 @@
             "transmission" : {"type" : "constant"},
             "symptoms" : {"type" : "constant"}
             }
-    inf = Infection(None, None, user_params)+    inf = Infection(None, None, user_params)
+    print(inf.transmission)
+    print(inf.symptoms)
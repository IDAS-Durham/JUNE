--- conflicted
+++ resolved
@@ -170,10 +170,5 @@
 
 if __name__ == "__main__":
     world = World()
-<<<<<<< HEAD
-    world = World.from_pickle()
-    world.group_dynamics(2)
-=======
     # world = World.from_pickle()
-    world.group_dynamics()
->>>>>>> 1652236d
+    world.group_dynamics()
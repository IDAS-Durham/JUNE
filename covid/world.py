from covid.area import Area
from covid.inputs import Inputs
from sklearn.neighbors import BallTree
import pandas as pd
import numpy as np

class World:
    """
    Stores global information about the simulation
    """
    def __init__(self):
        inputs  = Inputs() 
        self.people = {}
        self.total_people = 0
        self.decoder_sex = {}
        self.decoder_age = {}
        self.decoder_household_composition = {}
<<<<<<< HEAD
        self.encoder_household_composition = {}
        self.areas = self.read_areas_census(input_dict)
        self.schools = self.read_school_census()
        print(self.encoder_household_composition)

    def read_school_census(self):
=======
        self.areas = self.read_areas_census(inputs.household_dict)
        self.school_tree = self.create_school_tree(inputs.school_df)

    def create_school_tree(school_df):
>>>>>>> 866bb612
        """
        Reads school location and sizes, it initializes a KD tree on a sphere,
        to query the closest schools to a given location.
        """
<<<<<<< HEAD
        school_data = pd.read_csv("../data/census_data/school_data/england_schools_data.csv")
        self.school_tree = BallTree(np.deg2rad(school_data[['latitude', 'longitude']].values),
=======
        school_tree = BallTree(np.deg2rad(school_df[['latitude', 'longitude']].values),
>>>>>>> 866bb612
                                               metric='haversine')
        return school_tree

    def read_areas_census(self, input_dict):
        n_residents_df = input_dict.pop("n_residents")
        n_households_df = input_dict.pop("n_households")
        age_df = input_dict.pop("age_freq")
        sex_df = input_dict.pop("sex_freq")
        household_compostion_df = input_dict.pop("household_composition_freq")
        for i, column in enumerate(age_df.columns):
            self.decoder_age[i] = column
        for i, column in enumerate(sex_df.columns):
            self.decoder_sex[i] = column
        for i, column in enumerate(household_compostion_df.columns):
            self.decoder_household_composition[i] = column
            self.encoder_household_composition[column] = i
        areas_dict = {}
        for i, area_name in enumerate(n_residents_df.index):
            area = Area(self,
                                area_name,
                                n_residents_df.loc[area_name],
                                n_households_df.loc[area_name],
                                {
                                    "age_freq": age_df.loc[area_name],
                                    "sex_freq" : sex_df.loc[area_name],
                                    "household_freq": household_compostion_df.loc[area_name]
                                }
                                )
            areas_dict[i] = area
        return areas_dict
<|MERGE_RESOLUTION|>--- conflicted
+++ resolved
@@ -15,29 +15,15 @@
         self.decoder_sex = {}
         self.decoder_age = {}
         self.decoder_household_composition = {}
-<<<<<<< HEAD
-        self.encoder_household_composition = {}
-        self.areas = self.read_areas_census(input_dict)
-        self.schools = self.read_school_census()
-        print(self.encoder_household_composition)
-
-    def read_school_census(self):
-=======
         self.areas = self.read_areas_census(inputs.household_dict)
         self.school_tree = self.create_school_tree(inputs.school_df)
 
     def create_school_tree(school_df):
->>>>>>> 866bb612
         """
         Reads school location and sizes, it initializes a KD tree on a sphere,
         to query the closest schools to a given location.
         """
-<<<<<<< HEAD
-        school_data = pd.read_csv("../data/census_data/school_data/england_schools_data.csv")
-        self.school_tree = BallTree(np.deg2rad(school_data[['latitude', 'longitude']].values),
-=======
         school_tree = BallTree(np.deg2rad(school_df[['latitude', 'longitude']].values),
->>>>>>> 866bb612
                                                metric='haversine')
         return school_tree
 

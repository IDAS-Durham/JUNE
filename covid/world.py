--- conflicted
+++ resolved
@@ -319,19 +319,14 @@
         else:
             interaction_parameters = {}
         interaction_class_name = "Interaction" + interaction_type.capitalize()
-        interaction = globals()[interaction_class_name](interaction_parameters, self)
+        interaction = globals()[interaction_class_name](interaction_parameters)
         return interaction
 
     def set_active_group_to_people(self, active_groups):
         for group_name in active_groups:
-<<<<<<< HEAD
-            group_type = getattr(self, group_name)
-            for group in group_type.members:
-=======
             grouptype = getattr(self, group_name)
             self.group_maker.distribute_people(group_name)
             for group in grouptype.members:
->>>>>>> 6dc562e2
                 group.set_active_members()
 
     def set_allpeople_free(self):
@@ -391,8 +386,7 @@
         self.set_active_group_to_people(active_groups)
         # infect people in groups
         groups_instances = [getattr(self, group) for group in active_groups]
-        self.interaction.groups = groups_instances
-        self.interaction.time_step()
+        self.interaction.time_step(self.timer.now, self.timer.duration, groups_instances)
         print('Freeing people')
         self.set_allpeople_free()
 

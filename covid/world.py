import os
import pickle
import warnings

import numpy as np
import yaml
from tqdm.auto import tqdm  # for a fancy progress bar

from covid.box_generator import BoxGenerator
from covid.commute import CommuteGenerator
from covid.groups import *
from covid.inputs import Inputs
from covid.logger import Logger
from covid.time import Timer
from covid.interaction import *
from covid.infection import transmission
from covid.infection import symptoms
from covid.infection import Infection
from covid.groups.people import HealthIndex

class World:
    """
    Stores global information about the simulation
    """

    def __init__(self, config_file=None, box_mode=False, box_n_people=None, box_region=None):
        print("Initializing world...")
        self.read_config(config_file)
        relevant_groups = self.get_simulation_groups()
        self.read_defaults()
        self.box_mode = box_mode
        self.timer = Timer(self.config["time"])
        self.people = []
        self.total_people = 0  #TODO is nowehere updated
        print("Reading inputs...")
        self.inputs = Inputs(zone=self.config["world"]["zone"])
        if self.box_mode:
            self.initialize_hospitals()
            self.initialize_cemeteries()
            self.initialize_box_mode(box_region, box_n_people)
        else:
            print("Initializing commute generator...")
            self.commute_generator = CommuteGenerator.from_file(
                self.inputs.commute_generator_path
            )
            self.initialize_areas()
            self.initialize_msoa_areas()
            self.initialize_people()
            self.initialize_households()
            #self.initialize_hospitals()
            self.initialize_cemeteries()
            if "schools" in relevant_groups:
                self.initialize_schools()
            else:
                print("schools not needed, skipping...")
            if "companies" in relevant_groups:
                self.initialize_companies()
            else:
                print("companies not needed, skipping...")
            if "boundary" in relevant_groups:
                self.initialize_boundary()
            else:
                print("nothing exists outside the simulated region")
        #self.interaction = self.initialize_interaction()
        self.logger = Logger(self, self.config["logger"]["save_path"], box_mode=box_mode)
        print("Done.")

    def to_pickle(self, pickle_obj=os.path.join("..", "data", "world.pkl")):
        """
        Write the world to file. Comes in handy when setting up the world
        takes a long time.
        """
        with open(pickle_obj, "wb") as f:
            pickle.dump(self, f)

    @classmethod
    def from_pickle(cls, pickle_obj="/cosma7/data/dp004/dc-quer1/world.pkl"):
        """
        Initializes a world instance from an already populated world.
        """
        with open(pickle_obj, "rb") as f:
            world = pickle.load(f)
        return world

    @classmethod
    def from_config(cls, config_file):
        return cls(config_file)

    def read_config(self, config_file):
        if config_file is None:
            config_file = os.path.join(
                os.path.dirname(os.path.realpath(__file__)),
                "..",
                "configs",
                "config_example.yaml",
            )
        with open(config_file, "r") as f:
            self.config = yaml.load(f, Loader=yaml.FullLoader)

    def get_simulation_groups(self):
        """
        Reads all the different groups specified in the time section of the configuration file.
        """
        timesteps_config = self.config["time"]["step_active_groups"]
        active_groups = []
        for daytype in timesteps_config.keys():
            for timestep in timesteps_config[daytype].values():
                for group in timestep:
                    active_groups.append(group)
        active_groups = np.unique(active_groups)
        return active_groups

    def read_defaults(self):
        default_config_path = os.path.join(
            os.path.dirname(os.path.realpath(__file__)),
            "..",
            "configs",
            "defaults",
            "world.yaml",
        )
        with open(default_config_path, "r") as f:
            default_config = yaml.load(f, Loader=yaml.FullLoader)
        for key in default_config.keys():
            if key not in self.config:
                self.config[key] = default_config[key]

    def initialize_box_mode(self, region=None, n_people=None):
        """
        Sets the simulation to run in a single box, with everyone inside and no 
        schools, households, etc.
        Useful for testing interaction models and comparing to SIR.
        """
        print("Setting up box mode...")
        self.boxes = Boxes()
        box = BoxGenerator(self, region, n_people)
        self.boxes.members = [box]
        self.people = People(self)
        self.people.members = box.people

    def initialize_cemeteries(self):
        self.cemeteries = Cemeteries(self)

    def initialize_hospitals(self):
        self.hospitals = Hospitals(self, self.inputs.hospital_df, self.box_mode)

    def initialize_areas(self):
        """
        Each output area in the world is represented by an Area object. This Area object contains the
        demographic information about people living in it.
        """
        print("Initializing areas...")
        self.areas = Areas(self)
        areas_distributor = AreaDistributor(self.areas, self.inputs)
        areas_distributor.read_areas_census()

    def initialize_msoa_areas(self):
        """
        An MSOA area is a group of output areas. We use them to store company data.
        """
        print("Initializing MSOAreas...")
        self.msoareas = MSOAreas(self)
        msoareas_distributor = MSOAreaDistributor(self.msoareas)
        msoareas_distributor.read_msoareas_census()

    def initialize_people(self):
        """
        Populates the world with person instances.
        """
        print("Initializing people...")
        self.people = People(self)
        pbar = tqdm(total=len(self.areas.members))
        for area in self.areas.members:
            # get msoa flow data for this oa area
            wf_area_df = self.inputs.workflow_df.loc[(area.msoarea.id,)]
            person_distributor = PersonDistributor(
                self.timer,
                self.people,
                area,
                self.msoareas,
                self.inputs.compsec_by_sex_df,
                wf_area_df,
                self.inputs.key_compsec_ratio_by_sex_df,
                self.inputs.key_compsec_distr_by_sex_df,
            )
            person_distributor.populate_area()
            pbar.update(1)
        pbar.close()

    def initialize_households(self):
        """
        Calls the HouseholdDistributor to assign people to households following
        the census household compositions.
        """
        print("Initializing households...")
        pbar = tqdm(total=len(self.areas.members))
        self.households = Households(self)
        for area in self.areas.members:
            household_distributor = HouseholdDistributor(self, area)
            household_distributor.distribute_people_to_household()
            pbar.update(1)
        pbar.close()

    def initialize_schools(self):
        """
        Schools are organized in NN k-d trees by age group, so we can quickly query
        the closest age compatible school to a certain kid.
        """
        print("Initializing schools...")
        self.schools = Schools.from_file(self.inputs.school_data_path,
            self.inputs.school_config_path)
        pbar = tqdm(total=len(self.areas.members))
        for area in self.areas.members:
<<<<<<< HEAD
           self.distributor = SchoolDistributor.from_file(self.schools, area,
                   self.inputs.school_config_path)
           self.distributor.distribute_kids_to_school()
           pbar.update(1)
=======
            self.distributor = SchoolDistributor(self.schools, area)
            self.distributor.distribute_kids_to_school()
            self.distributor.distribute_teachers_to_school()
            pbar.update(1)
>>>>>>> efea1fc5
        pbar.close()

    def initialize_companies(self):
        """
        Companies live in MSOA areas.
        """
        print("Initializing Companies...")
        self.companies = Companies(self)
        pbar = tqdm(total=len(self.msoareas.members))
        for msoarea in self.msoareas.members:
            if not msoarea.work_people:
                warnings.warn(
                    f"\n The MSOArea {0} has no people that work in it!".format(msoarea.id)
                )
            else:
                self.distributor = CompanyDistributor(self.companies, msoarea)
                self.distributor.distribute_adults_to_companies()
            pbar.update(1)
        pbar.close()

    def initialize_boundary(self):
        """
        Create a population that lives in the boundary.
        It interacts with the population in the simulated region only
        in companies. No interaction takes place during leasure activities.
        """
        print("Creating Boundary...")
        self.boundary = Boundary(self)

    def initialize_interaction(self):
        interaction_type = self.config["interaction"]["type"]
        if "parameters" in self.config["interaction"]:
            interaction_parameters = self.config["interaction"]["parameters"]
        else:
            interaction_parameters = {}
        interaction_class_name = "Interaction" + interaction_type.capitalize()
        interaction = globals()[interaction_class_name](interaction_parameters, self)
        return interaction

    def set_active_group_to_people(self, active_groups):
        print('active groups : ', active_groups)
        for group_name in active_groups:
            grouptype = getattr(self, group_name)
            print('group type : ', grouptype)
            for group in grouptype.members:
                group.set_active_members()

    def set_allpeople_free(self):
        for person in self.people.members:
            if person.active_group == 'school':
                print('is school ', person.active_group)
            person.active_group = None

    def initialize_infection(self):
        if "parameters" in self.config["infection"]:
            infection_parameters = self.config["infection"]["parameters"]
        else:
            infection_parameters = {}
        if "transmission" in self.config["infection"]:
            transmission_type = self.config["infection"]["transmission"]["type"]
            transmission_parameters = self.config["infection"]["transmission"]["parameters"]
            transmission_class_name = "Transmission" + transmission_type.capitalize()
        else:
            trans_class = "TransmissionConstant"
            transmission_parameters = {}
        trans_class = getattr(transmission, transmission_class_name)
        transmission_class = trans_class(**transmission_parameters)
        if "symptoms" in self.config["infection"]:
            symptoms_type = self.config["infection"]["symptoms"]["type"]
            symptoms_parameters = self.config["infection"]["symptoms"]["parameters"]
            symptoms_class_name= "Symptoms" + symptoms_type.capitalize()
        else:
            symptoms_class_name = "SymptomsGaussian"
            symptoms_parameters = {}
        symp_class = getattr(symptoms, symptoms_class_name)
        reference_health_index = HealthIndex().get_index_for_age(40)
        symptoms_class = symp_class(health_index=reference_health_index, **symptoms_parameters)
        infection = Infection(self.timer.now, transmission_class, symptoms_class, **infection_parameters)
        return infection

    def seed_infections_group(self, group, n_infections):
        choices = np.random.choice(group.size, n_infections)
        infecter_reference = self.initialize_infection()
        for choice in choices:
            infecter_reference.infect_person_at_time(group.people[choice], self.timer.now)
        group.update_status_lists(self.timer.now, delta_time=0)

    def seed_infections_box(self, n_infections):
        print("seed ", n_infections, "infections in box")
        choices = np.random.choice(self.people.members, n_infections, replace=False)
        infecter_reference = self.initialize_infection()
        for choice in choices:
            infecter_reference.infect_person_at_time(choice, self.timer.now)
        self.boxes.members[0].update_status_lists(self.timer.now, delta_time=0)

    def do_timestep(self, day_iter):
        active_groups = self.timer.active_groups()
        # print ("=====================================================")
        # print ("=== active groups: ",active_groups,".")
        if active_groups == None or len(active_groups) == 0:
            print("==== do_timestep(): no active groups found. ====")
            return
        # update people (where they are according to time)
        self.set_active_group_to_people(active_groups)
        # infect people in groups
        groups_instances = [getattr(self, group) for group in active_groups]
        self.interaction.groups = groups_instances
        self.interaction.time_step()
        print('Freeing people')
        self.set_allpeople_free()

    def group_dynamics(self, n_seed=100):
        print(
            "Starting group_dynamics for ",
            self.timer.total_days,
            " days at day",
            self.timer.day,
        )
        assert sum(self.config["time"]["step_duration"]["weekday"].values()) == 24
        # TODO: move to function that checks the config file (types, values, etc...)
        # initialize the interaction class with an infection selector
        if self.box_mode:
            self.seed_infections_box(n_seed)
        else:
            print("Infecting individuals in their household,",
                  "for in total ", len(self.households.members), " households.")
            for household in self.households.members:
                self.seed_infections_group(household, 1)
        print(
            "starting the loop ..., at ",
            self.timer.day,
            " days, to run for ",
            self.timer.total_days,
            " days",
        )

        for day in self.timer:
            if day > self.timer.total_days:
                break
            self.logger.log_timestep(day)
            self.do_timestep(self.timer)


if __name__ == "__main__":
    world = World(config_file=os.path.join("../configs", "config_example.yaml"))

    # world = World(config_file=os.path.join("../configs", "config_boxmode_example.yaml"),
    #              box_mode=True,box_n_people=100)

    # world = World.from_pickle()
    #world.group_dynamics()<|MERGE_RESOLUTION|>--- conflicted
+++ resolved
@@ -61,7 +61,7 @@
                 self.initialize_boundary()
             else:
                 print("nothing exists outside the simulated region")
-        #self.interaction = self.initialize_interaction()
+        self.interaction = self.initialize_interaction()
         self.logger = Logger(self, self.config["logger"]["save_path"], box_mode=box_mode)
         print("Done.")
 
@@ -210,17 +210,11 @@
             self.inputs.school_config_path)
         pbar = tqdm(total=len(self.areas.members))
         for area in self.areas.members:
-<<<<<<< HEAD
            self.distributor = SchoolDistributor.from_file(self.schools, area,
                    self.inputs.school_config_path)
            self.distributor.distribute_kids_to_school()
+           self.distributor.distribute_teachers_to_school()
            pbar.update(1)
-=======
-            self.distributor = SchoolDistributor(self.schools, area)
-            self.distributor.distribute_kids_to_school()
-            self.distributor.distribute_teachers_to_school()
-            pbar.update(1)
->>>>>>> efea1fc5
         pbar.close()
 
     def initialize_companies(self):
@@ -261,17 +255,13 @@
         return interaction
 
     def set_active_group_to_people(self, active_groups):
-        print('active groups : ', active_groups)
         for group_name in active_groups:
             grouptype = getattr(self, group_name)
-            print('group type : ', grouptype)
             for group in grouptype.members:
                 group.set_active_members()
 
     def set_allpeople_free(self):
         for person in self.people.members:
-            if person.active_group == 'school':
-                print('is school ', person.active_group)
             person.active_group = None
 
     def initialize_infection(self):

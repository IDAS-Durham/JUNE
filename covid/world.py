--- conflicted
+++ resolved
@@ -166,16 +166,11 @@
             self.seed_infections_group(household, self.days, self.selector)
         print ("starting the loop ..., at ",self.days," days, to run for ",total_days," days")
         while self.days <= total_days:
-<<<<<<< HEAD
-            for timetag in range(shift_iterator.n_shifts-1):
-                self.do_timestep(timetag, shift_iterator.duration/24.)
-=======
             for shift, timetag in enumerate(time_steps):
                 duration = self.config["time"]["step_duration"]["weekday"][timetag]
                 print("next step, time = ", self.time,"(tag = ",timetag,"), duration = ",(duration/24.))
                 self.do_timestep(timetag, duration/24.)
                 self.logger.log_timestep(self.days, shift)
->>>>>>> 829592ab
                 self.time += duration/24.
             self.days += 1
 

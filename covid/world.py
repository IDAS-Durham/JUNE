--- conflicted
+++ resolved
@@ -1,11 +1,9 @@
 import os
-from pathlib import Path
 
 import numpy as np
 # from covid.interaction import Interaction
 # from covid.interaction_selector import InteractionSelector
 # from covid.time import DayIterator
-import pandas as pd
 import yaml
 from tqdm.auto import tqdm  # for a fancy progress bar
 
@@ -25,11 +23,9 @@
         print("Initializing world...")
         self.read_config(config_file)
         self.read_defaults()
-<<<<<<< HEAD
-
-=======
+
         self.box_mode = box_mode
->>>>>>> 8bddf949
+
         self.timer = Timer(self.config["time"])
         self.people = []
         self.total_people = 0
@@ -40,50 +36,16 @@
             self.inputs.commute_generator_path
         )
         print("Initializing areas...")
-<<<<<<< HEAD
-        self.msoareas = MSOAreas(self)
-        msoareas_distributor = MSOAreaDistributor(self.msoareas)
-        msoareas_distributor.read_msoareas_census()
-        self.areas = Areas(self)
-        areas_distributor = AreaDistributor(self.areas, self.inputs)
-        areas_distributor.read_areas_census()
-        print("Initializing people...")
-        self.people = People(self)
-        pbar = tqdm(total=len(self.areas.members))
-        for area in self.areas.members:
-            # get msoa flow data for this oa area
-            wf_area_df = self.inputs.workflow_df.loc[(area.msoarea,)]
-            person_distributor = PersonDistributor(
-                self.people,
-                area,
-                self.msoareas,
-                self.inputs.companysector_by_sex_dict,
-                self.inputs.companysector_by_sex_df,
-                wf_area_df,
-                self.inputs.companysector_specific_by_sex_df
-            )
-            person_distributor.populate_area()
-            pbar.update(1)
-        pbar.close()
-        print("Initializing households...")
-        pbar = tqdm(total=len(self.areas.members))
-        self.households = Households(self)
-        for area in self.areas.members:
-            household_distributor = HouseholdDistributor(self, area)
-            household_distributor.distribute_people_to_household()
-            pbar.update(1)
-        pbar.close()
-        print("Initializing schools...")
-=======
+
         if box_mode:
             box = Box()
             N_people = self.inputs.n_residents.values.sum()
             for i in range(0, N_people):
-                person = Person(i, self.timer, None, None, None, None, None, None, 0,)
+                person = Person(i, self.timer, None, None, None, None, None, None, 0, )
                 box.people.append(person)
             self.boxes = Boxes()
             self.boxes.members = [box]
-            self.people = People(self) 
+            self.people = People(self)
             self.people.members = box.people
         else:
             self.areas = Areas(self)
@@ -120,7 +82,6 @@
                 pbar.update(1)
             pbar.close()
         # print("Initializing schools...")
->>>>>>> 8bddf949
         # self.schools = Schools(self, self.areas, self.inputs.school_df)
         # pbar = tqdm(total=len(self.areas.members))
         # for area in self.areas.members:
@@ -230,8 +191,6 @@
             infecter_reference.infect(group.people[choice])
         group.update_status_lists()
 
-<<<<<<< HEAD
-=======
     def seed_infections_box(self, n_infections):
         choices = np.random.choice(self.people.members, n_infections, replace=False)
         infecter_reference = self.initialize_infection(None)
@@ -239,7 +198,6 @@
             infecter_reference.infect(choice)
         self.boxes.members[0].update_status_lists()
 
->>>>>>> 8bddf949
     def do_timestep(self, day_iter):
         active_groups = self.timer.active_groups()
         if active_groups == None or len(active_groups) == 0:
@@ -263,23 +221,12 @@
         assert sum(self.config["time"]["step_duration"]["weekday"].values()) == 24
         # TODO: move to function that checks the config file (types, values, etc...)
         # initialize the interaction class with an infection selector
-<<<<<<< HEAD
-        print("Infecting indivuals in their household.")
-        for household in self.households.members:
-            self.seed_infections_group(household, 1)
-        # i = 0
-        # for person in self.people.members:
-        #    i += 1
-        #    if person.infection != None: 
-        #        print(person.infection.threshold_transmission)
-=======
         if self.box_mode:
             self.seed_infections_box(n_seed)
         else:
             print("Infecting indivuals in their household.")
             for household in self.households.members:
                 self.seed_infections_group(household, 1)
->>>>>>> 8bddf949
         print(
             "starting the loop ..., at ",
             self.timer.day,

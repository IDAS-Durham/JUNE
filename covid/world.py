import os
import pickle
import logging
import logging.config

import numpy as np
import yaml
from tqdm.auto import tqdm  # for a fancy progress bar

from covid.box_generator import BoxGenerator
from covid.commute import CommuteGenerator
from covid.groups import *
from covid.inputs import Inputs
from covid.logger import Logger
from covid.time import Timer
from covid.interaction import *
from covid.infection import transmission
from covid.infection import symptoms
from covid.infection import Infection
from covid.groups.people import HealthIndex

class World:
    """
    Stores global information about the simulation
    """

    def __init__(self, config_file=None, box_mode=False, box_n_people=None, box_region=None):
        print("Initializing world...")
        # read configs
        self.read_config(config_file)
        self.relevant_groups = self.get_simulation_groups()
        self.read_defaults()
        # set up logging
        self.world_creation_logger(self.config["logger"]["save_path"])
        # start initialization
        self.box_mode = box_mode
        self.timer = Timer(self.config["time"])
        self.people = []
        self.total_people = 0
        print("Reading inputs...")
        self.inputs = Inputs(zone=self.config["world"]["zone"])
        if self.box_mode:
            self.initialize_hospitals()
            self.initialize_cemeteries()
            self.initialize_box_mode(box_region, box_n_people)
        else:
            print("Initializing commute generator...")
            self.commute_generator = CommuteGenerator.from_file(
                self.inputs.commute_generator_path
            )
            self.initialize_areas()
            self.initialize_msoa_areas()
            self.initialize_people()
            self.initialize_households()
            self.initialize_hospitals()
            self.initialize_cemeteries()
            if "schools" in self.relevant_groups:
                self.initialize_schools()
            else:
                print("schools not needed, skipping...")
            if "companies" in self.relevant_groups:
                self.initialize_companies()
            else:
                print("companies not needed, skipping...")
            if "boundary" in self.relevant_groups:
                self.initialize_boundary()
            else:
                print("nothing exists outside the simulated region")
            if "pubs" in self.relevant_groups:
                self.initialize_pubs()
                self.group_maker = GroupMaker(self)
            else:
                print("pubs not needed, skipping...")
<<<<<<< HEAD
        #self.interaction = self.initialize_interaction()
        #self.group_maker = GroupMaker(self)
=======
        self.interaction = self.initialize_interaction()
>>>>>>> aa1ec48d
        self.logger = Logger(self, self.config["logger"]["save_path"], box_mode=box_mode)
        print("Done.")

    def world_creation_logger(
            self,
            save_path,
            config_file=None,
            default_level=logging.INFO,
        ):
        """
        """
        # where to read and write files
        if config_file is None:
            config_file = os.path.join(
                os.path.dirname(os.path.realpath(__file__)),
                "..",
                "configs",
                "config_world_creation_logger.yaml",
            )
        # creating logger
        log_file = os.path.join(save_path, "world_creation.log")
        if os.path.isfile(config_file):
            with open(config_file, 'rt') as f:
                log_config = yaml.safe_load(f.read())
            logging.config.dictConfig(log_config)
        else:
            logging.basicConfig(
                filename=log_file, level=logging.INFO
            )

    def to_pickle(self, pickle_obj=os.path.join("..", "data", "world.pkl")):
        """
        Write the world to file. Comes in handy when setting up the world
        takes a long time.
        """
        with open(pickle_obj, "wb") as f:
            pickle.dump(self, f)

    @classmethod
    def from_pickle(cls, pickle_obj="/cosma7/data/dp004/dc-quer1/world.pkl"):
        """
        Initializes a world instance from an already populated world.
        """
        with open(pickle_obj, "rb") as f:
            world = pickle.load(f)
        return world

    @classmethod
    def from_config(cls, config_file):
        return cls(config_file)

    def read_config(self, config_file):
        if config_file is None:
            config_file = os.path.join(
                os.path.dirname(os.path.realpath(__file__)),
                "..",
                "configs",
                "config_example.yaml",
            )
        with open(config_file, "r") as f:
            self.config = yaml.load(f, Loader=yaml.FullLoader)

    def get_simulation_groups(self):
        """
        Reads all the different groups specified in the time section of the configuration file.
        """
        timesteps_config = self.config["time"]["step_active_groups"]
        active_groups = []
        for daytype in timesteps_config.keys():
            for timestep in timesteps_config[daytype].values():
                for group in timestep:
                    active_groups.append(group)
        active_groups = np.unique(active_groups)
        return active_groups

    def read_defaults(self):
        """
        Read config files for the world and it's active groups.
        """
        basepath = os.path.join(
            os.path.dirname(os.path.realpath(__file__)),
            "..",
            "configs",
            "defaults",
        )
        # global world settings
        default_config_path = os.path.join(basepath, "world.yaml")
        with open(default_config_path, "r") as f:
            default_config = yaml.load(f, Loader=yaml.FullLoader)
        for key in default_config.keys():
            if key not in self.config:
                self.config[key] = default_config[key]
        # active group settings
        for relevant_group in self.relevant_groups:
            group_config_path = os.path.join(basepath, f"{relevant_group}.yaml")
            if os.path.isfile(group_config_path):
                with open(group_config_path, "r") as f:
                    default_config = yaml.load(f, Loader=yaml.FullLoader)
                for key in default_config.keys():
                    if key not in self.config:
                        self.config[key] = default_config[key]

    def initialize_box_mode(self, region=None, n_people=None):
        """
        Sets the simulation to run in a single box, with everyone inside and no 
        schools, households, etc.
        Useful for testing interaction models and comparing to SIR.
        """
        print("Setting up box mode...")
        self.boxes = Boxes()
        box = BoxGenerator(self, region, n_people)
        self.boxes.members = [box]
        self.people = People(self)
        self.people.members = box.people

    def initialize_cemeteries(self):
        self.cemeteries = Cemeteries(self)

    def initialize_hospitals(self):
        self.hospitals = Hospitals.from_file(self.inputs.hospital_data_path,
            self.inputs.hospital_config_path, box_mode = self.box_mode)

        pbar = tqdm(total=len(self.msoareas.members))
        for msoarea in self.msoareas.members:
            distributor = HospitalDistributor(self.hospitals, msoarea)
            pbar.update(1)
        pbar.close()

    def initialize_pubs(self):
        print("Creating Pubs **********")
        self.pubs = Pubs(self, self.inputs.pubs_df, self.box_mode)

    def initialize_areas(self):
        """
        Each output area in the world is represented by an Area object. This Area object contains the
        demographic information about people living in it.
        """
        print("Initializing areas...")
        self.areas = OAreas(self)
        areas_distributor = OAreaDistributor(self.areas, self.inputs)
        areas_distributor.read_areas_census()

    def initialize_msoa_areas(self):
        """
        An MSOA area is a group of output areas. We use them to store company data.
        """
        print("Initializing MSOAreas...")
        self.msoareas = MSOAreas(self)
        msoareas_distributor = MSOAreaDistributor(self.msoareas)

    def initialize_people(self):
        """
        Populates the world with person instances.
        """
        print("Initializing people...")
        #self.people = People.from_file(
        #    self.inputs.,
        #    self.inputs.,
        #)
        self.people = People(self)
        pbar = tqdm(total=len(self.areas.members))
        for area in self.areas.members:
            # get msoa flow data for this oa area
            wf_area_df = self.inputs.workflow_df.loc[(area.msoarea.name,)]
            person_distributor = PersonDistributor(
                self.timer,
                self.people,
                area,
                self.msoareas,
                self.inputs.compsec_by_sex_df,
                wf_area_df,
                self.inputs.key_compsec_ratio_by_sex_df,
                self.inputs.key_compsec_distr_by_sex_df,
            )
            person_distributor.populate_area()
            pbar.update(1)
        pbar.close()

    def initialize_households(self):
        """
        Calls the HouseholdDistributor to assign people to households following
        the census household compositions.
        """
        print("Initializing households...")
        pbar = tqdm(total=len(self.areas.members))
        self.households = Households(self)
        for area in self.areas.members:
            household_distributor = HouseholdDistributor(self, area)
            household_distributor.distribute_people_to_household()
            pbar.update(1)
        pbar.close()

    def initialize_schools(self):
        """
        Schools are organized in NN k-d trees by age group, so we can quickly query
        the closest age compatible school to a certain kid.
        """
        print("Initializing schools...")
        self.schools = Schools.from_file(
            self.inputs.school_data_path,
            self.inputs.school_config_path
        )
        pbar = tqdm(total=len(self.areas.members))
        for area in self.areas.members:
           self.distributor = SchoolDistributor.from_file(
                self.schools,
                area,
                self.inputs.school_config_path
            )
           self.distributor.distribute_kids_to_school()
           self.distributor.distribute_teachers_to_school()
           pbar.update(1)
        pbar.close()

    def initialize_companies(self):
        """
        Companies live in MSOA areas.
        """
        print("Initializing Companies...")
        self.companies = Companies.from_file(
            self.inputs.companysize_file,
            self.inputs.company_per_sector_per_msoa_file,
        )
        pbar = tqdm(total=len(self.msoareas.members))
        for msoarea in self.msoareas.members:
            self.distributor = CompanyDistributor(
                self.companies,
                msoarea
            )
            self.distributor.distribute_adults_to_companies()
            pbar.update(1)
        pbar.close()

    def initialize_boundary(self):
        """
        Create a population that lives in the boundary.
        It interacts with the population in the simulated region only
        in companies. No interaction takes place during leasure activities.
        """
        print("Creating Boundary...")
        self.boundary = Boundary(self)

    def initialize_interaction(self):
        interaction_type = self.config["interaction"]["type"]
        interaction_class_name = "Interaction" + interaction_type.capitalize()
        interaction = globals()[interaction_class_name].from_file()
        return interaction

    def set_active_group_to_people(self, active_groups):
        for group_name in active_groups:
            grouptype = getattr(self, group_name)
            if 'pubs' in active_groups:
                self.group_maker.distribute_people(group_name)
            for group in grouptype.members:
                group.set_active_members()

    def set_allpeople_free(self):
        for person in self.people.members:
            person.active_group = None

    def initialize_infection(self):
        if "parameters" in self.config["infection"]:
            infection_parameters = self.config["infection"]["parameters"]
        else:
            infection_parameters = {}
        if "transmission" in self.config["infection"]:
            transmission_type = self.config["infection"]["transmission"]["type"]
            transmission_parameters = self.config["infection"]["transmission"]["parameters"]
            transmission_class_name = "Transmission" + transmission_type.capitalize()
        else:
            trans_class = "TransmissionConstant"
            transmission_parameters = {}
        trans_class = getattr(transmission, transmission_class_name)
        transmission_class = trans_class(**transmission_parameters)
        if "symptoms" in self.config["infection"]:
            symptoms_type = self.config["infection"]["symptoms"]["type"]
            symptoms_parameters = self.config["infection"]["symptoms"]["parameters"]
            symptoms_class_name= "Symptoms" + symptoms_type.capitalize()
        else:
            symptoms_class_name = "SymptomsGaussian"
            symptoms_parameters = {}
        symp_class = getattr(symptoms, symptoms_class_name)
        reference_health_index = HealthIndex().get_index_for_age(40)
        symptoms_class = symp_class(health_index=reference_health_index, **symptoms_parameters)
        infection = Infection(self.timer.now, transmission_class, symptoms_class, **infection_parameters)
        return infection

    def seed_infections_group(self, group, n_infections):
        choices = np.random.choice(group.size, n_infections)
        infecter_reference = self.initialize_infection()
        for choice in choices:
            infecter_reference.infect_person_at_time(group.people[choice], self.timer.now)
        group.update_status_lists(self.timer.now, delta_time=0)

    def seed_infections_box(self, n_infections):
        print("seed ", n_infections, "infections in box")
        choices = np.random.choice(self.people.members, n_infections, replace=False)
        infecter_reference = self.initialize_infection()
        for choice in choices:
            infecter_reference.infect_person_at_time(choice, self.timer.now)
        self.boxes.members[0].update_status_lists(self.timer.now, delta_time=0)

    def do_timestep(self):
        active_groups = self.timer.active_groups()
        #print ("=====================================================")
        #print ("=== active groups: ",active_groups,".")
        if active_groups == None or len(active_groups) == 0:
            print("==== do_timestep(): no active groups found. ====")
            return
        # update people (where they are according to time)
        self.set_active_group_to_people(active_groups)
        # infect people in groups
        groups_instances = [getattr(self, group) for group in active_groups]
<<<<<<< HEAD
        for group_type in group_instances:
            for group in group_type.members:
                self.interaction.time_step(self.timer.now, self.timer.duration, group)
=======
        self.interaction.groups = groups_instances
        self.interaction.time_step()
        # Update people that recovered in hospitals
        for hospital in self.hospitals.members:
            hospital.update_status_lists(self.timer.now, delta_time=0)
>>>>>>> aa1ec48d
        self.set_allpeople_free()

    def group_dynamics(self, n_seed=100):
        print(
            "Starting group_dynamics for ",
            self.timer.total_days,
            " days at day",
            self.timer.day,
        )
        assert sum(self.config["time"]["step_duration"]["weekday"].values()) == 24
        # TODO: move to function that checks the config file (types, values, etc...)
        # initialize the interaction class with an infection selector
        if self.box_mode:
            self.seed_infections_box(n_seed)
        else:
            print("Infecting individuals in their household,",
                  "for in total ", len(self.households.members), " households.")
            for household in self.households.members:
                self.seed_infections_group(household, 1)
        print(
            "starting the loop ..., at ",
            self.timer.day,
            " days, to run for ",
            self.timer.total_days,
            " days",
        )

        for day in self.timer:
            if day > self.timer.total_days:
                break
            self.logger.log_timestep(day)
            self.do_timestep()


if __name__ == "__main__":
    world = World(config_file=os.path.join("../configs", "config_example.yaml"))

    # world = World(config_file=os.path.join("../configs", "config_boxmode_example.yaml"),
    #              box_mode=True,box_n_people=100)

    # world = World.from_pickle()
    #world.group_dynamics()<|MERGE_RESOLUTION|>--- conflicted
+++ resolved
@@ -13,18 +13,21 @@
 from covid.inputs import Inputs
 from covid.logger import Logger
 from covid.time import Timer
-from covid.interaction import *
 from covid.infection import transmission
+from covid import interaction
 from covid.infection import symptoms
 from covid.infection import Infection
 from covid.groups.people import HealthIndex
+
 
 class World:
     """
     Stores global information about the simulation
     """
 
-    def __init__(self, config_file=None, box_mode=False, box_n_people=None, box_region=None):
+    def __init__(
+        self, config_file=None, box_mode=False, box_n_people=None, box_region=None
+    ):
         print("Initializing world...")
         # read configs
         self.read_config(config_file)
@@ -71,21 +74,15 @@
                 self.group_maker = GroupMaker(self)
             else:
                 print("pubs not needed, skipping...")
-<<<<<<< HEAD
-        #self.interaction = self.initialize_interaction()
-        #self.group_maker = GroupMaker(self)
-=======
         self.interaction = self.initialize_interaction()
->>>>>>> aa1ec48d
-        self.logger = Logger(self, self.config["logger"]["save_path"], box_mode=box_mode)
+        self.logger = Logger(
+            self, self.config["logger"]["save_path"], box_mode=box_mode
+        )
         print("Done.")
 
     def world_creation_logger(
-            self,
-            save_path,
-            config_file=None,
-            default_level=logging.INFO,
-        ):
+        self, save_path, config_file=None, default_level=logging.INFO,
+    ):
         """
         """
         # where to read and write files
@@ -99,13 +96,11 @@
         # creating logger
         log_file = os.path.join(save_path, "world_creation.log")
         if os.path.isfile(config_file):
-            with open(config_file, 'rt') as f:
+            with open(config_file, "rt") as f:
                 log_config = yaml.safe_load(f.read())
             logging.config.dictConfig(log_config)
         else:
-            logging.basicConfig(
-                filename=log_file, level=logging.INFO
-            )
+            logging.basicConfig(filename=log_file, level=logging.INFO)
 
     def to_pickle(self, pickle_obj=os.path.join("..", "data", "world.pkl")):
         """
@@ -157,10 +152,7 @@
         Read config files for the world and it's active groups.
         """
         basepath = os.path.join(
-            os.path.dirname(os.path.realpath(__file__)),
-            "..",
-            "configs",
-            "defaults",
+            os.path.dirname(os.path.realpath(__file__)), "..", "configs", "defaults",
         )
         # global world settings
         default_config_path = os.path.join(basepath, "world.yaml")
@@ -196,8 +188,11 @@
         self.cemeteries = Cemeteries(self)
 
     def initialize_hospitals(self):
-        self.hospitals = Hospitals.from_file(self.inputs.hospital_data_path,
-            self.inputs.hospital_config_path, box_mode = self.box_mode)
+        self.hospitals = Hospitals.from_file(
+            self.inputs.hospital_data_path,
+            self.inputs.hospital_config_path,
+            box_mode=self.box_mode,
+        )
 
         pbar = tqdm(total=len(self.msoareas.members))
         for msoarea in self.msoareas.members:
@@ -232,10 +227,10 @@
         Populates the world with person instances.
         """
         print("Initializing people...")
-        #self.people = People.from_file(
+        # self.people = People.from_file(
         #    self.inputs.,
         #    self.inputs.,
-        #)
+        # )
         self.people = People(self)
         pbar = tqdm(total=len(self.areas.members))
         for area in self.areas.members:
@@ -276,19 +271,16 @@
         """
         print("Initializing schools...")
         self.schools = Schools.from_file(
-            self.inputs.school_data_path,
-            self.inputs.school_config_path
+            self.inputs.school_data_path, self.inputs.school_config_path
         )
         pbar = tqdm(total=len(self.areas.members))
         for area in self.areas.members:
-           self.distributor = SchoolDistributor.from_file(
-                self.schools,
-                area,
-                self.inputs.school_config_path
-            )
-           self.distributor.distribute_kids_to_school()
-           self.distributor.distribute_teachers_to_school()
-           pbar.update(1)
+            self.distributor = SchoolDistributor.from_file(
+                self.schools, area, self.inputs.school_config_path
+            )
+            self.distributor.distribute_kids_to_school()
+            self.distributor.distribute_teachers_to_school()
+            pbar.update(1)
         pbar.close()
 
     def initialize_companies(self):
@@ -297,15 +289,11 @@
         """
         print("Initializing Companies...")
         self.companies = Companies.from_file(
-            self.inputs.companysize_file,
-            self.inputs.company_per_sector_per_msoa_file,
+            self.inputs.companysize_file, self.inputs.company_per_sector_per_msoa_file,
         )
         pbar = tqdm(total=len(self.msoareas.members))
         for msoarea in self.msoareas.members:
-            self.distributor = CompanyDistributor(
-                self.companies,
-                msoarea
-            )
+            self.distributor = CompanyDistributor(self.companies, msoarea)
             self.distributor.distribute_adults_to_companies()
             pbar.update(1)
         pbar.close()
@@ -322,13 +310,13 @@
     def initialize_interaction(self):
         interaction_type = self.config["interaction"]["type"]
         interaction_class_name = "Interaction" + interaction_type.capitalize()
-        interaction = globals()[interaction_class_name].from_file()
-        return interaction
+        interaction_instance = getattr(interaction, interaction_class_name).from_file()
+        return interaction_instance
 
     def set_active_group_to_people(self, active_groups):
         for group_name in active_groups:
             grouptype = getattr(self, group_name)
-            if 'pubs' in active_groups:
+            if "pubs" in active_groups:
                 self.group_maker.distribute_people(group_name)
             for group in grouptype.members:
                 group.set_active_members()
@@ -344,7 +332,9 @@
             infection_parameters = {}
         if "transmission" in self.config["infection"]:
             transmission_type = self.config["infection"]["transmission"]["type"]
-            transmission_parameters = self.config["infection"]["transmission"]["parameters"]
+            transmission_parameters = self.config["infection"]["transmission"][
+                "parameters"
+            ]
             transmission_class_name = "Transmission" + transmission_type.capitalize()
         else:
             trans_class = "TransmissionConstant"
@@ -354,21 +344,27 @@
         if "symptoms" in self.config["infection"]:
             symptoms_type = self.config["infection"]["symptoms"]["type"]
             symptoms_parameters = self.config["infection"]["symptoms"]["parameters"]
-            symptoms_class_name= "Symptoms" + symptoms_type.capitalize()
+            symptoms_class_name = "Symptoms" + symptoms_type.capitalize()
         else:
             symptoms_class_name = "SymptomsGaussian"
             symptoms_parameters = {}
         symp_class = getattr(symptoms, symptoms_class_name)
         reference_health_index = HealthIndex().get_index_for_age(40)
-        symptoms_class = symp_class(health_index=reference_health_index, **symptoms_parameters)
-        infection = Infection(self.timer.now, transmission_class, symptoms_class, **infection_parameters)
+        symptoms_class = symp_class(
+            health_index=reference_health_index, **symptoms_parameters
+        )
+        infection = Infection(
+            self.timer.now, transmission_class, symptoms_class, **infection_parameters
+        )
         return infection
 
     def seed_infections_group(self, group, n_infections):
         choices = np.random.choice(group.size, n_infections)
         infecter_reference = self.initialize_infection()
         for choice in choices:
-            infecter_reference.infect_person_at_time(group.people[choice], self.timer.now)
+            infecter_reference.infect_person_at_time(
+                group.people[choice], self.timer.now
+            )
         group.update_status_lists(self.timer.now, delta_time=0)
 
     def seed_infections_box(self, n_infections):
@@ -381,26 +377,21 @@
 
     def do_timestep(self):
         active_groups = self.timer.active_groups()
-        #print ("=====================================================")
-        #print ("=== active groups: ",active_groups,".")
+        # print ("=====================================================")
+        # print ("=== active groups: ",active_groups,".")
         if active_groups == None or len(active_groups) == 0:
             print("==== do_timestep(): no active groups found. ====")
             return
         # update people (where they are according to time)
         self.set_active_group_to_people(active_groups)
         # infect people in groups
-        groups_instances = [getattr(self, group) for group in active_groups]
-<<<<<<< HEAD
+        group_instances = [getattr(self, group) for group in active_groups]
         for group_type in group_instances:
             for group in group_type.members:
                 self.interaction.time_step(self.timer.now, self.timer.duration, group)
-=======
-        self.interaction.groups = groups_instances
-        self.interaction.time_step()
         # Update people that recovered in hospitals
         for hospital in self.hospitals.members:
             hospital.update_status_lists(self.timer.now, delta_time=0)
->>>>>>> aa1ec48d
         self.set_allpeople_free()
 
     def group_dynamics(self, n_seed=100):
@@ -416,8 +407,12 @@
         if self.box_mode:
             self.seed_infections_box(n_seed)
         else:
-            print("Infecting individuals in their household,",
-                  "for in total ", len(self.households.members), " households.")
+            print(
+                "Infecting individuals in their household,",
+                "for in total ",
+                len(self.households.members),
+                " households.",
+            )
             for household in self.households.members:
                 self.seed_infections_group(household, 1)
         print(
@@ -442,4 +437,4 @@
     #              box_mode=True,box_n_people=100)
 
     # world = World.from_pickle()
-    #world.group_dynamics()+    # world.group_dynamics()
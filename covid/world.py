<<<<<<< HEAD
from covid.inputs import Inputs
from covid.groups import *
=======
from sklearn.neighbors import BallTree
>>>>>>> 43958003
import pandas as pd
import numpy as np
from tqdm.auto import tqdm  # for a fancy progress bar
import yaml
import os

from covid.inputs import Inputs
from covid.area import Area
from covid.distributors import *
from covid.school import School, SchoolError
from covid.interaction import Single_Interaction
from covid.infection_selector import InfectionSelector


class World:
    """
    Stores global information about the simulation
    """

    def __init__(self, config_file=None):
        print("Initializing world...")
        if config_file is None:
            config_file = os.path.join(
                os.path.dirname(os.path.realpath(__file__)),
                "..",
                "configs",
                "config_example.yaml",
            )
        with open(config_file, "r") as f:
            self.config = yaml.load(f, Loader=yaml.FullLoader)
<<<<<<< HEAD
        # decoders for census variables 
=======
        """
        self.inputs = Inputs(zone=self.config["world"]["zone"])
        self.people = {}
        self.total_people = 0
        self.decoder_sex = {}
>>>>>>> 43958003
        self.decoder_age = {}
        self.decoder_sex = {}
        self.decoder_household_composition = {}
        self.encoder_household_composition = {}
        print("Reading inputs...")
        self.inputs = Inputs(zone=self.config["world"]["zone"])
        print("Initializing areas...")
        self.areas = Areas(self)
        areas_distributor = AreaDistributor(self.areas, self.inputs.household_dict)
        areas_distributor.read_areas_census()
        print("Initializing people...")
        self.people = People(self)
        for area in self.areas.members.values():
            person_distributor = PersonDistributor(self.people, area)
            person_distributor.populate_area()
        print("Initializing households...")
        for area in self.areas.members.values():
            area.households = Households(area)
            household_distributor = HouseholdDistributor(self, area.households, area)
            household_distributor.distribute_people_to_household()
        print("Initializing schools...")
        self.schools = Schools(self, self.areas, self.inputs.school_df)
        for area in self.areas.members.values():
            self.distributor = SchoolDistributor(self.schools, area)
            self.distributor.distribute_kids_to_school()
        '''
        #self.msoareas = self.read_msoareas_census(self.inputs.company_df)
        print("Creating schools...")
        self._init_schools(self.inputs.school_df)
        #self._init_companies(self.inputs.company_df)
        self.populate_world()
        print("Done.")
        """

    @classmethod
    def from_pickle(cls, pickle_obj="/cosma7/data/dp004/dc-quer1/world.pkl"):
        """
        Initializes a world instance from an already populated world.
        """
        import pickle
        with open(pickle_obj, "r") as f:
            world = pickle.load(f)
        return world
    
    @classmethod
    def from_config(cls, config_file):
        return cls(config_file)

    def read_msoareas_census(self, company_df):
        """
        Creat link between OA and MSOA layers.
        """
        dirs = "../data/census_data/area_code_translations/"
        area_trans_df = pd.read_csv(
            dirs + "./PCD11_OA11_LSOA11_MSOA11_LAD11_RGN17_FID_EW_LU.csv"
        )
        area_trans_df = area_trans_df.drop_duplicates(subset="OA11CD").set_index(
            "OA11CD"
        )["MSOA11CD"]

        areas_dict = {}
        for i, area_code in enumerate(company_df["MSOA11CD"].values):
            area = MSOAres(
                self,
                area_code,
                area_trans_df[area_trans_df["MSOA11CD"] == area_code].index.values,
                company_df[company_df["msoa11cd"] == "E02002559"][
                    [
                        "Micro (0 to 9)",
                        "10 to 19",
                        "20 to 49",
                        "50 to 99",
                        "100 to 249",
                        "250 to 499",
                        "500 to 999",
                        "1000+",
                    ]
                ].values,
            )
            areas_dict[i] = area
        return areas_dict

    def _init_companies(self, company_df):
        """
        Initializes companies.

        Input:
            company_df: pd.DataFrame
                Contains information on nr. of companies with nr. of employees per MSOA
        """
        self.WORK_AGE_THRESHOLD = [8, 13]
        companies = {}
        school_age = list(self.decoder_age.values())[
            SCHOOL_AGE_THRESHOLD[0] : SCHOOL_AGE_THRESHOLD[1]
        ]
        school_trees = {}
        school_agegroup_to_global_indices = (
            {}
        )  # stores for each age group the index to the school
        # create school neighbour trees
        for agegroup in school_age:
            school_agegroup_to_global_indices[
                agegroup
            ] = {}  # this will be used to track school universally
            mean = self._compute_age_group_mean(agegroup)
            _school_df_agegroup = school_df[
                (school_df["age_min"] <= mean) & (school_df["age_max"] >= mean)
            ]
            school_trees[agegroup] = self._create_school_tree(_school_df_agegroup)
        # create schools and put them in the right age group
        for i, (index, row) in enumerate(school_df.iterrows()):
            school = School(
                i,
                np.array(row[["latitude", "longitude"]].values, dtype=np.float64),
                row["NOR"],
                row["age_min"],
                row["age_max"],
            )
            # to which age group does this school belong to?
            for agegroup in school_age:
                agemean = self._compute_age_group_mean(agegroup)
                if school.age_min <= agemean and school.age_max >= agemean:
                    school_agegroup_to_global_indices[agegroup][
                        len(school_agegroup_to_global_indices[agegroup])
                    ] = i
            schools[i] = school
        # store variables to class
        self.schools = schools
        self.school_trees = school_trees
        self.school_agegroup_to_global_indices = school_agegroup_to_global_indices
        return None

    #def populate_world(self):
    #    """
    #    Populates world with people, houses, schools, etc.
    #    """
    #    print("Populating world ...")
    #    pbar = tqdm(total=len(self.areas.keys()))  # progress bar
    #    for area in self.areas.values():
    #        # create population
    #        people_dist = PeopleDistributor(area)
    #        people_dist.populate_area()

    #        # distribute people to households
    #        household_dist = HouseholdDistributor(area)
    #        household_dist.distribute_people_to_household()

    #        # distribute kids to schools
    #        school_dist = SchoolDistributor(area)
    #        school_dist.distribute_kids_to_school()

    #        # TODO: distribute workers to companies
    #        # work_dist = WorkDistributor(area)
    #        # work_dist.distribute_adults_to_work()

    #        pbar.update(1)

<<<<<<< HEAD
    #    #print("and make it work ...")
    #    #pbar = tqdm(total=len(self.msoareas.keys()))  # progress bar
    #    #for msoarea in self.msoareas.values():
    #        # TODO: distribute workers to companies
    #        # work_dist = WorkDistributor(msoarea)
    #        # work_dist.distribute_adults_to_companies()

    #        #pbar.update(1)
=======
        # print("and make it work ...")
        # pbar = tqdm(total=len(self.msoareas.keys()))  # progress bar
        # for msoarea in self.msoareas.values():
        # TODO: distribute workers to companies
        # work_dist = WorkDistributor(msoarea)
        # work_dist.distribute_adults_to_companies()

        # pbar.update(1)
>>>>>>> 43958003

    #    pbar.close()

    def _active_groups(self, time):

        return self.config["world"]["step_active_groups"][time]

    def _set_active_members(self, active_groups):
        for group in active_groups:
            group._set_active_members()

    def _unset_active_members(self, active_groups):
        for group in active_groups:
            group._unset_active_members()

    def _initialize_infection_selector(self,):
        Tparams = {}
        Tparams["Transmission:Type"] = "SI"
        params = {}
        Tparams["Transmission:Probability"] = params
        params["Mean"] = beta
        selector = InfectionSelector(Tparams, None)
        return selector

    def _infect(self, group, duration):
<<<<<<< HEAD
        for ind_group in world:
            break
            # check there are suceptible (if all infected don't run)
            # Call Frank

    def seed_infection(self, n_infected):
        pass
=======
        for group_instance in getattr(self, group).keys():
            interaction = Single_Interaction(group_instance, "Superposition")
            selector = self._initialize_infection_selector()
            # one step is one hour
            for step in range(duration * self.config["world"]["steps_per_hour"]):
                interaction.single_time_step(step, selector)

    # def seed_infection(self, n_infected):
>>>>>>> 43958003

    def group_dynamics(self, total_days):

        time_steps = self.config["world"]["step_duration"].keys()
        assert sum(self.config["world"]["step_duration"].values()) == 24
        # TODO: move to function that checks the config file (types, values, etc...)
        self.days = 0
        while self.days <= total_days:
            for time in time_steps:
                active_groups = self._active_groups(time)
                # update people (where they are according to time)
                self._set_active_members(active_groups)
                # infect people in groups
                for group in active_groups:
<<<<<<< HEAD
                    break
                        #self._infect(group,
#                                self.config["world"]["step_duration"]) # Call infection with how long it lasts
=======
                    self._infect(
                        group, self.config["world"]["step_duration"],
                    )
>>>>>>> 43958003
                self._unset_active_members(active_groups)
            self.days += 1


if __name__ == "__main__":

    world = World.from_pickle()
    world.group_dynamics(2)<|MERGE_RESOLUTION|>--- conflicted
+++ resolved
@@ -1,22 +1,10 @@
-<<<<<<< HEAD
 from covid.inputs import Inputs
 from covid.groups import *
-=======
-from sklearn.neighbors import BallTree
->>>>>>> 43958003
 import pandas as pd
 import numpy as np
 from tqdm.auto import tqdm  # for a fancy progress bar
 import yaml
 import os
-
-from covid.inputs import Inputs
-from covid.area import Area
-from covid.distributors import *
-from covid.school import School, SchoolError
-from covid.interaction import Single_Interaction
-from covid.infection_selector import InfectionSelector
-
 
 class World:
     """
@@ -34,17 +22,12 @@
             )
         with open(config_file, "r") as f:
             self.config = yaml.load(f, Loader=yaml.FullLoader)
-<<<<<<< HEAD
         # decoders for census variables 
-=======
-        """
         self.inputs = Inputs(zone=self.config["world"]["zone"])
         self.people = {}
         self.total_people = 0
         self.decoder_sex = {}
->>>>>>> 43958003
         self.decoder_age = {}
-        self.decoder_sex = {}
         self.decoder_household_composition = {}
         self.encoder_household_composition = {}
         print("Reading inputs...")
@@ -75,7 +58,7 @@
         #self._init_companies(self.inputs.company_df)
         self.populate_world()
         print("Done.")
-        """
+        '''
 
     @classmethod
     def from_pickle(cls, pickle_obj="/cosma7/data/dp004/dc-quer1/world.pkl"):
@@ -175,53 +158,6 @@
         self.school_agegroup_to_global_indices = school_agegroup_to_global_indices
         return None
 
-    #def populate_world(self):
-    #    """
-    #    Populates world with people, houses, schools, etc.
-    #    """
-    #    print("Populating world ...")
-    #    pbar = tqdm(total=len(self.areas.keys()))  # progress bar
-    #    for area in self.areas.values():
-    #        # create population
-    #        people_dist = PeopleDistributor(area)
-    #        people_dist.populate_area()
-
-    #        # distribute people to households
-    #        household_dist = HouseholdDistributor(area)
-    #        household_dist.distribute_people_to_household()
-
-    #        # distribute kids to schools
-    #        school_dist = SchoolDistributor(area)
-    #        school_dist.distribute_kids_to_school()
-
-    #        # TODO: distribute workers to companies
-    #        # work_dist = WorkDistributor(area)
-    #        # work_dist.distribute_adults_to_work()
-
-    #        pbar.update(1)
-
-<<<<<<< HEAD
-    #    #print("and make it work ...")
-    #    #pbar = tqdm(total=len(self.msoareas.keys()))  # progress bar
-    #    #for msoarea in self.msoareas.values():
-    #        # TODO: distribute workers to companies
-    #        # work_dist = WorkDistributor(msoarea)
-    #        # work_dist.distribute_adults_to_companies()
-
-    #        #pbar.update(1)
-=======
-        # print("and make it work ...")
-        # pbar = tqdm(total=len(self.msoareas.keys()))  # progress bar
-        # for msoarea in self.msoareas.values():
-        # TODO: distribute workers to companies
-        # work_dist = WorkDistributor(msoarea)
-        # work_dist.distribute_adults_to_companies()
-
-        # pbar.update(1)
->>>>>>> 43958003
-
-    #    pbar.close()
-
     def _active_groups(self, time):
 
         return self.config["world"]["step_active_groups"][time]
@@ -244,15 +180,6 @@
         return selector
 
     def _infect(self, group, duration):
-<<<<<<< HEAD
-        for ind_group in world:
-            break
-            # check there are suceptible (if all infected don't run)
-            # Call Frank
-
-    def seed_infection(self, n_infected):
-        pass
-=======
         for group_instance in getattr(self, group).keys():
             interaction = Single_Interaction(group_instance, "Superposition")
             selector = self._initialize_infection_selector()
@@ -260,8 +187,8 @@
             for step in range(duration * self.config["world"]["steps_per_hour"]):
                 interaction.single_time_step(step, selector)
 
-    # def seed_infection(self, n_infected):
->>>>>>> 43958003
+     def seed_infection(self, n_infected):
+        pass
 
     def group_dynamics(self, total_days):
 
@@ -276,15 +203,9 @@
                 self._set_active_members(active_groups)
                 # infect people in groups
                 for group in active_groups:
-<<<<<<< HEAD
-                    break
-                        #self._infect(group,
-#                                self.config["world"]["step_duration"]) # Call infection with how long it lasts
-=======
                     self._infect(
                         group, self.config["world"]["step_duration"],
                     )
->>>>>>> 43958003
                 self._unset_active_members(active_groups)
             self.days += 1
 

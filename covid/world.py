--- conflicted
+++ resolved
@@ -47,23 +47,9 @@
             )
             self.initialize_areas()
             self.initialize_msoa_areas()
-<<<<<<< HEAD
-            if "companies" not in relevant_groups:
-                self.initialize_people(skip_companies=True)
-            else:
-                self.initialize_people(skip_companies=False)
-            self.initialize_carehomes()  # Important that goes before households.
-            self.initialize_households()
-            if "schools" in relevant_groups:
-                self.initialize_schools()
-            else:
-                print("schools not needed, skipping...")
-            if "companies" in relevant_groups:
-                self.initialize_companies()
-=======
             self.initialize_people()
             self.initialize_households()
-            #self.initialize_hospitals()
+            self.initialize_hospitals()
             self.initialize_cemeteries()
             if "schools" in relevant_groups:
                 self.initialize_schools()
@@ -73,15 +59,8 @@
                 self.initialize_companies()
             else:
                 print("companies not needed, skipping...")
-            if "boundary" in relevant_groups:
-                self.initialize_boundary()
->>>>>>> b02bd2ff
-            else:
-                print("nothing exists outside the simulated region")
         self.interaction = self.initialize_interaction()
-        self.logger = Logger(
-            self, self.config["logger"]["save_path"], box_mode=box_mode
-        )
+        self.logger = Logger(self, self.config["logger"]["save_path"], box_mode=box_mode)
         print("Done.")
 
     def to_pickle(self, pickle_obj=os.path.join("..", "data", "world.pkl")):
@@ -155,16 +134,12 @@
         self.boxes.members = [box]
         self.people = People(self)
         self.people.members = box.people
-<<<<<<< HEAD
-        self.hospitals = Hospitals(self, box_mode=True)
-=======
 
     def initialize_cemeteries(self):
         self.cemeteries = Cemeteries(self)
 
     def initialize_hospitals(self):
         self.hospitals = Hospitals(self, self.inputs.hospital_df, self.box_mode)
->>>>>>> b02bd2ff
 
     def initialize_areas(self):
         """
@@ -202,14 +177,8 @@
                 self.msoareas,
                 self.inputs.compsec_by_sex_df,
                 wf_area_df,
-<<<<<<< HEAD
-                self.inputs.compsec_specic_ratio_by_sex_df,
-                self.inputs.compsec_specic_distr_by_sex_df,
-                skip_companies=skip_companies,
-=======
                 self.inputs.key_compsec_ratio_by_sex_df,
                 self.inputs.key_compsec_distr_by_sex_df,
->>>>>>> b02bd2ff
             )
             person_distributor.populate_area()
             pbar.update(1)
@@ -289,17 +258,11 @@
             self.inputs.school_config_path)
         pbar = tqdm(total=len(self.areas.members))
         for area in self.areas.members:
-<<<<<<< HEAD
-            self.distributor = SchoolDistributor(self.schools, area)
-            self.distributor.distribute_kids_to_school()
-            pbar.update(1)
-=======
            self.distributor = SchoolDistributor.from_file(self.schools, area,
                    self.inputs.school_config_path)
            self.distributor.distribute_kids_to_school()
            self.distributor.distribute_teachers_to_school()
            pbar.update(1)
->>>>>>> b02bd2ff
         pbar.close()
 
     def initialize_companies(self):
@@ -395,13 +358,6 @@
 
     def do_timestep(self, day_iter):
         active_groups = self.timer.active_groups()
-<<<<<<< HEAD
-        print("=====================================================")
-        print("=== active groups: ", active_groups, ".")
-=======
-        # print ("=====================================================")
-        # print ("=== active groups: ",active_groups,".")
->>>>>>> b02bd2ff
         if active_groups == None or len(active_groups) == 0:
             print("==== do_timestep(): no active groups found. ====")
             return
@@ -447,19 +403,5 @@
 
 
 if __name__ == "__main__":
-<<<<<<< HEAD
-    world = World(config_file=os.path.join("../configs", "my_config.yaml"))
-    world.to_pickle("../world.pkl")
-    # world = World(config_file=os.path.join("../configs", "config_boxmode_example.yaml"),
-    #              box_mode=True,box_n_people=100)
-    # world = World.from_pickle()
-    # world.group_dynamics()
-=======
     world = World(config_file=os.path.join("../configs", "config_example.yaml"))
-
-    # world = World(config_file=os.path.join("../configs", "config_boxmode_example.yaml"),
-    #              box_mode=True,box_n_people=100)
-
-    # world = World.from_pickle()
-    #world.group_dynamics()
->>>>>>> b02bd2ff
+    world.group_dynamics()
from covid.inputs import Inputs
import covid.groups
from covid.logger import Logger
from covid.infection_selector import InfectionSelector
from covid.interaction import Interaction, CollectiveInteraction
from covid.time import DayIterator
import pandas as pd
import numpy as np
from tqdm.auto import tqdm  # for a fancy progress bar
import yaml
import os
from covid import time


class World:
    """
    Stores global information about the simulation
    """

    def __init__(self, config_file=None):
        print("Initializing world...")
        if config_file is None:
            config_file = os.path.join(
                os.path.dirname(os.path.realpath(__file__)),
                "..",
                "configs",
                "config_example.yaml",
            )
        with open(config_file, "r") as f:
            self.config = yaml.load(f, Loader=yaml.FullLoader)

        self.people = []
        self.total_people = 0
        print("Reading inputs...")
        self.inputs = Inputs(zone=self.config["world"]["zone"])
        print("Initializing areas...")
        self.areas = Areas(self)
        areas_distributor = AreaDistributor(self.areas, self.inputs)
        areas_distributor.read_areas_census()
        print("Initializing people...")
        self.people = People(self)
        pbar = tqdm(total=len(self.areas.members))
        for area in self.areas.members:
            person_distributor = PersonDistributor(self.people, area)
            person_distributor.populate_area()
            pbar.update(1)
        pbar.close()
        print("Initializing households...")
        pbar = tqdm(total=len(self.areas.members))
        self.households = Households(self)
        for area in self.areas.members:
            household_distributor = HouseholdDistributor(self, area)
            household_distributor.distribute_people_to_household()
            pbar.update(1)
        pbar.close()
        print("Initializing schools...")
        self.schools = Schools(self, self.areas, self.inputs.school_df)
        pbar = tqdm(total=len(self.areas.members))
        for area in self.areas.members:
            self.distributor = SchoolDistributor(self.schools, area)
            self.distributor.distribute_kids_to_school()
            pbar.update(1)
        pbar.close()
        # self.msoareas = self.read_msoareas_census(self.inputs.company_df)
        # self._init_companies(self.inputs.company_df)
        self.logger = Logger(self, self.config["logger"]["save_path"])
        print("Done.")

    @classmethod
    def from_pickle(cls, pickle_obj="/cosma7/data/dp004/dc-quer1/world.pkl"):
        """
        Initializes a world instance from an already populated world.
        """
        import pickle

        with open(pickle_obj, "rb") as f:
            world = pickle.load(f)
        return world

    @classmethod
    def from_config(cls, config_file):
        return cls(config_file)

    def read_msoareas_census(self, company_df):
        """
        Creat link between OA and MSOA layers.
        """
        dirs = "../data/census_data/area_code_translations/"
        area_trans_df = pd.read_csv(
            dirs + "./PCD11_OA11_LSOA11_MSOA11_LAD11_RGN17_FID_EW_LU.csv"
        )
        area_trans_df = area_trans_df.drop_duplicates(subset="OA11CD").set_index(
            "OA11CD"
        )["MSOA11CD"]

        areas_dict = {}
        for i, area_code in enumerate(company_df["MSOA11CD"].values):
            area = MSOAres(
                self,
                area_code,
                area_trans_df[area_trans_df["MSOA11CD"] == area_code].index.values,
                company_df[company_df["msoa11cd"] == "E02002559"][
                    [
                        "Micro (0 to 9)",
                        "10 to 19",
                        "20 to 49",
                        "50 to 99",
                        "100 to 249",
                        "250 to 499",
                        "500 to 999",
                        "1000+",
                    ]
                ].values,
            )
            areas_dict[i] = area
        return areas_dict

    def set_active_group_to_people(self, active_groups):
        for group_name in active_groups:
            group = getattr(self, group_name)
            group.set_active_members()

    def set_allpeople_free(self):
        for person in self.people.members:
            person.active_group = None

    def _initialize_infection_selector_and_interaction(self, config):
        self.selector = InfectionSelector(config)
        self.interaction = CollectiveInteraction(self.selector)

    def seed_infections_group(self, group, n_infections, selector, time):
        choices = np.random.choice(group.size(), n_infections)
        for choice in choices:
            group.people[choice].set_infection(
                self.selector.make_infection(group.people[choice], time)
            )

    def do_timestep(self, day_iter):
        active_groups = day_iter.active_groups()
        if active_groups == None or len(active_groups) == 0:
            print("==== do_timestep(): no active groups found. ====")
            return
        # update people (where they are according to time)
        self.set_active_group_to_people(active_groups)
        # infect people in groups
        groups_instances = [getattr(self, group) for group in active_groups]
        self.interaction.set_groups(groups_instances)
        self.interaction.set_time(day_iter.day)
        self.interaction.time_step()
        self.set_allpeople_free()

<<<<<<< HEAD
    def group_dynamics(self, total_days):
        day_iterator =  time.DayIterator(initial_day='Monday')
        dayshift_iterator =  time.DayShiftIterator(day_iterator, time_config = self.config["time"])
        print("Starting group_dynamics for ", total_days, " days at day", day_iterator.days)
        time_steps = self.config["time"]["step_duration"]["weekday"].keys()
=======
    def group_dynamics(self):
        day_iter = DayIterator(self.config["time"])
        print("Starting group_dynamics for ", day_iter.total_days, " days at day",day_iter.day)
        assert sum(self.config["time"]["step_duration"]["weekday"].values()) == 24
        # TODO: move to function that checks the config file (types, values, etc...)
        # initialize the interaction class with an infection selector
>>>>>>> 7819c0e2
        self._initialize_infection_selector_and_interaction(self.config)
        print ("Infecting indivuals in their household.")
        self.interaction.set_time(day_iter.day)
        for household in self.households.members:
<<<<<<< HEAD
            self.seed_infections_group(household, self.days, self.selector)
        print ("starting the loop ..., at ",self.days," days, to run for ",total_days," days")
        while self.days <= total_days:
            for shift, timetag in enumerate(time_steps):
                duration = self.config["time"]["step_duration"]["weekday"][timetag]
                print("next step, time = ", self.time,"(tag = ",timetag,"), duration = ",(duration/24.))
                self.do_timestep(timetag, duration/24.)
                self.logger.log_timestep(self.days, shift)
                self.time += duration/24.
            self.days += 1
=======
            self.seed_infections_group(household, day_iter.day, self.selector, 0.)
        print ("starting the loop ..., at ",day_iter.day," days, to run for ",day_iter.total_days," days")
        while day_iter.day <= day_iter.total_days:
            self.do_timestep(day_iter)
            next(day_iter)
>>>>>>> 7819c0e2


if __name__ == "__main__":
    world = World()
    # world = World.from_pickle()
    world.group_dynamics()<|MERGE_RESOLUTION|>--- conflicted
+++ resolved
@@ -1,5 +1,5 @@
 from covid.inputs import Inputs
-import covid.groups
+from covid.groups import *
 from covid.logger import Logger
 from covid.infection_selector import InfectionSelector
 from covid.interaction import Interaction, CollectiveInteraction
@@ -149,42 +149,21 @@
         self.interaction.time_step()
         self.set_allpeople_free()
 
-<<<<<<< HEAD
-    def group_dynamics(self, total_days):
-        day_iterator =  time.DayIterator(initial_day='Monday')
-        dayshift_iterator =  time.DayShiftIterator(day_iterator, time_config = self.config["time"])
-        print("Starting group_dynamics for ", total_days, " days at day", day_iterator.days)
-        time_steps = self.config["time"]["step_duration"]["weekday"].keys()
-=======
     def group_dynamics(self):
         day_iter = DayIterator(self.config["time"])
         print("Starting group_dynamics for ", day_iter.total_days, " days at day",day_iter.day)
         assert sum(self.config["time"]["step_duration"]["weekday"].values()) == 24
         # TODO: move to function that checks the config file (types, values, etc...)
         # initialize the interaction class with an infection selector
->>>>>>> 7819c0e2
         self._initialize_infection_selector_and_interaction(self.config)
         print ("Infecting indivuals in their household.")
         self.interaction.set_time(day_iter.day)
         for household in self.households.members:
-<<<<<<< HEAD
-            self.seed_infections_group(household, self.days, self.selector)
-        print ("starting the loop ..., at ",self.days," days, to run for ",total_days," days")
-        while self.days <= total_days:
-            for shift, timetag in enumerate(time_steps):
-                duration = self.config["time"]["step_duration"]["weekday"][timetag]
-                print("next step, time = ", self.time,"(tag = ",timetag,"), duration = ",(duration/24.))
-                self.do_timestep(timetag, duration/24.)
-                self.logger.log_timestep(self.days, shift)
-                self.time += duration/24.
-            self.days += 1
-=======
             self.seed_infections_group(household, day_iter.day, self.selector, 0.)
         print ("starting the loop ..., at ",day_iter.day," days, to run for ",day_iter.total_days," days")
         while day_iter.day <= day_iter.total_days:
             self.do_timestep(day_iter)
             next(day_iter)
->>>>>>> 7819c0e2
 
 
 if __name__ == "__main__":

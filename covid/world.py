import os
import pickle
import logging
import logging.config

import numpy as np
import yaml
from tqdm.auto import tqdm  # for a fancy progress bar

from covid.box_generator import BoxGenerator
from covid.commute import CommuteGenerator
from covid.groups import *
from covid.inputs import Inputs
from covid.logger import Logger
from covid.interaction import *
from covid.infection import transmission
from covid.infection import symptoms
from covid.infection import Infection
from covid.groups.people import HealthIndex

class World:
    """
    Stores global information about the simulation
    """

    def __init__(self, config_file=None, box_mode=False, box_n_people=None, box_region=None):
        print("Initializing world...")
        # read configs
        self.read_config(config_file)
        self.relevant_groups = self.get_simulation_groups()
        self.read_defaults()
        # set up logging
        self.world_creation_logger(self.config["logger"]["save_path"])
        # start initialization
        self.box_mode = box_mode
        self.people = []
        self.total_people = 0
        print("Reading inputs...")
        self.inputs = Inputs(zone=self.config["world"]["zone"])
        if self.box_mode:
            self.initialize_hospitals()
            self.initialize_cemeteries()
            self.initialize_box_mode(box_region, box_n_people)
        else:
            print("Initializing commute generator...")
            self.commute_generator = CommuteGenerator.from_file(
                self.inputs.commute_generator_path
            )
            self.initialize_areas()
            self.initialize_msoa_areas()
            self.initialize_people()
            self.initialize_households()
            self.initialize_hospitals()
            self.initialize_cemeteries()
            if "schools" in self.relevant_groups:
                self.initialize_schools()
            else:
                print("schools not needed, skipping...")
            if "companies" in self.relevant_groups:
                self.initialize_companies()
            else:
                print("companies not needed, skipping...")
            if "boundary" in self.relevant_groups:
                self.initialize_boundary()
            else:
                print("nothing exists outside the simulated region")
            if "pubs" in self.relevant_groups:
                self.initialize_pubs()
                self.group_maker = GroupMaker(self)
            else:
                print("pubs not needed, skipping...")
        self.interaction = self.initialize_interaction()
        self.logger = Logger(self, self.config["logger"]["save_path"], box_mode=box_mode)
        print("Done.")

    def world_creation_logger(
            self,
            save_path,
            config_file=None,
            default_level=logging.INFO,
        ):
        """
        """
        # where to read and write files
        if config_file is None:
            config_file = os.path.join(
                os.path.dirname(os.path.realpath(__file__)),
                "..",
                "configs",
                "config_world_creation_logger.yaml",
            )
        # creating logger
        log_file = os.path.join(save_path, "world_creation.log")
        if os.path.isfile(config_file):
            with open(config_file, 'rt') as f:
                log_config = yaml.safe_load(f.read())
            logging.config.dictConfig(log_config)
        else:
            logging.basicConfig(
                filename=log_file, level=logging.INFO
            )

    def to_pickle(self, pickle_obj=os.path.join("..", "data", "world.pkl")):
        """
        Write the world to file. Comes in handy when setting up the world
        takes a long time.
        """
        with open(pickle_obj, "wb") as f:
            pickle.dump(self, f)

    @classmethod
    def from_pickle(cls, pickle_obj="/cosma7/data/dp004/dc-quer1/world.pkl"):
        """
        Initializes a world instance from an already populated world.
        """
        with open(pickle_obj, "rb") as f:
            world = pickle.load(f)
        return world

    @classmethod
    def from_config(cls, config_file):
        return cls(config_file)

    def read_config(self, config_file):
        if config_file is None:
            config_file = os.path.join(
                os.path.dirname(os.path.realpath(__file__)),
                "..",
                "configs",
                "config_example.yaml",
            )
        with open(config_file, "r") as f:
            self.config = yaml.load(f, Loader=yaml.FullLoader)

    def get_simulation_groups(self):
        """
        Reads all the different groups specified in the time section of the configuration file.
        """
        timesteps_config = self.config["time"]["step_active_groups"]
        active_groups = []
        for daytype in timesteps_config.keys():
            for timestep in timesteps_config[daytype].values():
                for group in timestep:
                    active_groups.append(group)
        active_groups = np.unique(active_groups)
        return active_groups

    def read_defaults(self):
        """
        Read config files for the world and it's active groups.
        """
        basepath = os.path.join(
            os.path.dirname(os.path.realpath(__file__)),
            "..",
            "configs",
            "defaults",
        )
        # global world settings
        default_config_path = os.path.join(basepath, "world.yaml")
        with open(default_config_path, "r") as f:
            default_config = yaml.load(f, Loader=yaml.FullLoader)
        for key in default_config.keys():
            if key not in self.config:
                self.config[key] = default_config[key]
        # active group settings
        for relevant_group in self.relevant_groups:
            group_config_path = os.path.join(basepath, f"{relevant_group}.yaml")
            if os.path.isfile(group_config_path):
                with open(group_config_path, "r") as f:
                    default_config = yaml.load(f, Loader=yaml.FullLoader)
                for key in default_config.keys():
                    if key not in self.config:
                        self.config[key] = default_config[key]

    def initialize_box_mode(self, region=None, n_people=None):
        """
        Sets the simulation to run in a single box, with everyone inside and no 
        schools, households, etc.
        Useful for testing interaction models and comparing to SIR.
        """
        print("Setting up box mode...")
        self.boxes = Boxes()
        box = BoxGenerator(self, region, n_people)
        self.boxes.members = [box]
        self.people = People(self)
        self.people.members = box.people

    def initialize_cemeteries(self):
        self.cemeteries = Cemeteries(self)

    def initialize_hospitals(self):
        self.hospitals = Hospitals.from_file(self.inputs.hospital_data_path,
            self.inputs.hospital_config_path, box_mode = self.box_mode)

        pbar = tqdm(total=len(self.msoareas.members))
        for msoarea in self.msoareas.members:
            distributor = HospitalDistributor(self.hospitals, msoarea)
            pbar.update(1)
        pbar.close()

    def initialize_pubs(self):
        print("Creating Pubs **********")
        self.pubs = Pubs(self, self.inputs.pubs_df, self.box_mode)

    def initialize_areas(self):
        """
        Each output area in the world is represented by an Area object. This Area object contains the
        demographic information about people living in it.
        """
        print("Initializing areas...")
        self.areas = OAreas(self)
        areas_distributor = OAreaDistributor(self.areas, self.inputs)
        areas_distributor.read_areas_census()

    def initialize_msoa_areas(self):
        """
        An MSOA area is a group of output areas. We use them to store company data.
        """
        print("Initializing MSOAreas...")
        self.msoareas = MSOAreas(self)
        msoareas_distributor = MSOAreaDistributor(self.msoareas)

    def initialize_people(self):
        """
        Populates the world with person instances.
        """
        print("Initializing people...")
        #self.people = People.from_file(
        #    self.inputs.,
        #    self.inputs.,
        #)
        self.people = People(self)
        pbar = tqdm(total=len(self.areas.members))
        for area in self.areas.members:
            # get msoa flow data for this oa area
            wf_area_df = self.inputs.workflow_df.loc[(area.msoarea.name,)]
            person_distributor = PersonDistributor(
                self.timer,
                self.people,
                area,
                self.msoareas,
                self.inputs.compsec_by_sex_df,
                wf_area_df,
                self.inputs.key_compsec_ratio_by_sex_df,
                self.inputs.key_compsec_distr_by_sex_df,
            )
            person_distributor.populate_area()
            pbar.update(1)
        pbar.close()

    def initialize_households(self):
        """
        Calls the HouseholdDistributor to assign people to households following
        the census household compositions.
        """
        print("Initializing households...")
        pbar = tqdm(total=len(self.areas.members))
        self.households = Households(self)
        for area in self.areas.members:
            household_distributor = HouseholdDistributor(self, area)
            household_distributor.distribute_people_to_household()
            pbar.update(1)
        pbar.close()

    def initialize_schools(self):
        """
        Schools are organized in NN k-d trees by age group, so we can quickly query
        the closest age compatible school to a certain kid.
        """
        print("Initializing schools...")
        self.schools = Schools.from_file(
            self.inputs.school_data_path,
            self.inputs.school_config_path
        )
        pbar = tqdm(total=len(self.areas.members))
        for area in self.areas.members:
           self.distributor = SchoolDistributor.from_file(
                self.schools,
                area,
                self.inputs.school_config_path
            )
           self.distributor.distribute_kids_to_school()
           self.distributor.distribute_teachers_to_school()
           pbar.update(1)
        pbar.close()

    def initialize_companies(self):
        """
        Companies live in MSOA areas.
        """
        print("Initializing Companies...")
        self.companies = Companies.from_file(
            self.inputs.companysize_file,
            self.inputs.company_per_sector_per_msoa_file,
        )
        pbar = tqdm(total=len(self.msoareas.members))
        for msoarea in self.msoareas.members:
            self.distributor = CompanyDistributor(
                self.companies,
                msoarea
            )
            self.distributor.distribute_adults_to_companies()
            pbar.update(1)
        pbar.close()

    def initialize_boundary(self):
        """
        Create a population that lives in the boundary.
        It interacts with the population in the simulated region only
        in companies. No interaction takes place during leasure activities.
        """
        print("Creating Boundary...")
        self.boundary = Boundary(self)

<<<<<<< HEAD
=======
    def initialize_interaction(self):
        interaction_type = self.config["interaction"]["type"]
        if "parameters" in self.config["interaction"]:
            interaction_parameters = self.config["interaction"]["parameters"]
        else:
            interaction_parameters = {}
        interaction_class_name = "Interaction" + interaction_type.capitalize()
        interaction = globals()[interaction_class_name](interaction_parameters, self)
        return interaction

    def set_active_group_to_people(self, active_groups):
        for group_name in active_groups:
            grouptype = getattr(self, group_name)
            if 'pubs' in active_groups:
                self.group_maker.distribute_people(group_name)
            for group in grouptype.members:
                group.set_active_members()

    def set_allpeople_free(self):
        for person in self.people.members:
            person.active_group = None

    def initialize_infection(self):
        if "parameters" in self.config["infection"]:
            infection_parameters = self.config["infection"]["parameters"]
        else:
            infection_parameters = {}
        if "transmission" in self.config["infection"]:
            transmission_type = self.config["infection"]["transmission"]["type"]
            transmission_parameters = self.config["infection"]["transmission"]["parameters"]
            transmission_class_name = "Transmission" + transmission_type.capitalize()
        else:
            trans_class = "TransmissionConstant"
            transmission_parameters = {}
        trans_class = getattr(transmission, transmission_class_name)
        transmission_class = trans_class(**transmission_parameters)
        if "symptoms" in self.config["infection"]:
            symptoms_type = self.config["infection"]["symptoms"]["type"]
            symptoms_parameters = self.config["infection"]["symptoms"]["parameters"]
            symptoms_class_name= "Symptoms" + symptoms_type.capitalize()
        else:
            symptoms_class_name = "SymptomsGaussian"
            symptoms_parameters = {}
        symp_class = getattr(symptoms, symptoms_class_name)
        reference_health_index = HealthIndex().get_index_for_age(40)
        symptoms_class = symp_class(health_index=reference_health_index, **symptoms_parameters)
        infection = Infection(self.timer.now, transmission_class, symptoms_class, **infection_parameters)
        return infection

    def seed_infections_group(self, group, n_infections):
        choices = np.random.choice(group.size, n_infections)
        infecter_reference = self.initialize_infection()
        for choice in choices:
            infecter_reference.infect_person_at_time(group.people[choice], self.timer.now)
        group.update_status_lists(self.timer.now, delta_time=0)

    def seed_infections_box(self, n_infections):
        print("seed ", n_infections, "infections in box")
        choices = np.random.choice(self.people.members, n_infections, replace=False)
        infecter_reference = self.initialize_infection()
        for choice in choices:
            infecter_reference.infect_person_at_time(choice, self.timer.now)
        self.boxes.members[0].update_status_lists(self.timer.now, delta_time=0)

    def do_timestep(self):
        active_groups = self.timer.active_groups()
        #print ("=====================================================")
        #print ("=== active groups: ",active_groups,".")
        if active_groups == None or len(active_groups) == 0:
            print("==== do_timestep(): no active groups found. ====")
            return
        # update people (where they are according to time)
        self.set_active_group_to_people(active_groups)
        # infect people in groups
        groups_instances = [getattr(self, group) for group in active_groups]
        self.interaction.groups = groups_instances
        self.interaction.time_step()
        # Update people that recovered in hospitals
        for hospital in self.hospitals.members:
            hospital.update_status_lists(self.timer.now, delta_time=0)
        self.set_allpeople_free()

    def group_dynamics(self, n_seed=100):
        print(
            "Starting group_dynamics for ",
            self.timer.total_days,
            " days at day",
            self.timer.day,
        )
        assert sum(self.config["time"]["step_duration"]["weekday"].values()) == 24
        # TODO: move to function that checks the config file (types, values, etc...)
        # initialize the interaction class with an infection selector
        if self.box_mode:
            self.seed_infections_box(n_seed)
        else:
            print("Infecting individuals in their household,",
                  "for in total ", len(self.households.members), " households.")
            for household in self.households.members:
                self.seed_infections_group(household, 1)
        print(
            "starting the loop ..., at ",
            self.timer.day,
            " days, to run for ",
            self.timer.total_days,
            " days",
        )

        for day in self.timer:
            if day > self.timer.total_days:
                break
            self.logger.log_timestep(day)
            self.do_timestep()

>>>>>>> ff82ffb6

if __name__ == "__main__":
    world = World(config_file=os.path.join("../configs", "config_example.yaml"))

    # world = World(config_file=os.path.join("../configs", "config_boxmode_example.yaml"),
    #              box_mode=True,box_n_people=100)

    # world = World.from_pickle()
    #world.group_dynamics()<|MERGE_RESOLUTION|>--- conflicted
+++ resolved
@@ -311,124 +311,6 @@
         """
         print("Creating Boundary...")
         self.boundary = Boundary(self)
-
-<<<<<<< HEAD
-=======
-    def initialize_interaction(self):
-        interaction_type = self.config["interaction"]["type"]
-        if "parameters" in self.config["interaction"]:
-            interaction_parameters = self.config["interaction"]["parameters"]
-        else:
-            interaction_parameters = {}
-        interaction_class_name = "Interaction" + interaction_type.capitalize()
-        interaction = globals()[interaction_class_name](interaction_parameters, self)
-        return interaction
-
-    def set_active_group_to_people(self, active_groups):
-        for group_name in active_groups:
-            grouptype = getattr(self, group_name)
-            if 'pubs' in active_groups:
-                self.group_maker.distribute_people(group_name)
-            for group in grouptype.members:
-                group.set_active_members()
-
-    def set_allpeople_free(self):
-        for person in self.people.members:
-            person.active_group = None
-
-    def initialize_infection(self):
-        if "parameters" in self.config["infection"]:
-            infection_parameters = self.config["infection"]["parameters"]
-        else:
-            infection_parameters = {}
-        if "transmission" in self.config["infection"]:
-            transmission_type = self.config["infection"]["transmission"]["type"]
-            transmission_parameters = self.config["infection"]["transmission"]["parameters"]
-            transmission_class_name = "Transmission" + transmission_type.capitalize()
-        else:
-            trans_class = "TransmissionConstant"
-            transmission_parameters = {}
-        trans_class = getattr(transmission, transmission_class_name)
-        transmission_class = trans_class(**transmission_parameters)
-        if "symptoms" in self.config["infection"]:
-            symptoms_type = self.config["infection"]["symptoms"]["type"]
-            symptoms_parameters = self.config["infection"]["symptoms"]["parameters"]
-            symptoms_class_name= "Symptoms" + symptoms_type.capitalize()
-        else:
-            symptoms_class_name = "SymptomsGaussian"
-            symptoms_parameters = {}
-        symp_class = getattr(symptoms, symptoms_class_name)
-        reference_health_index = HealthIndex().get_index_for_age(40)
-        symptoms_class = symp_class(health_index=reference_health_index, **symptoms_parameters)
-        infection = Infection(self.timer.now, transmission_class, symptoms_class, **infection_parameters)
-        return infection
-
-    def seed_infections_group(self, group, n_infections):
-        choices = np.random.choice(group.size, n_infections)
-        infecter_reference = self.initialize_infection()
-        for choice in choices:
-            infecter_reference.infect_person_at_time(group.people[choice], self.timer.now)
-        group.update_status_lists(self.timer.now, delta_time=0)
-
-    def seed_infections_box(self, n_infections):
-        print("seed ", n_infections, "infections in box")
-        choices = np.random.choice(self.people.members, n_infections, replace=False)
-        infecter_reference = self.initialize_infection()
-        for choice in choices:
-            infecter_reference.infect_person_at_time(choice, self.timer.now)
-        self.boxes.members[0].update_status_lists(self.timer.now, delta_time=0)
-
-    def do_timestep(self):
-        active_groups = self.timer.active_groups()
-        #print ("=====================================================")
-        #print ("=== active groups: ",active_groups,".")
-        if active_groups == None or len(active_groups) == 0:
-            print("==== do_timestep(): no active groups found. ====")
-            return
-        # update people (where they are according to time)
-        self.set_active_group_to_people(active_groups)
-        # infect people in groups
-        groups_instances = [getattr(self, group) for group in active_groups]
-        self.interaction.groups = groups_instances
-        self.interaction.time_step()
-        # Update people that recovered in hospitals
-        for hospital in self.hospitals.members:
-            hospital.update_status_lists(self.timer.now, delta_time=0)
-        self.set_allpeople_free()
-
-    def group_dynamics(self, n_seed=100):
-        print(
-            "Starting group_dynamics for ",
-            self.timer.total_days,
-            " days at day",
-            self.timer.day,
-        )
-        assert sum(self.config["time"]["step_duration"]["weekday"].values()) == 24
-        # TODO: move to function that checks the config file (types, values, etc...)
-        # initialize the interaction class with an infection selector
-        if self.box_mode:
-            self.seed_infections_box(n_seed)
-        else:
-            print("Infecting individuals in their household,",
-                  "for in total ", len(self.households.members), " households.")
-            for household in self.households.members:
-                self.seed_infections_group(household, 1)
-        print(
-            "starting the loop ..., at ",
-            self.timer.day,
-            " days, to run for ",
-            self.timer.total_days,
-            " days",
-        )
-
-        for day in self.timer:
-            if day > self.timer.total_days:
-                break
-            self.logger.log_timestep(day)
-            self.do_timestep()
-
->>>>>>> ff82ffb6
-
 if __name__ == "__main__":
     world = World(config_file=os.path.join("../configs", "config_example.yaml"))
 

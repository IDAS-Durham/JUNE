--- conflicted
+++ resolved
@@ -54,32 +54,6 @@
         This is all on the OA layer.
         """
         areas_list = []
-<<<<<<< HEAD
-        for i, area_name in enumerate(n_residents_df.index):
-            area_coord = self.input.areas_coordinates_df.loc[area_name][
-                ["Y", "X"]
-            ].values
-            area = Area(
-                self.areas.world,
-                area_name,
-                self.areas.world.inputs.oa2msoa_df.loc[area_name]["MSOA11CD"],
-                n_residents_df.loc[area_name],
-                0,  # n_households_df.loc[area_name],
-                {
-                    "age_freq": age_df.loc[area_name],
-                    "sex_freq": sex_df.loc[area_name],
-                    "household_freq": household_composition_df.loc[area_name],
-                },
-                area_coord,
-            )
-            areas_list.append(area)
-        self.areas.members = areas_list
-        self.areas.area_tree = BallTree(
-            np.deg2rad(self.input.areas_coordinates_df[["Y", "X"]].values),
-            metric="haversine"
-        )
-        
-=======
         oa_in_sim = self.input.n_residents.index
         import time
         t0 = time.time()
@@ -90,4 +64,7 @@
             areas_list.append(self.mk_area(area_name))
         self.areas.members = areas_list
         self.areas.names_in_order = oa_in_sim
->>>>>>> f173ee44
+        self.areas.area_tree = BallTree(
+            np.deg2rad(self.input.areas_coordinates_df[["Y", "X"]].values),
+            metric="haversine"
+        )
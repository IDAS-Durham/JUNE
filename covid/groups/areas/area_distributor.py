import pandas as pd
import numpy as np
import os
<<<<<<< HEAD
from covid.groups.areas import OArea
=======
from covid.groups.areas import Area
from sklearn.neighbors._ball_tree import BallTree
>>>>>>> e155e61b


class OAreaDistributor:
    def __init__(self, areas, input_data):
        self.world = areas.world
        self.areas = areas
        self.input = input_data
        mapping_df = self.areas.world.inputs.area_mapping_df
        # Reduce to the OA that are required --- reduces the search space later
        self.area_mapping_df = mapping_df[mapping_df["OA"].isin(self.input.n_residents.index)]

    def get_area_coord(self, oarea_name):
        """
        Read two numbers from input df, return as array.
        """
        import numpy as np
        df_entry = self.input.areas_coordinates_df.loc[oarea_name]
        # NOTE df["X"] ~5 times faster than df[ ["Y", "X"] ]
        # FIXME explicit conversion to np.array necessary?
        return [df_entry["Y"], df_entry["X"]]

    def areaname_to_msoa(self, oarea_name):
        """
        Find and return MSOA that corresponds to area_name.
        """
        # NOTE df["OA"] == area_name ~factor 2 slower than df["OA"].isin([area_name])
        return self.area_mapping_df[
            self.area_mapping_df["OA"].isin([oarea_name])
        ]["MSOA"].unique()[0]

    def mk_area(self, oarea_name):
        area = OArea(
            self.areas.world,
            self.get_area_coord(oarea_name),
            oarea_name,
            self.areaname_to_msoa(oarea_name),
            self.input.n_residents.loc[oarea_name],
            0,  # n_households_df.loc[area_name],
            {
                "age_freq": self.input.age_freq.loc[oarea_name],
                "sex_freq": self.input.sex_freq.loc[oarea_name],
                "household_freq": self.input.household_composition_freq.loc[oarea_name],
            },
        )
        return area

    def read_areas_census(self):
        """
        Reads census data from the input dictionary, and initializes
        the encoders/decoders for sex, age, and household variables.
        It also initializes all the areas of the world.
        This is all on the OA layer.
        """
        areas_list = []
        oa_in_sim = self.input.n_residents.index
        import time
        t0 = time.time()
        ## This could be done in parallel
        for i, oarea_name in enumerate(oa_in_sim):
            if (i+1)%100 == 0:
                print(
                    "{}/{} freq: {} Hz".format(
                        i+1, len(oa_in_sim), (i+1)/(time.time()-t0)
                    ),
                    end="\r",
                )
            areas_list.append(self.mk_area(oarea_name))
        self.areas.members = areas_list
        self.areas.names_in_order = oa_in_sim
        self.areas.area_tree = BallTree(
            np.deg2rad(self.input.areas_coordinates_df[["Y", "X"]].values),
            metric="haversine"
        )<|MERGE_RESOLUTION|>--- conflicted
+++ resolved
@@ -1,12 +1,8 @@
 import pandas as pd
 import numpy as np
 import os
-<<<<<<< HEAD
 from covid.groups.areas import OArea
-=======
-from covid.groups.areas import Area
 from sklearn.neighbors._ball_tree import BallTree
->>>>>>> e155e61b
 
 
 class OAreaDistributor:

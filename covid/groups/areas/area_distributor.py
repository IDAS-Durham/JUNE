import pandas as pd
import numpy as np
import os
from covid.groups.areas import Area
from sklearn.neighbors._ball_tree import BallTree


class AreaDistributor:
    def __init__(self, areas, mapping_df, areas_coordinates_df, relevant_groups):
        self.areas = areas
        self.areas_coordinates_df = areas_coordinates_df
        # Reduce to the OA that are required --- reduces the search space later
        self.area_mapping_df = mapping_df[mapping_df["OA"].isin(self.areas.n_residents.index)]
        self.relevant_groups = relevant_groups

    def get_area_coord(self, area_name):
        """
        Read two numbers from input df, return as array.
        """
        import numpy as np
        df_entry = self.areas_coordinates_df.loc[area_name]
        # NOTE df["X"] ~5 times faster than df[ ["Y", "X"] ]
        # FIXME explicit conversion to np.array necessary?
        return [df_entry["Y"], df_entry["X"]]

    def areaname_to_msoa(self, area_name):
        """
        Find and return MSOA that corresponds to area_name.
        """
        # NOTE df["OA"] == area_name ~factor 2 slower than df["OA"].isin([area_name])
        return self.area_mapping_df[
            self.area_mapping_df["OA"].isin([area_name])
        ]["MSOA"].unique()[0]

    def mk_area(self, area_name):
        area = Area(
            self.get_area_coord(area_name),
            area_name,
            self.areaname_to_msoa(area_name),
            self.areas.n_residents.loc[area_name],
            0,  # n_households_df.loc[area_name],
            {
                "age_freq": self.areas.age_freq.loc[area_name],
                "sex_freq": self.areas.sex_freq.loc[area_name],
                "household_freq": self.areas.household_composition_freq.loc[area_name],
            },
            self.relevant_groups,
        )
        return area

    def read_areas_census(self):
        """
        Reads census data from the input dictionary, and initializes
        the encoders/decoders for sex, age, and household variables.
        It also initializes all the areas of the world.
        This is all on the OA layer.
        """
<<<<<<< HEAD
        n_residents_df = self.input.n_residents
        age_df = self.input.age_freq
        sex_df = self.input.sex_freq
        areas_list = []
        for i, area_name in enumerate(n_residents_df.index):
            #if area_name != 'E00105094':
            #    continue
            area_coord = self.input.areas_coordinates_df.loc[area_name][
                ["Y", "X"]
            ].values

            area = Area(
                self.areas.world,
                area_name,
                self.areas.world.inputs.oa2msoa_df.loc[area_name]["MSOA11CD"],
                n_residents_df.loc[area_name],
                0,  # n_households_df.loc[area_name],
                {
                    "age_freq": age_df.loc[area_name],
                    "sex_freq": sex_df.loc[area_name],
                },
                area_coord,
            )
            areas_list.append(area)
        self.areas.members = areas_list
=======
        areas_list = []
        areas_in_sim = self.areas.n_residents.index
        ## This could be done in parallel
        for i, area_name in enumerate(areas_in_sim):
            areas_list.append(self.mk_area(area_name))
        self.areas.members = areas_list
        self.areas.names_in_order = areas_in_sim
        self.areas.area_tree = BallTree(
            np.deg2rad(self.areas_coordinates_df[["Y", "X"]].values),
            metric="haversine"
        )
>>>>>>> f492d300
<|MERGE_RESOLUTION|>--- conflicted
+++ resolved
@@ -55,33 +55,6 @@
         It also initializes all the areas of the world.
         This is all on the OA layer.
         """
-<<<<<<< HEAD
-        n_residents_df = self.input.n_residents
-        age_df = self.input.age_freq
-        sex_df = self.input.sex_freq
-        areas_list = []
-        for i, area_name in enumerate(n_residents_df.index):
-            #if area_name != 'E00105094':
-            #    continue
-            area_coord = self.input.areas_coordinates_df.loc[area_name][
-                ["Y", "X"]
-            ].values
-
-            area = Area(
-                self.areas.world,
-                area_name,
-                self.areas.world.inputs.oa2msoa_df.loc[area_name]["MSOA11CD"],
-                n_residents_df.loc[area_name],
-                0,  # n_households_df.loc[area_name],
-                {
-                    "age_freq": age_df.loc[area_name],
-                    "sex_freq": sex_df.loc[area_name],
-                },
-                area_coord,
-            )
-            areas_list.append(area)
-        self.areas.members = areas_list
-=======
         areas_list = []
         areas_in_sim = self.areas.n_residents.index
         ## This could be done in parallel
@@ -93,4 +66,3 @@
             np.deg2rad(self.areas_coordinates_df[["Y", "X"]].values),
             metric="haversine"
         )
->>>>>>> f492d300

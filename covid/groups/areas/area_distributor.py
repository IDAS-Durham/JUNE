--- conflicted
+++ resolved
@@ -7,47 +7,45 @@
     def __init__(self, areas, input_data):
         self.world = areas.world
         self.areas = areas
-<<<<<<< HEAD
-        self.area_mapping_df = self.world.inputs.area_mapping_df
         self.input = input_data
-=======
         mapping_df = self.areas.world.inputs.area_mapping_df
         # Reduce to the OA that are required --- reduces the search space later
         self.area_mapping_df = mapping_df[mapping_df["OA"].isin(self.input.n_residents.index)]
 
-    def get_area_coord(self, area_name):
+    def get_area_coord(self, oarea_name):
         """
         Read two numbers from input df, return as array.
         """
         import numpy as np
-        df_entry = self.input.areas_coordinates_df.loc[area_name]
+        df_entry = self.input.areas_coordinates_df.loc[oarea_name]
         # NOTE df["X"] ~5 times faster than df[ ["Y", "X"] ]
         # FIXME explicit conversion to np.array necessary?
-        return np.array([df_entry["Y"], df_entry["X"]])
+        return [df_entry["Y"], df_entry["X"]]
 
-    def areaname_to_msoa(self, area_name):
+    def areaname_to_msoa(self, oarea_name):
         """
         Find and return MSOA that corresponds to area_name.
         """
         # NOTE df["OA"] == area_name ~factor 2 slower than df["OA"].isin([area_name])
-        return self.area_mapping_df[ self.area_mapping_df["OA"].isin([area_name])  ]["MSOA"].unique()[0]
+        return self.area_mapping_df[
+            self.area_mapping_df["OA"].isin([oarea_name])
+        ]["MSOA"].unique()[0]
 
-    def mk_area(self, area_name):
-        area = Area(
+    def mk_area(self, oarea_name):
+        area = OArea(
             self.areas.world,
-            area_name,
-            self.areaname_to_msoa(area_name),
-            self.input.n_residents.loc[area_name],
+            self.get_area_coord(oarea_name),
+            oarea_name,
+            self.areaname_to_msoa(oarea_name),
+            self.input.n_residents.loc[oarea_name],
             0,  # n_households_df.loc[area_name],
             {
-                "age_freq": self.input.age_freq.loc[area_name],
-                "sex_freq": self.input.sex_freq.loc[area_name],
-                "household_freq": self.input.household_composition_freq.loc[area_name],
+                "age_freq": self.input.age_freq.loc[oarea_name],
+                "sex_freq": self.input.sex_freq.loc[oarea_name],
+                "household_freq": self.input.household_composition_freq.loc[oarea_name],
             },
-            self.get_area_coord(area_name),
         )
         return area
->>>>>>> ac8c15dc
 
     def read_areas_census(self):
         """
@@ -56,54 +54,19 @@
         It also initializes all the areas of the world.
         This is all on the OA layer.
         """
-<<<<<<< HEAD
-        n_residents_df = self.input.n_residents
-        age_df = self.input.age_freq
-        sex_df = self.input.sex_freq
-        household_composition_df = self.input.household_composition_freq
-        
-        oa_in_sim = n_residents_df.index
-        areas_list = []
-        for i, oa_name in enumerate(oa_in_sim):
-            # centroid of oarea
-            coordinates = self.input.areas_coordinates_df.loc[oa_name][
-                ["Y", "X"]
-            ].values
-            # find postcode inside this oarea
-            pcd_in_oarea = self.area_mapping_df[
-                self.area_mapping_df["OA"] == oa_name
-            ]["PCD"].values
-            # find belonging msoa
-            msoa_name = self.area_mapping_df[
-                self.area_mapping_df["OA"] == oa_name
-            ]["MSOA"].unique()[0]
-            # population estimate in the oarea
-            census_freq = {
-                "age_freq": age_df.loc[oa_name],
-                "sex_freq": sex_df.loc[oa_name],
-                "household_freq": household_composition_df.loc[oa_name],
-            }
-            area = OArea(
-                self.world,
-                coordinates,
-                pcd_in_oarea,
-                oa_name,
-                msoa_name,
-                n_residents_df.loc[oa_name],
-                0,  # n_households_df.loc[oa_name],
-                census_freq,
-            )
-            areas_list.append(area)
-=======
         areas_list = []
         oa_in_sim = self.input.n_residents.index
         import time
         t0 = time.time()
         ## This could be done in parallel
-        for i, area_name in enumerate(oa_in_sim):
+        for i, oarea_name in enumerate(oa_in_sim):
             if (i+1)%100 == 0:
-                print("{}/{} freq: {} Hz".format(i+1, len(oa_in_sim), (i+1)/(time.time()-t0)), end="\r")
-            areas_list.append(self.mk_area(area_name))
->>>>>>> ac8c15dc
+                print(
+                    "{}/{} freq: {} Hz".format(
+                        i+1, len(oa_in_sim), (i+1)/(time.time()-t0)
+                    ),
+                    end="\r",
+                )
+            areas_list.append(self.mk_area(oarea_name))
         self.areas.members = areas_list
         self.areas.names_in_order = oa_in_sim
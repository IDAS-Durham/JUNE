import numpy as np
import pandas as pd
from covid.groups import Group
from covid.commute import RegionalGenerator


class Area(Group):
    """
    Stores information about the area, like the total population
    number, universities, etc.

    Inherits from Group class since people living in the same area
    can have social interaction.
    """

    def __init__(
        self,
        coordinates: [float, float],
        name: str,
        super_area,
        n_residents: int,
        n_households: int,
        census_freq: dict,
        relevant_groups: list,
    ):
<<<<<<< HEAD
        self.world = world
        self.name = oarea
        self.msoarea = msoarea
        self.carehome = None
        self.n_residents = int(n_residents)
        self.n_households = n_households
=======
        super().__init__(name, "area")
        self.coordinates = np.array(coordinates)  # Lon. & Lat
        self.super_area = super_area
        # distributions for distributing people
>>>>>>> 1c26ecb4
        self.census_freq = census_freq
        self.check_census_freq_ratios()
        self.n_residents = int(n_residents)
        self.n_households = n_households
        # collect groups (such as hospitals schools, ...)
        self.people = []
        for relevant_groups in relevant_groups:
            setattr(self, relevant_groups, [])

    @property
    def regional_commute_generator(self) -> RegionalGenerator:
        """
        Object that generates modes of transport randomly weighted by census data
        """
        #TODO update for new code structure
        return self.world.commute_generator.regional_gen_from_msoarea(
            self.super_area
        )

    def check_census_freq_ratios(self):
        for key in self.census_freq.keys():
            try:
                assert np.isclose(
                    np.sum(self.census_freq[key].values), 1.0, atol=0, rtol=1e-5
                )
            except AssertionError:
                raise ValueError(f"area {self.name} key {key}, ratios not adding to 1")


class Areas:
    def __init__(
        self,
        n_residents: pd.DataFrame,
        age_freq: pd.DataFrame,
        decoder_age: dict,
        sex_freq: pd.DataFrame,
        decoder_sex: dict,
        household_composition_freq: pd.DataFrame,
        decoder_household_composition: dict,
        encoder_household_composition: dict,
    ):
        self.members   = []
        self.area_tree = None
        self.names_in_order = None
        self.n_residents = n_residents
        self.age_freq = age_freq
        self.sex_freq = sex_freq
        self.household_composition_freq = household_composition_freq
        
        self.decoder_age = decoder_age
        self.decoder_sex = decoder_sex
        self.decoder_household_composition = decoder_household_composition
        self.encoder_household_composition = encoder_household_composition

    @classmethod
    def from_file(
        cls,
        n_residents_file: str,
        age_freq_file: str,
        sex_freq_file: str,
        household_composition_freq_file: str,
    ) -> "Areas":
        """
        Parameters
        ----------
        n_residents_file:
            Nr. of residents per area
        age_freq_file:
            Nr of people wihin age-range per area
        sex_freq_file:
            Nr of people per sec per area
        household_composition_freq_file:
            Nr. of household categories per area

        """
        n_residents = pd.read_csv(
            n_residents_file,
            names=["output_area", "n_residents"],
            header=0,
            index_col="output_area",
        )
        age_freq, decoder_age = Areas.read(age_freq_file)
        sex_freq, decoder_sex = Areas.read(sex_freq_file)
        (
            household_composition_freq,
            decoder_household_composition,
        ) = Areas.read(
            household_composition_freq_file
        )
        encoder_household_composition = {}
        for i, column in enumerate(household_composition_freq.columns):
            encoder_household_composition[column] = i

        return Areas(
            n_residents,
            age_freq,
            decoder_age,
            sex_freq,
            decoder_sex,
            household_composition_freq,
            decoder_household_composition,
            encoder_household_composition,
        )

    @staticmethod
    def read(filename: str):
        df = pd.read_csv(filename, index_col="output_area")
        freq = df.div(df.sum(axis=1), axis=0)
        decoder = {i: df.columns[i] for i in range(df.shape[-1])}
        return freq, decoder<|MERGE_RESOLUTION|>--- conflicted
+++ resolved
@@ -23,19 +23,10 @@
         census_freq: dict,
         relevant_groups: list,
     ):
-<<<<<<< HEAD
-        self.world = world
-        self.name = oarea
-        self.msoarea = msoarea
-        self.carehome = None
-        self.n_residents = int(n_residents)
-        self.n_households = n_households
-=======
         super().__init__(name, "area")
         self.coordinates = np.array(coordinates)  # Lon. & Lat
         self.super_area = super_area
         # distributions for distributing people
->>>>>>> 1c26ecb4
         self.census_freq = census_freq
         self.check_census_freq_ratios()
         self.n_residents = int(n_residents)

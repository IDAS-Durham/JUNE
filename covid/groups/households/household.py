from covid.groups import Group


class Household(Group):
    """
    The Household class represents a household and contains information about 
    its residents.
    """

<<<<<<< HEAD
    def __init__(self, house_id=None, composition=None, area=None):
        if house_id is None:
            super().__init__(None, "household") 
        else:
            super().__init__("Household_%03d"%house_id, "household") 
=======
    def __init__(self, house_id, composition, area):
        super().__init__("Household_%03d" % house_id, "household")
>>>>>>> b02bd2ff
        self.id = house_id
        self.area = area
        self.household_composition = composition

<<<<<<< HEAD
    def update_status_lists(self, time=0):
        self.susceptible.clear()
        self.infected.clear()
        self.recovered.clear()
        for person in self.people:
            person.health_information.update_health_status()
            if person.health_information.susceptible:
                self.susceptible.append(person)
            if person.health_information.infected:
                if person.health_information.in_hospital:
                    continue
                elif person.health_information.dead:
                    continue
                else:
                    self.infected.append(person)
            elif person.health_information.recovered:
                self.recovered.append(person)
                if person in self.infected:
                    self.infected.remove(person)
=======
    def set_active_members(self):
        for person in self.people:
            if person.active_group is None:
                person.active_group = "household"

>>>>>>> b02bd2ff

class Households:
    """
    Contains all households for the given area, and information about them.
    """

    def __init__(self, world):
        self.world = world
        self.members = []<|MERGE_RESOLUTION|>--- conflicted
+++ resolved
@@ -7,47 +7,19 @@
     its residents.
     """
 
-<<<<<<< HEAD
     def __init__(self, house_id=None, composition=None, area=None):
         if house_id is None:
             super().__init__(None, "household") 
         else:
             super().__init__("Household_%03d"%house_id, "household") 
-=======
-    def __init__(self, house_id, composition, area):
-        super().__init__("Household_%03d" % house_id, "household")
->>>>>>> b02bd2ff
         self.id = house_id
         self.area = area
         self.household_composition = composition
 
-<<<<<<< HEAD
-    def update_status_lists(self, time=0):
-        self.susceptible.clear()
-        self.infected.clear()
-        self.recovered.clear()
-        for person in self.people:
-            person.health_information.update_health_status()
-            if person.health_information.susceptible:
-                self.susceptible.append(person)
-            if person.health_information.infected:
-                if person.health_information.in_hospital:
-                    continue
-                elif person.health_information.dead:
-                    continue
-                else:
-                    self.infected.append(person)
-            elif person.health_information.recovered:
-                self.recovered.append(person)
-                if person in self.infected:
-                    self.infected.remove(person)
-=======
     def set_active_members(self):
         for person in self.people:
             if person.active_group is None:
                 person.active_group = "household"
-
->>>>>>> b02bd2ff
 
 class Households:
     """

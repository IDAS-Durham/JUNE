import numpy as np
from scipy import stats

from covid.groups.people import Person
from covid.groups.people.health_index import HealthIndex


class PersonError(BaseException):
    pass


class PersonDistributor:
    """
    Creates the population of the given area with sex and age given
    by the census statistics
    """

<<<<<<< HEAD
    def __init__(self, timer, people, area, msoareas, companysector_by_sex_dict, companysector_by_sex_df, workflow_df, companysector_specific_by_sex_df):
=======
    def __init__(self, timer, people, area, msoareas, companysector_by_sex_dict, companysector_by_sex_df, workflow_df,
                 companysector_specific_by_sex_df):
>>>>>>> ee3d31d0
        self.timer = timer
        self.area = area
        self.msoareas = msoareas
        self.people = people
        self.STUDENT_THRESHOLD = area.world.config["people"]["student_age_group"]
        self.ADULT_THRESHOLD = area.world.config["people"]["adult_threshold"]
        self.OLD_THRESHOLD = area.world.config["people"]["old_threshold"]
        self.no_kids_area = False
        self.no_students_area = False
        self.companysector_by_sex_dict = companysector_by_sex_dict
        self.companysector_by_sex_df = companysector_by_sex_df
        self.workflow_df = workflow_df
        self.health_index = HealthIndex(self.area.world.config)
        self.companysector_specific_by_sex_df = companysector_specific_by_sex_df
        self._init_random_variables()

    def _get_age_brackets(self, nomis_age_bin):
        try:
            age_1, age_2 = nomis_age_bin.split("-")
            if age_2 == "XXX":
                age_2 = 99
        except:
            age_1 = int(nomis_age_bin)
            age_2 = age_1
        return int(age_1), int(age_2)

    def _init_random_variables(self):
        """
        Reads the frequencies for this area for different attributes based on
        the census data, and initializes random variables following
        the discrete distributions.
        """
        # age data
        age_freq = self.area.census_freq["age_freq"]
        age_kids_freq = age_freq.values[: self.ADULT_THRESHOLD]
        # check if there are no kids in the area, and if so,
        # declare it a no kids area.
        if np.sum(age_kids_freq) == 0.0:
            self.no_kids_area = True
        else:
            age_kid_freqs_norm = age_kids_freq / np.sum(age_kids_freq)
            self.area.kid_age_rv = stats.rv_discrete(
                values=(np.arange(0, self.ADULT_THRESHOLD), age_kid_freqs_norm)
            )
        self.area.nomis_bin_rv = stats.rv_discrete(
            values=(np.arange(0, len(age_freq)), age_freq.values)
        )
        # sex data
        sex_freq = self.area.census_freq["sex_freq"]
        self.area.sex_rv = stats.rv_discrete(
            values=(np.arange(0, len(sex_freq)), sex_freq.values)
        )

        # work msoa area/flow data
        self.work_msoa_woman_rv = stats.rv_discrete(
            values=(
                np.arange(0, len(self.workflow_df.index.values)),
                self.workflow_df["n_woman"].values,
            )
        )
        self.work_msoa_man_rv = stats.rv_discrete(
            values=(
                np.arange(0, len(self.workflow_df.index.values)),
                self.workflow_df["n_man"].values,
            )
        )

        # company data
        ## TODO add company data intilialisation from dict of distibutions in industry_distibutions.py
        self.industry_dict = {
            1: "A",
            2: "B",
            3: "C",
            4: "D",
            5: "E",
            6: "F",
            7: "G",
            8: "H",
            9: "I",
            10: "J",
            11: "K",
            12: "L",
            13: "M",
            14: "N",
            15: "O",
            16: "P",
            17: "Q",
            18: "R",
            19: "S",
            20: "T",
            21: "U",
        }
        numbers = np.arange(1, 22)
        distribution_male = self.companysector_by_sex_dict[self.area.name]["m"]
        self.sector_distribution_male = stats.rv_discrete(values=(numbers, distribution_male))
        distribution_female = self.companysector_by_sex_dict[self.area.name]["f"]
        self.sector_distribution_female = stats.rv_discrete(values=(numbers, distribution_female))

    def _assign_industry(self, sex, employed=True):
        """
        :param gender: (string) male/female
        :param employed: (bool) - for now we assume all people are employed
        Note: in this script self.area.name is used and assumed to be (string) OArea code
        THIS MIGHT NEED CHANGING

        :returns: (string) letter of inductry sector
        
        Given a person's sex, their employment status, their msoarea,
        use the industry_by_sex_dict to assign each person an industry
        according to the generated probability distribution
        """

        if employed == False:
            industry = "NA"

        else:
            # access relevant probability distribtion according to the person's sex
            if sex == 0:
                # MAY NEED TO CHANGE THE USE OF self.area TO BE CORRECT LOOKUP VALUE
                # ADD try/except statements in to allow for an area not existing (after testing though)
                # ADD industry_dict to self.area as in populate_area()
                distribution = self.companysector_by_sex_dict[self.area.name]["m"]
            else:
                distribution = self.companysector_by_sex_dict[self.area.name]["f"]

            # assign industries to numbers A->U = 1-> 21
            industry_dict = {
                1: "A",
                2: "B",
                3: "C",
                4: "D",
                5: "E",
                6: "F",
                7: "G",
                8: "H",
                9: "I",
                10: "J",
                11: "K",
                12: "L",
                13: "M",
                14: "N",
                15: "O",
                16: "P",
                17: "Q",
                18: "R",
                19: "S",
                20: "T",
                21: "U",
            }

            numbers = np.arange(1, 22)
            ## create discrete probability distribution
            random_variable = stats.rv_discrete(values=(numbers, distribution))
            ## generate sample from distribution
            industry_id = random_variable.rvs(size=1)
            ## accss relevant indudtry label
            industry = industry_dict[industry_id[0]]

        return industry

    def _assign_industry_specific(self, ratio, distribution):
        MC_random = np.random.uniform()
        industry_specific_id = None

        # Check if person should be assigned any specific industry given their sector
        if MC_random < ratio:
            pass
        else:
            # Assign specific industry according to distribution
            numbers = np.arange(len(distribution))
            random_variable = stats.rv_discrete(values=(numbers, distribution))
            industry_specific_id = random_variable.rvs(size=1)

        return industry_specific_id

    def assign_work_msoarea(self, i, sex, age, msoa_man, msoa_woman):
        """
        Return: str,
            MOSA11CD area code
        """
        if age < self.ADULT_THRESHOLD:
            # too young to work
            return None
        elif age > self.OLD_THRESHOLD:
            # too old to work
            return None
        else:
            if sex == 1:
                return self.workflow_df.index.values[msoa_woman[i]]
            else:
                return self.workflow_df.index.values[msoa_man[i]]

    def populate_area(self):
        """
        Creates all people living in this area, with the charactersitics
        given by the random variables declared in _init_random_variables.
        The dictionaries with the form self.area._* are meant to be used
        by the household distributor as the pool of people available to c
        create households.
        """
        self.area._kids = {}
        self.area._men = {}
        self.area._women = {}
        self.area._oldmen = {}
        self.area._oldwomen = {}
        self.area._student_keys = {}
        # create age keys for men and women TODO # this would be use to match age of couples
        # for d in [self._men, self._women, self._oldmen, self._oldwomen]:
        #    for i in range(self.ADULT_THRESHOLD, self.OLD_THRESHOLD):
        #        d[i] = {}
        nomis_bin_random_array = self.area.nomis_bin_rv.rvs(size=self.area.n_residents)
        age_random_array = []
        for nomis in nomis_bin_random_array:
            age_1, age_2 = self._get_age_brackets(
                self.area.world.inputs.decoder_age[nomis]
            )
            age = np.random.randint(age_1, age_2 + 1, 1)[0]
            age_random_array.append(age)
        sex_random_array = self.area.sex_rv.rvs(size=self.area.n_residents)
        work_msoa_man_rnd_array = self.work_msoa_man_rv.rvs(size=self.area.n_residents)
        work_msoa_woman_rnd_array = self.work_msoa_woman_rv.rvs(size=self.area.n_residents)

        # this won't work with this as this df is actually a dict - but this can be fixed
        healthcare_specific_slice = self.companysector_specific_by_sex_df[:4]
        education_specific_slice = self.companysector_specific_by_sex_df[:4]

        male_education_specific = np.sum(education_specific_slice['males'])
        male_healthcare_specific = np.sum(healthcare_specific_slice['males'])
        female_education_specific = np.sum(education_specific_slice['females'])
        female_healthcare_specific = np.sum(healthcare_specific_slice['females'])

        male_education = np.sum(self.companysector_by_sex_df['m P'])
        male_healthcare = np.sum(self.companysector_by_sex_df['m Q'])
        female_education = np.sum(self.companysector_by_sex_df['f P'])
        female_healthcare = np.sum(self.companysector_by_sex_df['f Q'])

        male_healthcare_ratio = male_healthcare_specific / male_healthcare
        male_education_ratio = male_education_specific / male_education
        female_healthcare_ratio = female_healthcare_specific / female_healthcare
        female_education_ratio = female_education_specific / female_education

        male_healthcare_distribution = np.array(healthcare_specific_slice['males']) / male_healthcare_specific
        male_education_distribution = np.array(education_specific_slice['males']) / male_education_specific
        female_healthcare_distribution = np.array(healthcare_specific_slice['females']) / female_healthcare_specific
        female_education_distribution = np.array(education_specific_slice['females']) / female_education_specific

        for i in range(self.area.n_residents):
            sex_random = sex_random_array[i]
            age_random = age_random_array[i]
            nomis_bin = nomis_bin_random_array[i]
            health_index = self.health_index.get_index_for_age(age_random)
            work_msoa_rnd = self.assign_work_msoarea(
                i,
                sex_random,
                age_random,
                work_msoa_man_rnd_array,
                work_msoa_woman_rnd_array,
            )
            person = Person(
<<<<<<< HEAD
                self.timer,
=======
                self.area.world,
>>>>>>> ee3d31d0
                self.people.total_people,
                self.area,
                work_msoa_rnd,
                age_random,
                nomis_bin,
                sex_random,
                health_index,
                0,
                mode_of_transport=None)#self.area.regional_commute_generator.weighted_random_choice())
            self.people.members.append(person)
            self.area.people.append(person)
            self.people.total_people += 1
            # assign person to the right group:
            if nomis_bin < self.ADULT_THRESHOLD:
                self.area._kids[i] = person
            elif nomis_bin < self.OLD_THRESHOLD:
                idx = np.where(self.msoareas.ids_in_order == work_msoa_rnd)[0]
                if len(idx) != 0:
                    self.msoareas.members[idx[0]].work_people.append(person)
                else:
                    # TODO count people who work outside of the region
                    # we currently simulate
                    pass
                if sex_random == 0:
                    self.area._men[i] = person
                else:
                    self.area._women[i] = person
                if person.nomis_bin in [6, 7]:  # that person can be a student
                    self.area._student_keys[i] = person
            else:
                if sex_random == 0:
                    self.area._oldmen[i] = person
                else:
                    self.area._oldwomen[i] = person
            # assign person to an industry
            # add some conditions to allow for employed != True - wither age and/or from a database

            person.industry = self._assign_industry(sex=sex_random)

            # assign specific industry if relevant based on sex

            if person.industry == 'Q':  # Healthcare
                if sex_random == 0:  # Male
                    industry_specific_id = self._assign_industry_specific(male_healthcare_ratio,
                                                                          male_healthcare_distribution)
                    if industry_specific_id is not None:
                        industry_specific_code = healthcare_specific_slice['occupation_codes'][industry_specific_id[0]]
                        person.industry_specific = industry_specific_code
                elif sex_random == 1:  # Female
                    industry_specific_id = self._assign_industry_specific(female_healthcare_ratio,
                                                                          female_healthcare_distribution)
                    if industry_specific_id is not None:
                        industry_specific_code = healthcare_specific_slice['occupation_codes'][industry_specific_id[0]]
                        person.industry_specific = industry_specific_code
                else:
                    raise ValueError('sex must be with male or female. Intead got {}'.format(sex_random))

            elif person.industry == 'P':  # Education
                if sex_random == 0:  # Male
                    industry_specific_id = self._assign_industry_specific(male_education_ratio,
                                                                          male_education_distribution)
                    if industry_specific_id is not None:
                        industry_specific_code = education_specific_slice['occupation_codes'][industry_specific_id[0]]
                        person.industry_specific = industry_specific_code
                elif sex_random == 1:  # Female
                    industry_specific_id = self._assign_industry_specific(female_education_ratio,
                                                                          female_education_distribution)
                    if industry_specific_id is not None:
                        industry_specific_code = education_specific_slice['occupation_codes'][industry_specific_id[0]]
                        person.industry_specific = industry_specific_code
                else:
                    raise ValueError('sex must be with male or female. Instead got {}'.format(sex_random))

        try:
            assert (
                    sum(
                        map(
                            len,
                            [
                                self.area._kids.keys(),
                                self.area._men.keys(),
                                self.area._women.keys(),
                                self.area._oldmen.keys(),
                                self.area._oldwomen.keys(),
                            ],
                        )
                    )
                    == self.area.n_residents
            )
        except:
            raise (
                "Number of men, women, oldmen, oldwomen, and kids doesnt add up to total population"
            )<|MERGE_RESOLUTION|>--- conflicted
+++ resolved
@@ -15,12 +15,8 @@
     by the census statistics
     """
 
-<<<<<<< HEAD
-    def __init__(self, timer, people, area, msoareas, companysector_by_sex_dict, companysector_by_sex_df, workflow_df, companysector_specific_by_sex_df):
-=======
     def __init__(self, timer, people, area, msoareas, companysector_by_sex_dict, companysector_by_sex_df, workflow_df,
                  companysector_specific_by_sex_df):
->>>>>>> ee3d31d0
         self.timer = timer
         self.area = area
         self.msoareas = msoareas
@@ -280,11 +276,7 @@
                 work_msoa_woman_rnd_array,
             )
             person = Person(
-<<<<<<< HEAD
-                self.timer,
-=======
                 self.area.world,
->>>>>>> ee3d31d0
                 self.people.total_people,
                 self.area,
                 work_msoa_rnd,

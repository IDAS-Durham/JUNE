import numpy as np
from scipy import stats
from collections import OrderedDict

from covid.groups.people import Person
from covid.groups.people.health_index import HealthIndex


class PersonError(BaseException):
    pass


class PersonDistributor:
    """
    Creates the population of the given area with sex and age given
    by the census statistics
    """

    def __init__(
        self,
        world,
        timer,
        people,
        areas,
        area,
        msoareas,
        compsec_by_sex_df,
        workflow_df,
        key_compsec_ratio_by_sex_df,
        key_compsec_distr_by_sex_df,
    ):
        """
        """
        self.timer = timer
        self.world = world
        self.areas = areas
        self.area = area
        self.msoareas = msoareas
        self.people = people
        self.STUDENT_THRESHOLD = self.world.config["people"]["student_age_group"]
        self.ADULT_THRESHOLD = self.world.config["people"]["adult_threshold"]
        self.OLD_THRESHOLD = self.world.config["people"]["old_threshold"]
        self.relevant_groups = self.world.relevant_groups
        self._get_key_compsec_id(self.world.config)
<<<<<<< HEAD
        self.area.men_by_age = {}
        self.area.women_by_age = {}
=======
        self.no_kids_area = False
        self.no_students_area = False
>>>>>>> 1c26ecb4
        self.compsec_by_sex_df = compsec_by_sex_df
        self.workflow_df = workflow_df
        self.health_index = HealthIndex(self.world.config)
        self.compsec_specic_ratio_by_sex_df = key_compsec_ratio_by_sex_df
        self.compsec_specic_distr_by_sex_df = key_compsec_distr_by_sex_df
        self._init_random_variables()

    def _get_key_compsec_id(self, config):
        key_compsec = {
<<<<<<< HEAD
            key: value for key, value in config.items() if "sub_sector" in value
=======
            key: value
            for key, value in config.items()
            if "sub_sector" in value
>>>>>>> 1c26ecb4
        }
        self.key_compsec_id = []
        for key1, value1 in key_compsec.items():
            for key2, value2 in value1.items():
                if key2 == "sector":
                    self.key_compsec_id.append(value2)

    def _get_age_brackets(self, nomis_age_bin):
        try:
            age_1, age_2 = nomis_age_bin.split("-")
            if age_2 == "XXX":
                age_2 = 99
        except:
            age_1 = int(nomis_age_bin)
            age_2 = age_1
        return int(age_1), int(age_2)

    def _init_random_variables(self):
        """
        Reads the frequencies for this area for different attributes based on
        the census data, and initializes random variables following
        the discrete distributions.
        """
        # age data
        age_freq = self.area.census_freq["age_freq"]
        age_kids_freq = age_freq.values[: self.ADULT_THRESHOLD]
        # check if there are no kids in the area, and if so,
        # declare it a no kids area.
        self.area.nomis_bin_rv = stats.rv_discrete(
            values=(np.arange(0, len(age_freq)), age_freq.values)
        )
        # sex data
        sex_freq = self.area.census_freq["sex_freq"]
        self.area.sex_rv = stats.rv_discrete(
            values=(np.arange(0, len(sex_freq)), sex_freq.values)
        )

        # work msoa area/flow data
        self.work_msoa_woman_rv = stats.rv_discrete(
            values=(
                np.arange(0, len(self.workflow_df.index.values)),
                self.workflow_df["n_woman"].values,
            )
        )
        self.work_msoa_man_rv = stats.rv_discrete(
            values=(
                np.arange(0, len(self.workflow_df.index.values)),
                self.workflow_df["n_man"].values,
            )
        )

        # companies data
        numbers = np.arange(1, 22)
        m_col = [col for col in self.compsec_by_sex_df.columns.values if "m " in col]

        distribution_male = self.compsec_by_sex_df.loc[self.area.name][m_col].values
        self.sector_distribution_male = stats.rv_discrete(
            values=(numbers, distribution_male)
        )

        f_col = [col for col in self.compsec_by_sex_df.columns.values if "f " in col]
        distribution_female = self.compsec_by_sex_df.loc[self.area.name][f_col].values
        self.sector_distribution_female = stats.rv_discrete(
            values=(numbers, distribution_female)
        )
        self.industry_dict = {
            (idx + 1): col.split(" ")[-1] for idx, col in enumerate(m_col)
        }

    def _assign_industry(self, i, person, sector_man, sector_woman, employed=True):
        """
        Note: in this script self.area.name is used and assumed to be (string) OArea code
        THIS MIGHT NEED CHANGING

        :returns: (string) letter of inductry sector
        
        Given a person's sex, their employment status, their msoarea,
        use the industry_by_sex_dict to assign each person an industry
        according to the generated probability distribution
        """

        if employed:
            # get industry label
            if person.sex == 0:  # Male
                industry_id = sector_man[i]
            elif person.sex == 1:  # Female
                industry_id = sector_woman[i]
            else:
                raise ValueError(
                    "sex must be with male or female. Intead got {}".format(sex_random)
                )
            person.industry = self.industry_dict[industry_id]
<<<<<<< HEAD

=======
                
>>>>>>> 1c26ecb4
            if person.industry in self.key_compsec_id:
                self._assign_key_industry(person)
        else:
            pass

    def _assign_key_industry(self, person):
        """
        Given a person who we know is in an industry we want to be more specific
        on the job for, we assign them a specific job e.g. we want to assign
        teachers specifically, who belong to the 'Education' sector.
        The output of the function is a 4-digit number corresponding to
        the specific job - this number corresponds to the NOMIS
        annual occupation survey:

            Healthcares sector
                2211: Medical practitioners
                2217: Medical radiographers
                2231: Nurses
                2232: Midwives

            Education sector
                2311: Higher education teaching professional
                2312: Further education teaching professionals
                2314: Secondary education teaching professionals
                2315: Primary and nursery education teaching professionals
                2316: Special needs education teaching professionals
        """
        # TODO if input date is provided nicely we don't need this anymore
        # TODO this dictionary are the only key_compsec currently implemented
        key_compsec_dict = {
            2314: "secondary",
            2315: "primary",
            2316: "special_needs",
        }
        compsec_decoder = {"Q": "healthcare", "P": "education"}
        sex_decoder = {0: "male", 1: "female"}

        MC_random = np.random.uniform()

        ratio = self.compsec_specic_ratio_by_sex_df.loc[
            compsec_decoder[person.industry], sex_decoder[person.sex]
        ]
        distribution = self.compsec_specic_distr_by_sex_df.loc[
            (compsec_decoder[person.industry],), sex_decoder[person.sex]
        ].values

        # Select people working in key industries

        if MC_random < ratio:
            key_industry_id = None
        else:
            # Assign job category within key industry
            numbers = np.arange(len(distribution))
            random_variable = stats.rv_discrete(values=(numbers, distribution))
            key_industry_id = random_variable.rvs(size=1)
        if key_industry_id is not None:
            key_industry_code = self.compsec_specic_distr_by_sex_df.loc[
                (compsec_decoder[person.industry])
            ].index.values[key_industry_id[0]]

            if key_industry_code in key_compsec_dict.keys():
                person.industry_specific = key_compsec_dict[key_industry_code]
            else:
                person.industry_specific = key_industry_code

    def _assign_work_msoarea(self, i, person, msoa_man, msoa_woman):
        """
        Return: str,
            MOSA11CD area code
        """
        if person.sex == 1:
            work_msoarea_name = self.workflow_df.index.values[msoa_woman[i]]
        else:
            work_msoarea_name = self.workflow_df.index.values[msoa_man[i]]
<<<<<<< HEAD

=======
        
>>>>>>> 1c26ecb4
        person.work_msoarea = work_msoarea_name

        idx = np.where(self.msoareas.names_in_order == work_msoarea_name)[0]
        if len(idx) != 0:
            self.msoareas.members[idx[0]].work_people.append(person)
        else:
            # TODO count people who work outside of the region
            # we currently simulate
            idx = np.random.choice(np.arange(len(self.msoareas.names_in_order)))
            self.msoareas.members[idx].work_people.append(person)

    def populate_area(self):
        """
        Creates all people living in this area, with the charactersitics
        given by the random variables declared in _init_random_variables.
        The dictionaries with the form self.area._* are meant to be used
        by the household distributor as the pool of people available to c
        create households.
        """
        self.area._kids = {}
        self.area._men = {}
        self.area._women = {}
        self.area._oldmen = {}
        self.area._oldwomen = {}
        self.area._student_keys = {}
        # create age keys for men and women TODO # this would be use to match age of couples
        # for d in [self._men, self._women, self._oldmen, self._oldwomen]:
        #    for i in range(self.ADULT_THRESHOLD, self.OLD_THRESHOLD):
        #        d[i] = {}
        nomis_bin_random_array = self.area.nomis_bin_rv.rvs(size=self.area.n_residents)
        age_random_array = []
        for nomis in nomis_bin_random_array:
<<<<<<< HEAD
            age_1, age_2 = self._get_age_brackets(self.areas.decoder_age[nomis])
=======
            age_1, age_2 = self._get_age_brackets(
                self.areas.decoder_age[nomis]
            )
>>>>>>> 1c26ecb4
            age = np.random.randint(age_1, age_2 + 1, 1)[0]
            age_random_array.append(age)
        sex_random_array = self.area.sex_rv.rvs(size=self.area.n_residents)
        work_msoa_man_rnd_array = self.work_msoa_man_rv.rvs(size=self.area.n_residents)
        work_msoa_woman_rnd_array = self.work_msoa_woman_rv.rvs(
            size=self.area.n_residents
        )
        companysector_male_rnd_array = self.sector_distribution_male.rvs(
            size=self.area.n_residents
        )
        companysector_female_rnd_array = self.sector_distribution_female.rvs(
            size=self.area.n_residents
        )

        for i in range(self.area.n_residents):
            sex_random = sex_random_array[i]
            age_random = age_random_array[i]
            nomis_bin = nomis_bin_random_array[i]
            is_working_age = self.ADULT_THRESHOLD <= nomis_bin <= self.OLD_THRESHOLD
            health_index = self.health_index.get_index_for_age(age_random)
            person = Person(
                self.world,
                self.people.total_people,
                age_random,
                nomis_bin,
                sex_random,
                self.area,
                health_index,
                0,
                mode_of_transport=None,
            )  # self.area.regional_commute_generator.weighted_random_choice())
            # assign person to an industry TODO: implement unemployment
            if is_working_age:
                self._assign_work_msoarea(
<<<<<<< HEAD
                    i, person, work_msoa_man_rnd_array, work_msoa_woman_rnd_array,
=======
                    i,
                    person,
                    work_msoa_man_rnd_array,
                    work_msoa_woman_rnd_array,
>>>>>>> 1c26ecb4
                )
                self._assign_industry(
                    i,
                    person,
                    companysector_male_rnd_array,
                    companysector_female_rnd_array,
                )
            self.people.members.append(person)
            self.area.people.append(person)
<<<<<<< HEAD
            # create age groups for the household distributor
            if sex_random == 0:
                if age_random not in self.area.men_by_age:
                    self.area.men_by_age[age_random] = []
                self.area.men_by_age[age_random].append(person)
=======
            # assign person to the right group:
            if nomis_bin < self.ADULT_THRESHOLD:
                self.area._kids[i] = person
            elif nomis_bin < self.OLD_THRESHOLD:
                if sex_random == 0:
                    self.area._men[i] = person
                else:
                    self.area._women[i] = person
                if person.nomis_bin in [6, 7]:  # that person can be a student
                    self.area._student_keys[i] = person
>>>>>>> 1c26ecb4
            else:
                if age_random not in self.area.women_by_age:
                    self.area.women_by_age[age_random] = []
                self.area.women_by_age[age_random].append(person)
            self.area.men_by_age = OrderedDict(sorted(self.area.men_by_age.items()))
            self.area.women_by_age = OrderedDict(sorted(self.area.women_by_age.items()))
            total_people = 0
            for people_dict in [self.area.men_by_age, self.area.women_by_age]:
                for age in people_dict.keys():
                    total_people += len(people_dict[age])

            try:
                assert total_people == self.area.n_residents
            except AssertionError:
                raise PersonError(
                    f"Number of created people {total_people} does not match area's population {self.area.n_residents}"
                )<|MERGE_RESOLUTION|>--- conflicted
+++ resolved
@@ -40,15 +40,12 @@
         self.STUDENT_THRESHOLD = self.world.config["people"]["student_age_group"]
         self.ADULT_THRESHOLD = self.world.config["people"]["adult_threshold"]
         self.OLD_THRESHOLD = self.world.config["people"]["old_threshold"]
+        self.area.men_by_age = {}
+        self.area.women_by_age = {}
         self.relevant_groups = self.world.relevant_groups
         self._get_key_compsec_id(self.world.config)
-<<<<<<< HEAD
-        self.area.men_by_age = {}
-        self.area.women_by_age = {}
-=======
         self.no_kids_area = False
         self.no_students_area = False
->>>>>>> 1c26ecb4
         self.compsec_by_sex_df = compsec_by_sex_df
         self.workflow_df = workflow_df
         self.health_index = HealthIndex(self.world.config)
@@ -58,13 +55,7 @@
 
     def _get_key_compsec_id(self, config):
         key_compsec = {
-<<<<<<< HEAD
             key: value for key, value in config.items() if "sub_sector" in value
-=======
-            key: value
-            for key, value in config.items()
-            if "sub_sector" in value
->>>>>>> 1c26ecb4
         }
         self.key_compsec_id = []
         for key1, value1 in key_compsec.items():
@@ -93,6 +84,13 @@
         age_kids_freq = age_freq.values[: self.ADULT_THRESHOLD]
         # check if there are no kids in the area, and if so,
         # declare it a no kids area.
+        if np.sum(age_kids_freq) == 0.0:
+            self.no_kids_area = True
+        else:
+            age_kid_freqs_norm = age_kids_freq / np.sum(age_kids_freq)
+            self.area.kid_age_rv = stats.rv_discrete(
+                values=(np.arange(0, self.ADULT_THRESHOLD), age_kid_freqs_norm)
+            )
         self.area.nomis_bin_rv = stats.rv_discrete(
             values=(np.arange(0, len(age_freq)), age_freq.values)
         )
@@ -157,11 +155,7 @@
                     "sex must be with male or female. Intead got {}".format(sex_random)
                 )
             person.industry = self.industry_dict[industry_id]
-<<<<<<< HEAD
-
-=======
-                
->>>>>>> 1c26ecb4
+
             if person.industry in self.key_compsec_id:
                 self._assign_key_industry(person)
         else:
@@ -236,11 +230,7 @@
             work_msoarea_name = self.workflow_df.index.values[msoa_woman[i]]
         else:
             work_msoarea_name = self.workflow_df.index.values[msoa_man[i]]
-<<<<<<< HEAD
-
-=======
-        
->>>>>>> 1c26ecb4
+
         person.work_msoarea = work_msoarea_name
 
         idx = np.where(self.msoareas.names_in_order == work_msoarea_name)[0]
@@ -273,13 +263,7 @@
         nomis_bin_random_array = self.area.nomis_bin_rv.rvs(size=self.area.n_residents)
         age_random_array = []
         for nomis in nomis_bin_random_array:
-<<<<<<< HEAD
             age_1, age_2 = self._get_age_brackets(self.areas.decoder_age[nomis])
-=======
-            age_1, age_2 = self._get_age_brackets(
-                self.areas.decoder_age[nomis]
-            )
->>>>>>> 1c26ecb4
             age = np.random.randint(age_1, age_2 + 1, 1)[0]
             age_random_array.append(age)
         sex_random_array = self.area.sex_rv.rvs(size=self.area.n_residents)
@@ -314,14 +298,7 @@
             # assign person to an industry TODO: implement unemployment
             if is_working_age:
                 self._assign_work_msoarea(
-<<<<<<< HEAD
                     i, person, work_msoa_man_rnd_array, work_msoa_woman_rnd_array,
-=======
-                    i,
-                    person,
-                    work_msoa_man_rnd_array,
-                    work_msoa_woman_rnd_array,
->>>>>>> 1c26ecb4
                 )
                 self._assign_industry(
                     i,
@@ -331,38 +308,26 @@
                 )
             self.people.members.append(person)
             self.area.people.append(person)
-<<<<<<< HEAD
-            # create age groups for the household distributor
+            # assign person to the right group, this is used in the household distributor.:
             if sex_random == 0:
                 if age_random not in self.area.men_by_age:
                     self.area.men_by_age[age_random] = []
                 self.area.men_by_age[age_random].append(person)
-=======
-            # assign person to the right group:
-            if nomis_bin < self.ADULT_THRESHOLD:
-                self.area._kids[i] = person
-            elif nomis_bin < self.OLD_THRESHOLD:
-                if sex_random == 0:
-                    self.area._men[i] = person
-                else:
-                    self.area._women[i] = person
-                if person.nomis_bin in [6, 7]:  # that person can be a student
-                    self.area._student_keys[i] = person
->>>>>>> 1c26ecb4
             else:
                 if age_random not in self.area.women_by_age:
                     self.area.women_by_age[age_random] = []
                 self.area.women_by_age[age_random].append(person)
-            self.area.men_by_age = OrderedDict(sorted(self.area.men_by_age.items()))
-            self.area.women_by_age = OrderedDict(sorted(self.area.women_by_age.items()))
-            total_people = 0
-            for people_dict in [self.area.men_by_age, self.area.women_by_age]:
-                for age in people_dict.keys():
-                    total_people += len(people_dict[age])
-
-            try:
-                assert total_people == self.area.n_residents
-            except AssertionError:
-                raise PersonError(
-                    f"Number of created people {total_people} does not match area's population {self.area.n_residents}"
+
+        self.area.men_by_age = OrderedDict(sorted(self.area.men_by_age.items()))
+        self.area.women_by_age = OrderedDict(sorted(self.area.women_by_age.items()))
+        total_people = 0
+        for people_dict in [self.area.men_by_age, self.area.women_by_age]:
+            for age in people_dict.keys():
+                total_people += len(people_dict[age])
+
+        try:
+            assert total_people == self.area.n_residents
+        except AssertionError:
+            raise PersonError(
+                f"The number of people created {total_people} does not match the areas' number of residents {self.area.n_residents}"
                 )
--- conflicted
+++ resolved
@@ -13,12 +13,8 @@
     Creates the population of the given area with sex and age given
     by the census statistics
     """
-<<<<<<< HEAD
-
-    def __init__(self, people, area, msoareas, companysector_by_sex_df, workflow_df):
-=======
+
     def __init__(self, people, area, msoareas, companysector_by_sex_df, workflow_df, companysector_specific_by_sex_df):
->>>>>>> 672875c1
         self.area = area
         self.msoareas = msoareas
         self.people = people
@@ -29,11 +25,8 @@
         self.no_students_area = False
         self.companysector_by_sex_df = companysector_by_sex_df
         self.workflow_df = workflow_df
-<<<<<<< HEAD
         self.health_index = HealthIndex(self.area.world.config)
-=======
         self.companysector_specific_by_sex_df = companysector_specific_by_sex_df
->>>>>>> 672875c1
         self._init_random_variables()
 
     def _get_age_brackets(self, nomis_age_bin):
@@ -177,13 +170,10 @@
             industry_id = random_variable.rvs(size=1)
             ## accss relevant indudtry label
             industry = industry_dict[industry_id[0]]
-<<<<<<< HEAD
 
         return industry
-=======
-            
-        return industry
-
+
+      
     def _assign_industry_specific(self, ratio, distribution):
         MC_random = np.random.uniform()
         industry_specific = None
@@ -199,8 +189,6 @@
             
         return industry_specific_id
             
-            
->>>>>>> 672875c1
 
     def assign_work_msoarea(self, i, sex, age, msoa_man, msoa_woman):
         """
@@ -247,13 +235,6 @@
             age_random_array.append(age)
         sex_random_array = self.area.sex_rv.rvs(size=self.area.n_residents)
         work_msoa_man_rnd_array = self.work_msoa_man_rv.rvs(size=self.area.n_residents)
-<<<<<<< HEAD
-        work_msoa_woman_rnd_array = self.work_msoa_woman_rv.rvs(
-            size=self.area.n_residents
-        )
-        industry_male_array = self.sector_distribution_male.rvs(size=self.area.n_residents)
-        industry_female_array = self.sector_distribution_female.rvs(size=self.area.n_residents)
-=======
         work_msoa_woman_rnd_array = self.work_msoa_woman_rv.rvs(size=self.area.n_residents)
 
         # this won't work with this as this df is actually a dict - but this can be fixed
@@ -274,7 +255,6 @@
         healthcare_distribution = np.array(self.companysector_specific_by_sex_df['total'][:4])/total_healthcare
         education_distribution = np.array(self.companysector_specific_by_sex_df['total'][4:])/total_education
 
->>>>>>> 672875c1
         for i in range(0, self.area.n_residents):
             sex_random = sex_random_array[i]
             age_random = age_random_array[i]
@@ -324,14 +304,7 @@
                     self.area._oldwomen[i] = person
             # assign person to an industry
             # add some conditions to allow for employed != True - wither age and/or from a database
-<<<<<<< HEAD
-            #person.industry = self._assign_industry(sex=sex_random)
-            if sex_random == 0:
-                person.industry = industry_male_array[i]
-            else:
-                person.industry = industry_female_array[i]
-
-=======
+
             person.industry = self._assign_industry(sex=sex_random)
 
             # assign specific industry if relevant
@@ -341,9 +314,7 @@
                 industry_specific_code = 
             elif person.industry == 'P': # Education
                 industry_specific_id = self._assign_industry_specific(education_ratio, education_distribution)
-                
-        
->>>>>>> 672875c1
+
         try:
             assert (
                 sum(

import numpy as np
from scipy import stats

from covid.groups.people import Person
from covid.groups.people.health_index import HealthIndex


class PersonError(BaseException):
    pass


class PersonDistributor:
    """
    Creates the population of the given area with sex and age given
    by the census statistics
    """

    def __init__(self, timer, people, area, msoareas, companysector_by_sex_dict, companysector_by_sex_df, workflow_df,
                 companysector_specific_by_sex_df):
        self.timer = timer
        self.area = area
        self.msoareas = msoareas
        self.people = people
        self.STUDENT_THRESHOLD = area.world.config["people"]["student_age_group"]
        self.ADULT_THRESHOLD = area.world.config["people"]["adult_threshold"]
        self.OLD_THRESHOLD = area.world.config["people"]["old_threshold"]
        self.no_kids_area = False
        self.no_students_area = False
        self.companysector_by_sex_dict = companysector_by_sex_dict
        self.companysector_by_sex_df = companysector_by_sex_df
        self.workflow_df = workflow_df
        self.health_index = HealthIndex(self.area.world.config)
        self.companysector_specific_by_sex_df = companysector_specific_by_sex_df
        self._init_random_variables()
        

    def _get_age_brackets(self, nomis_age_bin):
        try:
            age_1, age_2 = nomis_age_bin.split("-")
            if age_2 == "XXX":
                age_2 = 99
        except:
            age_1 = int(nomis_age_bin)
            age_2 = age_1
        return int(age_1), int(age_2)

    def _init_random_variables(self):
        """
        Reads the frequencies for this area for different attributes based on
        the census data, and initializes random variables following
        the discrete distributions.
        """
        # age data
        age_freq = self.area.census_freq["age_freq"]
        age_kids_freq = age_freq.values[: self.ADULT_THRESHOLD]
        # check if there are no kids in the area, and if so,
        # declare it a no kids area.
        if np.sum(age_kids_freq) == 0.0:
            self.no_kids_area = True
        else:
            age_kid_freqs_norm = age_kids_freq / np.sum(age_kids_freq)
            self.area.kid_age_rv = stats.rv_discrete(
                values=(np.arange(0, self.ADULT_THRESHOLD), age_kid_freqs_norm)
            )
        self.area.nomis_bin_rv = stats.rv_discrete(
            values=(np.arange(0, len(age_freq)), age_freq.values)
        )
        # sex data
        sex_freq = self.area.census_freq["sex_freq"]
        self.area.sex_rv = stats.rv_discrete(
            values=(np.arange(0, len(sex_freq)), sex_freq.values)
        )

        # work msoa area/flow data
        self.work_msoa_woman_rv = stats.rv_discrete(
            values=(
                np.arange(0, len(self.workflow_df.index.values)),
                self.workflow_df["n_woman"].values,
            )
        )
        self.work_msoa_man_rv = stats.rv_discrete(
            values=(
                np.arange(0, len(self.workflow_df.index.values)),
                self.workflow_df["n_man"].values,
            )
        )

        # company data
        ## TODO add company data intilialisation from dict of distibutions in industry_distibutions.py
        self.industry_dict = {
            1: "A",
            2: "B",
            3: "C",
            4: "D",
            5: "E",
            6: "F",
            7: "G",
            8: "H",
            9: "I",
            10: "J",
            11: "K",
            12: "L",
            13: "M",
            14: "N",
            15: "O",
            16: "P",
            17: "Q",
            18: "R",
            19: "S",
            20: "T",
            21: "U",
        }
        numbers = np.arange(1, 22)
        distribution_male = self.companysector_by_sex_dict[self.area.name]["m"]
        self.sector_distribution_male = stats.rv_discrete(values=(numbers, distribution_male))
        distribution_female = self.companysector_by_sex_dict[self.area.name]["f"]
        self.sector_distribution_female = stats.rv_discrete(values=(numbers, distribution_female))

    def _assign_industry(self, i, sex, age, sector_man, sector_woman, employed=True):
        """
        Note: in this script self.area.name is used and assumed to be (string) OArea code
        THIS MIGHT NEED CHANGING

        :returns: (string) letter of inductry sector
        
        Given a person's sex, their employment status, their msoarea,
        use the industry_by_sex_dict to assign each person an industry
        according to the generated probability distribution
        """

        if age < self.ADULT_THRESHOLD:
            # too young to work
            return None
        elif age > self.OLD_THRESHOLD:
            # too old to work
            return None

        else:
        
            if employed == False:
                industry = "NA"
            else:
                ## accss relevant indudtry label
                if sex == 0: # Male
                    industry_id = sector_man[i]
                elif sex == 1: # Female
                    industry_id = sector_woman[i]
                else:
                    raise ValueError('sex must be with male or female. Intead got {}'.format(sex_random))
                industry = self.industry_dict[industry_id]

            return industry

    def _assign_industry_specific(self, ratio, distribution):
        """
        Given a person who we know is in an industry we want to be more specific
        on the job for, we assign them a specific job e.g. we want to assign
        teachers specifically, who belong to the 'Education' sector.
        The output of the function is a 4-digit number corresponding to
        the specific job - this number corresponds to the NOMIS
        annual occupation survey:

            Healthcares sector
                2211: Medical practitioners
                2217: Medical radiographers
                2231: Nurses
                2232: Midwives

            Education sector
                2311: Higher education teaching professional
                2312: Further education teaching professionals
                2314: Secondary education teaching professionals
                2315: Primary and nursery education teaching professionals
                2316: Special needs education teaching professionals
        """
        MC_random = np.random.uniform()
        industry_specific_id = None

        # Check if person should be assigned any specific industry given their sector
        if MC_random < ratio:
            pass
        else:
            # Assign specific industry according to distribution
            numbers = np.arange(len(distribution))
            random_variable = stats.rv_discrete(values=(numbers, distribution))
            industry_specific_id = random_variable.rvs(size=1)

        return industry_specific_id

    def assign_work_msoarea(self, i, sex, age, msoa_man, msoa_woman):
        """
        Return: str,
            MOSA11CD area code
        """
        if age < self.ADULT_THRESHOLD:
            # too young to work
            workmsoa = None
        elif age > self.OLD_THRESHOLD:
            # too old to work
            workmsoa = None
        else:
            if sex == 1:
                workmsoa = self.workflow_df.index.values[msoa_woman[i]]
            else:
                workmsoa = self.workflow_df.index.values[msoa_man[i]]
        return workmsoa 

    def populate_area(self):
        """
        Creates all people living in this area, with the charactersitics
        given by the random variables declared in _init_random_variables.
        The dictionaries with the form self.area._* are meant to be used
        by the household distributor as the pool of people available to c
        create households.
        """
        self.area._kids = {}
        self.area._men = {}
        self.area._women = {}
        self.area._oldmen = {}
        self.area._oldwomen = {}
        self.area._student_keys = {}
        # create age keys for men and women TODO # this would be use to match age of couples
        # for d in [self._men, self._women, self._oldmen, self._oldwomen]:
        #    for i in range(self.ADULT_THRESHOLD, self.OLD_THRESHOLD):
        #        d[i] = {}
        nomis_bin_random_array = self.area.nomis_bin_rv.rvs(size=self.area.n_residents)
        age_random_array = []
        for nomis in nomis_bin_random_array:
            age_1, age_2 = self._get_age_brackets(
                self.area.world.inputs.decoder_age[nomis]
            )
            age = np.random.randint(age_1, age_2 + 1, 1)[0]
            age_random_array.append(age)
        sex_random_array = self.area.sex_rv.rvs(size=self.area.n_residents)
        work_msoa_man_rnd_array = self.work_msoa_man_rv.rvs(size=self.area.n_residents)
        work_msoa_woman_rnd_array = self.work_msoa_woman_rv.rvs(size=self.area.n_residents)
        companysector_male_rnd_array = self.sector_distribution_male.rvs(size=self.area.n_residents)
        companysector_female_rnd_array = self.sector_distribution_female.rvs(size=self.area.n_residents)

        # this won't work with this as this df is actually a dict - but this can be fixed
        healthcare_specific_slice = self.companysector_specific_by_sex_df[:4]
        education_specific_slice = self.companysector_specific_by_sex_df[:4]

        male_education_specific = np.sum(education_specific_slice['males'])
        male_healthcare_specific = np.sum(healthcare_specific_slice['males'])
        female_education_specific = np.sum(education_specific_slice['females'])
        female_healthcare_specific = np.sum(healthcare_specific_slice['females'])

        male_education = np.sum(self.companysector_by_sex_df['m P'])
        male_healthcare = np.sum(self.companysector_by_sex_df['m Q'])
        female_education = np.sum(self.companysector_by_sex_df['f P'])
        female_healthcare = np.sum(self.companysector_by_sex_df['f Q'])

        male_healthcare_ratio = male_healthcare_specific / male_healthcare
        male_education_ratio = male_education_specific / male_education
        female_healthcare_ratio = female_healthcare_specific / female_healthcare
        female_education_ratio = female_education_specific / female_education

<<<<<<< HEAD
        male_healthcare_distribution = np.array(healthcare_specific_slice['males'])/male_healthcare_specific
        male_education_distribution = np.array(education_specific_slice['males'])/male_education_specific
        female_healthcare_distribution = np.array(healthcare_specific_slice['females'])/female_healthcare_specific
        female_education_distribution = np.array(education_specific_slice['females'])/female_education_specific

=======
        male_healthcare_distribution = np.array(healthcare_specific_slice['males']) / male_healthcare_specific
        male_education_distribution = np.array(education_specific_slice['males']) / male_education_specific
        female_healthcare_distribution = np.array(healthcare_specific_slice['females']) / female_healthcare_specific
        female_education_distribution = np.array(education_specific_slice['females']) / female_education_specific
>>>>>>> 8ff5d3ea

        for i in range(self.area.n_residents):
            sex_random = sex_random_array[i]
            age_random = age_random_array[i]
            nomis_bin = nomis_bin_random_array[i]
            health_index = self.health_index.get_index_for_age(age_random)
            work_msoa_rnd = self.assign_work_msoarea(
                i,
                sex_random,
                nomis_bin,
                work_msoa_man_rnd_array,
                work_msoa_woman_rnd_array,
            )
            person = Person(
                self.area.world,
                self.people.total_people,
                self.area,
                work_msoa_rnd,
                age_random,
                nomis_bin,
                sex_random,
                health_index,
                0,
                mode_of_transport=None)#self.area.regional_commute_generator.weighted_random_choice())
            self.people.members.append(person)
            self.area.people.append(person)
            self.people.total_people += 1
            # assign person to the right group:
            if nomis_bin < self.ADULT_THRESHOLD:
                self.area._kids[i] = person
            elif nomis_bin < self.OLD_THRESHOLD:
                # find msoarea of work
                idx = np.where(self.msoareas.ids_in_order == work_msoa_rnd)[0]
                if len(idx) != 0:
                    self.msoareas.members[idx[0]].work_people.append(person)
                else:
                    # TODO count people who work outside of the region
                    # we currently simulate
                    idx = np.random.choice(np.arange(len(self.msoareas.ids_in_order)))
                    self.msoareas.members[idx].work_people.append(person)
                    pass
                if sex_random == 0:
                    self.area._men[i] = person
                else:
                    self.area._women[i] = person
                if person.nomis_bin in [6, 7]:  # that person can be a student
                    self.area._student_keys[i] = person
            else:
                if sex_random == 0:
                    self.area._oldmen[i] = person
                else:
                    self.area._oldwomen[i] = person
            
            # assign person to an industry
            # add some conditions to allow for employed != True
            # wither age and/or from a database
            person.industry = self._assign_industry(
                i,
                sex_random,
                nomis_bin,
                companysector_male_rnd_array,
                companysector_female_rnd_array
            )

            # assign specific industry if relevant based on sex
<<<<<<< HEAD
            if person.industry == 'Q': #Healthcare
                if sex_random == 0: # Male
                    industry_specific_id = self._assign_industry_specific(
                        male_healthcare_ratio, male_healthcare_distribution
                    )
                    if industry_specific_id is not None:
                        industry_specific_code = healthcare_specific_slice['occupation_codes'][industry_specific_id[0]]
                        person.industry_specific = industry_specific_code
                elif sex_random == 1: # Female
                    industry_specific_id = self._assign_industry_specific(
                        female_healthcare_ratio, female_healthcare_distribution
                    )
=======

            if person.industry == 'Q':  # Healthcare
                if sex_random == 0:  # Male
                    industry_specific_id = self._assign_industry_specific(male_healthcare_ratio,
                                                                          male_healthcare_distribution)
                    if industry_specific_id is not None:
                        industry_specific_code = healthcare_specific_slice['occupation_codes'][industry_specific_id[0]]
                        person.industry_specific = industry_specific_code
                elif sex_random == 1:  # Female
                    industry_specific_id = self._assign_industry_specific(female_healthcare_ratio,
                                                                          female_healthcare_distribution)
>>>>>>> 8ff5d3ea
                    if industry_specific_id is not None:
                        industry_specific_code = healthcare_specific_slice['occupation_codes'][industry_specific_id[0]]
                        person.industry_specific = industry_specific_code
                else:
<<<<<<< HEAD
                    raise ValueError(
                        'Sex must be with male or female. Intead got {}'.format(sex_random)
                    )
                
            elif person.industry == 'P': # Education
                if sex_random == 0: # Male 
                    industry_specific_id = self._assign_industry_specific(
                        male_education_ratio, male_education_distribution
                    )
                    if industry_specific_id is not None:
                        industry_specific_code = education_specific_slice['occupation_codes'][industry_specific_id[0]]
                        person.industry_specific = industry_specific_code
                elif sex_random == 1: # Female
                    industry_specific_id = self._assign_industry_specific(
                        female_education_ratio, female_education_distribution
                    )
=======
                    raise ValueError('sex must be with male or female. Intead got {}'.format(sex_random))

            elif person.industry == 'P':  # Education
                if sex_random == 0:  # Male
                    industry_specific_id = self._assign_industry_specific(male_education_ratio,
                                                                          male_education_distribution)
                    if industry_specific_id is not None:
                        industry_specific_code = education_specific_slice['occupation_codes'][industry_specific_id[0]]
                        person.industry_specific = industry_specific_code
                elif sex_random == 1:  # Female
                    industry_specific_id = self._assign_industry_specific(female_education_ratio,
                                                                          female_education_distribution)
>>>>>>> 8ff5d3ea
                    if industry_specific_id is not None:
                        industry_specific_code = education_specific_slice['occupation_codes'][industry_specific_id[0]]
                        person.industry_specific = industry_specific_code
                else:
<<<<<<< HEAD
                    raise ValueError(
                        'Sex must be with male or female. Instead got {}'.format(sex_random)
                    )
                
=======
                    raise ValueError('sex must be with male or female. Instead got {}'.format(sex_random))

>>>>>>> 8ff5d3ea
        try:
            assert (
                    sum(
                        map(
                            len,
                            [
                                self.area._kids.keys(),
                                self.area._men.keys(),
                                self.area._women.keys(),
                                self.area._oldmen.keys(),
                                self.area._oldwomen.keys(),
                            ],
                        )
                    )
                    == self.area.n_residents
            )
        except:
            raise (
                "Number of men, women, oldmen, oldwomen, and kids doesnt add up to total population"
            )<|MERGE_RESOLUTION|>--- conflicted
+++ resolved
@@ -256,18 +256,14 @@
         female_healthcare_ratio = female_healthcare_specific / female_healthcare
         female_education_ratio = female_education_specific / female_education
 
-<<<<<<< HEAD
-        male_healthcare_distribution = np.array(healthcare_specific_slice['males'])/male_healthcare_specific
-        male_education_distribution = np.array(education_specific_slice['males'])/male_education_specific
-        female_healthcare_distribution = np.array(healthcare_specific_slice['females'])/female_healthcare_specific
-        female_education_distribution = np.array(education_specific_slice['females'])/female_education_specific
-
-=======
-        male_healthcare_distribution = np.array(healthcare_specific_slice['males']) / male_healthcare_specific
-        male_education_distribution = np.array(education_specific_slice['males']) / male_education_specific
-        female_healthcare_distribution = np.array(healthcare_specific_slice['females']) / female_healthcare_specific
-        female_education_distribution = np.array(education_specific_slice['females']) / female_education_specific
->>>>>>> 8ff5d3ea
+        male_healthcare_distribution = np.array(healthcare_specific_slice['males']) / \
+                                       male_healthcare_specific
+        male_education_distribution = np.array(education_specific_slice['males']) / \
+                                      male_education_specific
+        female_healthcare_distribution = np.array(healthcare_specific_slice['females']) / \
+                                         female_healthcare_specific
+        female_education_distribution = np.array(education_specific_slice['females']) / \
+                                        female_education_specific
 
         for i in range(self.area.n_residents):
             sex_random = sex_random_array[i]
@@ -333,7 +329,6 @@
             )
 
             # assign specific industry if relevant based on sex
-<<<<<<< HEAD
             if person.industry == 'Q': #Healthcare
                 if sex_random == 0: # Male
                     industry_specific_id = self._assign_industry_specific(
@@ -346,24 +341,10 @@
                     industry_specific_id = self._assign_industry_specific(
                         female_healthcare_ratio, female_healthcare_distribution
                     )
-=======
-
-            if person.industry == 'Q':  # Healthcare
-                if sex_random == 0:  # Male
-                    industry_specific_id = self._assign_industry_specific(male_healthcare_ratio,
-                                                                          male_healthcare_distribution)
                     if industry_specific_id is not None:
                         industry_specific_code = healthcare_specific_slice['occupation_codes'][industry_specific_id[0]]
                         person.industry_specific = industry_specific_code
-                elif sex_random == 1:  # Female
-                    industry_specific_id = self._assign_industry_specific(female_healthcare_ratio,
-                                                                          female_healthcare_distribution)
->>>>>>> 8ff5d3ea
-                    if industry_specific_id is not None:
-                        industry_specific_code = healthcare_specific_slice['occupation_codes'][industry_specific_id[0]]
-                        person.industry_specific = industry_specific_code
-                else:
-<<<<<<< HEAD
+                else:
                     raise ValueError(
                         'Sex must be with male or female. Intead got {}'.format(sex_random)
                     )
@@ -380,33 +361,13 @@
                     industry_specific_id = self._assign_industry_specific(
                         female_education_ratio, female_education_distribution
                     )
-=======
-                    raise ValueError('sex must be with male or female. Intead got {}'.format(sex_random))
-
-            elif person.industry == 'P':  # Education
-                if sex_random == 0:  # Male
-                    industry_specific_id = self._assign_industry_specific(male_education_ratio,
-                                                                          male_education_distribution)
                     if industry_specific_id is not None:
                         industry_specific_code = education_specific_slice['occupation_codes'][industry_specific_id[0]]
                         person.industry_specific = industry_specific_code
-                elif sex_random == 1:  # Female
-                    industry_specific_id = self._assign_industry_specific(female_education_ratio,
-                                                                          female_education_distribution)
->>>>>>> 8ff5d3ea
-                    if industry_specific_id is not None:
-                        industry_specific_code = education_specific_slice['occupation_codes'][industry_specific_id[0]]
-                        person.industry_specific = industry_specific_code
-                else:
-<<<<<<< HEAD
+                else:
                     raise ValueError(
                         'Sex must be with male or female. Instead got {}'.format(sex_random)
                     )
-                
-=======
-                    raise ValueError('sex must be with male or female. Instead got {}'.format(sex_random))
-
->>>>>>> 8ff5d3ea
         try:
             assert (
                     sum(

--- conflicted
+++ resolved
@@ -77,11 +77,8 @@
         self.household = None
         self.school = None
         self.industry = None
-<<<<<<< HEAD
+        self.industry_specific = None
         self.init_counter()
-=======
-        self.industry_specific = None
->>>>>>> 672875c1
         self.init_health_information()
 
     def is_sane(self, person_id, area, age, sex, health_index, econ_index):

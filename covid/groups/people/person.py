--- conflicted
+++ resolved
@@ -149,11 +149,8 @@
         self.household = None
         self.school = None
         self.industry = None
-<<<<<<< HEAD
         self.carehome = None
-=======
         self.in_hospital = None
->>>>>>> b02bd2ff
         #TODO finda a different way to specify education
         # and healthcare job subclasses since a lot of people
         # will not use this flas

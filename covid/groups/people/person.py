class HealthInformation:
    def __init__(self, counter):
        self.counter = counter
        self.susceptibility = 1.0
        self.susceptible = True
        self.infected = False
        self.infection = None
        self.recovered = False

    def set_infection(self, infection):
        self.infection = infection
        self.infected = True
        self.susceptible = False

    @property
    def tag(self):
        if self.infection is not None:
            return self.infection.symptoms.tag
        return None

    @property
    def must_stay_at_home(self) -> bool:
        return self.tag in ("influenza-like illness", "pneumonia")

    @property
    def in_hospital(self) -> bool:
        return self.tag in ("hospitalised", "intensive care")

    @property
    def dead(self) -> bool:
        return self.tag == "dead"

    def update_health_status(self, time, delta_time):
        if self.infected:
            if self.infection.symptoms.is_recovered(delta_time):
                self.set_recovered()
            else:
                self.infection.update_at_time(time)

    def set_recovered(self):
        # self.infection = None
        self.recovered = True
        self.infected = False
        self.susceptible = False
        self.susceptibility = 0.0
        self.counter.set_length_of_infection()

    def get_symptoms_tag(self, symptoms):
        return self.infection.symptoms.tag(symptoms.severity)

    def transmission_probability(self, time):
        if self.infection is not None:
            return 0.0
        return self.infection.transmission_probability(time)

    def symptom_severity(self, severity):
        if self.infection is None:
            return 0.0
        return self.infection.symptom_severity(severity)


class Counter:
    def __init__(self, person):
        self.person = person
        self.number_of_infected = 0
        self.maximal_symptoms = 0
        self.maximal_symptoms_time = -1
        self.maximal_symptoms_tag = "none"
        self.time_of_infection = -1
        self.grouptype_of_infection = "none"
        self.length_of_infection = -1

    @property
    def timer(self):
        return self.person.world.timer

    def update_symptoms(self):  # , symptoms, time):
        if self.person.infection.symptoms.severity > self.maximal_symptoms:
            self.maximal_symptoms = self.person.infection.symptoms.severity
            self.maximal_symptoms_tag = self.person.get_symptoms_tag(
                self.person.infection.symptoms
            )
            self.maximal_symptoms_time = self.timer.now - self.time_of_infection

    def update_infection_data(self, time, grouptype=None):
        self.time_of_infection = time
        if grouptype is not None:
            self.grouptype_of_infection = grouptype

    def set_length_of_infection(self):
        self.length_of_infection = self.timer.now - self.time_of_infection

    def increment_infected(self):
        self.number_of_infected += 1


class Person:
    """
    Primitive version of class person.  This needs to be connected to the full class 
    structure including health and social indices, employment, etc..  The current 
    implementation is only meant to get a simplistic dynamics of social interactions coded.
    
    The logic is the following:
    People can get infected with an Infection, which is characterised by time-dependent
    transmission probabilities and symptom severities (see class descriptions for
    Infection, Transmission, Severity).  The former define the infector part for virus
    transmission, while the latter decide if individuals realise symptoms (we need
    to define a threshold for that).  The symptoms will eventually change the behavior 
    of the person (i.e. intensity and frequency of social contacts), if they need to be 
    treated, hospitalized, plugged into an ICU or even die.  This part of the model is 
    still opaque.   
    
    Since the realization of the infection will be different from person to person, it is
    a characteristic of the person - we will need to allow different parameters describing
    the same functional forms of transmission probability and symptom severity, distributed
    according to a (tunable) parameter distribution.  Currently a non-symmetric Gaussian 
    smearing of 2 sigma around a mean with left-/right-widths is implemented.    
    """

    def __init__(
            self,
            world=None,
            person_id=None,
            age=-1,
            nomis_bin=None,
            sex=None,
            mode_of_transport=None
            oarea=None,
            health_index=None,
            econ_index=None,
    ):
        """
        Inputs:
        """
        # if not 0 <= age <= 120 or sex not in ("M", "F"):
        #    raise AssertionError(
        #        f"Attempting to initialise a person"
        #    )
        self.world = world
        self.id = person_id
        # biological attributes
        self.age = age
        self.nomis_bin = nomis_bin
        self.sex = sex
<<<<<<< HEAD
        self.health_index = health_index
        self.econ_index = econ_index
        self.area = area
        self.work_msoarea = work_msoa
=======
        # geo-graphical attributes
        self.area = oarea
        self.residence_msoa = oarea.msoarea
        self.work_msoarea = None
        self.household = None
        # primary activity attributes
>>>>>>> 2e8e0e27
        self.mode_of_transport = mode_of_transport
        self.work_msoarea = work_msoa
        self.primary_activity = None  # school, company, key-industr. (e.g. hospital, schools)
        self.active_group = None
        self.in_hospital = None
        self.health_index = health_index
        self.econ_index = econ_index
        self.health_information = HealthInformation(Counter(self))

    def get_into_hospital(self):
        if self.in_hospital==None:
            hospital = self.world.hospitals.get_nearest(self)
            hospital.add_as_patient(self)

    def bury(self):
        cemetery = self.world.cemeteries.get_nearest(self)
        cemetery.add(self)
        
    def output(self, time=0):
        print("--------------------------------------------------")
        if self.health_index != 0:
            print(
                "Person [",
                self.id,
                "]: age = ",
                self.age,
                " sex = ",
                self.sex,
                "health: ",
                self.health_index,
            )
        else:
            print("Person [", self.id, "]: age = ", self.age, " sex = ", self.sex)
        if self.health_information.susceptible:
            print("-- person is susceptible.")
        if self.health_information.infected:
            print(
                "-- person is infected: ",
                self.health_information.get_symptoms_tag(time + 5),
                "[",
                self.health_information.infection.symptom_severity(time + 5),
                "]",
            )
        if self.health_information.recovered:
            print("-- person has recovered.")


class People:
    def __init__(self, world):
        self.members = []

    #@classmethod
    #def from_file(cls, filename: str,: str) -> "People":
    #    """
    #    """
    #    = pd.read_csv(filename, index_col=0)
    #    return People(,)

    @property
    def total_people(self):
        return len(self.members)<|MERGE_RESOLUTION|>--- conflicted
+++ resolved
@@ -142,19 +142,12 @@
         self.age = age
         self.nomis_bin = nomis_bin
         self.sex = sex
-<<<<<<< HEAD
-        self.health_index = health_index
-        self.econ_index = econ_index
-        self.area = area
-        self.work_msoarea = work_msoa
-=======
         # geo-graphical attributes
         self.area = oarea
         self.residence_msoa = oarea.msoarea
         self.work_msoarea = None
         self.household = None
         # primary activity attributes
->>>>>>> 2e8e0e27
         self.mode_of_transport = mode_of_transport
         self.work_msoarea = work_msoa
         self.primary_activity = None  # school, company, key-industr. (e.g. hospital, schools)

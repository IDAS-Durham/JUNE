class HealthInformation:
    def __init__(self, counter):
        self.counter = counter
        self.susceptibility = 1.0
        self.susceptible = True
        self.infected = False
        self.infection = None
        self.recovered = False

    def set_infection(self, infection):
        self.infection = infection
        self.infected = True
        self.susceptible = False

    @property
    def tag(self):
        if self.infection is not None:
            return self.infection.symptoms.tag
        return None

    @property
    def must_stay_at_home(self) -> bool:
        return self.tag in ("influenza-like illness", "pneumonia")

    @property
    def in_hospital(self) -> bool:
        return self.tag in ("hospitalised", "intensive care")

    @property
    def dead(self) -> bool:
        return self.tag == "dead"

    def update_health_status(self, time, delta_time):
        if self.infected:
            if self.infection.symptoms.is_recovered(delta_time):
                self.set_recovered()
            else:
                self.infection.update_at_time(time)

    def set_recovered(self):
        # self.infection = None
        self.recovered = True
        self.infected = False
        self.susceptible = False
        self.susceptibility = 0.0
        self.counter.set_length_of_infection()

    def get_symptoms_tag(self, symptoms):
        return self.infection.symptoms.tag(symptoms.severity)

    def transmission_probability(self, time):
        if self.infection is not None:
            return 0.0
        return self.infection.transmission_probability(time)

    def symptom_severity(self, severity):
        if self.infection is None:
            return 0.0
        return self.infection.symptom_severity(severity)


class Counter:
    def __init__(self, person):
        self.person = person
        self.number_of_infected = 0
        self.maximal_symptoms = 0
        self.maximal_symptoms_time = -1
        self.maximal_symptoms_tag = "none"
        self.time_of_infection = -1
        self.grouptype_of_infection = "none"
        self.length_of_infection = -1

    @property
    def timer(self):
        return self.person.world.timer

    def update_symptoms(self):  # , symptoms, time):
        if self.person.infection.symptoms.severity > self.maximal_symptoms:
            self.maximal_symptoms = self.person.infection.symptoms.severity
            self.maximal_symptoms_tag = self.person.get_symptoms_tag(
                self.person.infection.symptoms
            )
            self.maximal_symptoms_time = self.timer.now - self.time_of_infection

    def update_infection_data(self, time, grouptype=None):
        self.time_of_infection = time
        if grouptype is not None:
            self.grouptype_of_infection = grouptype

    def set_length_of_infection(self):
        self.length_of_infection = self.timer.now - self.time_of_infection

    def increment_infected(self):
        self.number_of_infected += 1


class Person:
    """
    Primitive version of class person.  This needs to be connected to the full class 
    structure including health and social indices, employment, etc..  The current 
    implementation is only meant to get a simplistic dynamics of social interactions coded.
    
    The logic is the following:
    People can get infected with an Infection, which is characterised by time-dependent
    transmission probabilities and symptom severities (see class descriptions for
    Infection, Transmission, Severity).  The former define the infector part for virus
    transmission, while the latter decide if individuals realise symptoms (we need
    to define a threshold for that).  The symptoms will eventually change the behavior 
    of the person (i.e. intensity and frequency of social contacts), if they need to be 
    treated, hospitalized, plugged into an ICU or even die.  This part of the model is 
    still opaque.   
    
    Since the realization of the infection will be different from person to person, it is
    a characteristic of the person - we will need to allow different parameters describing
    the same functional forms of transmission probability and symptom severity, distributed
    according to a (tunable) parameter distribution.  Currently a non-symmetric Gaussian 
    smearing of 2 sigma around a mean with left-/right-widths is implemented.    
    """

    def __init__(
            self,
            world=None,
            person_id=None,
            age=-1,
            nomis_bin=None,
            sex=None,
            oarea=None,
            health_index=None,
            econ_index=None,
            mode_of_transport=None,
    ):
        """
        Inputs:
        """
        # if not 0 <= age <= 120 or sex not in ("M", "F"):
        #    raise AssertionError(
        #        f"Attempting to initialise a person"
        #    )
        self.world = world
        self.id = person_id
        # biological attributes
        self.age = age
        self.nomis_bin = nomis_bin
        self.sex = sex
        # geo-graphical attributes
        self.area = oarea
        self.work_msoarea = None
        self.household = None
        # primary activity attributes
        self.mode_of_transport = mode_of_transport
        self.work_msoarea = None
        self.school = None
        self.primary_activity = None  # school, company, key-industr. (e.g. hospital, schools)
        self.active_group = None
        self.industry_specific = None
        self.company_id = None
        self.hospital = None
        self.in_hospital = None
        self.health_index = health_index
        self.econ_index = econ_index
        self.health_information = HealthInformation(Counter(self))

    def __repr__(self):
        return f"<{self.__class__.__name__} age={self.age} sex={self.sex}>"

    def get_into_hospital(self):
<<<<<<< HEAD
        if self.in_hospital==None:
            self.world.hospitals.allocate_patient(self)
=======
        if self.in_hospital == None:
            hospital = self.world.hospitals.get_nearest(self)
            hospital.add_as_patient(self)
>>>>>>> 0eee375f

    def bury(self):
        cemetery = self.world.cemeteries.get_nearest(self)
        cemetery.add(self)

    def output(self, time=0):
        print("--------------------------------------------------")
        if self.health_index != 0:
            print(
                "Person [",
                self.id,
                "]: age = ",
                self.age,
                " sex = ",
                self.sex,
                "health: ",
                self.health_index,
            )
        else:
            print("Person [", self.id, "]: age = ", self.age, " sex = ", self.sex)
        if self.health_information.susceptible:
            print("-- person is susceptible.")
        if self.health_information.infected:
            print(
                "-- person is infected: ",
                self.health_information.get_symptoms_tag(time + 5),
                "[",
                self.health_information.infection.symptom_severity(time + 5),
                "]",
            )
        if self.health_information.recovered:
            print("-- person has recovered.")


class People:
    def __init__(self, world):
        self.members = []

    # @classmethod
    # def from_file(cls, filename: str,: str) -> "People":
    #    """
    #    """
    #    = pd.read_csv(filename, index_col=0)
    #    return People(,)

    @property
    def total_people(self):
        return len(self.members)<|MERGE_RESOLUTION|>--- conflicted
+++ resolved
@@ -164,14 +164,8 @@
         return f"<{self.__class__.__name__} age={self.age} sex={self.sex}>"
 
     def get_into_hospital(self):
-<<<<<<< HEAD
         if self.in_hospital==None:
             self.world.hospitals.allocate_patient(self)
-=======
-        if self.in_hospital == None:
-            hospital = self.world.hospitals.get_nearest(self)
-            hospital.add_as_patient(self)
->>>>>>> 0eee375f
 
     def bury(self):
         cemetery = self.world.cemeteries.get_nearest(self)

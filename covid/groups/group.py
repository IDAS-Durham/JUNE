--- conflicted
+++ resolved
@@ -30,18 +30,9 @@
     """
 
     allowed_groups = [
-<<<<<<< HEAD
-        "household",
-        "carehome",
-        "school",
-        "company",
-        "hospital",
-        "work_Outdoor",
-        "work_Indoor",
-=======
         "box",
         "boundary",
->>>>>>> b02bd2ff
+        "carehome",
         "commute_Public",
         "commute_Private",
         "cemetery",

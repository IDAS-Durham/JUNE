--- conflicted
+++ resolved
@@ -1,4 +1,3 @@
-#from covid.groups.people import Person
 import sys
 import random
 import matplotlib
@@ -62,7 +61,6 @@
             return False
         return True
 
-<<<<<<< HEAD
     def set_active_members(self):
         for person in self.people:
             if person.active_group != None:
@@ -102,38 +100,6 @@
 #                self.recovered.append(person)
 #                self.infected.remove(person)
 #
-=======
-    def get_name(self):
-        return self.name
-    
-    def get_spec(self):
-        return self.spec
-        
-    def add(self, person):
-        if not isinstance(person, Person):
-            print("Error in Group.Add(", p, ") is not a person.")
-            print("--> Exit the code.")
-            sys.exit()
-        if person in self.people:
-            print(
-                "Tried to add already present person",
-                person.Name(),
-                " to group ",
-                self.gname,
-                ".",
-            )
-            print("--> Ignore and proceed.")
-        else:
-            self.people.append(person)
-            if person.is_susceptible():
-                self.susceptible.append(person)
-            if person.is_infected():
-                self.infected.append(person)
-            if person.is_recovered():
-                self.recovered.append(person)
-                self.infected.remove(person)
-
->>>>>>> f1a2ea0c
     def update_status_lists(self, time=0):
         self.susceptible.clear()
         self.infected.clear()
@@ -160,12 +126,15 @@
     def size(self):
         return len(self.people)
 
+    @property
     def size_susceptible(self):
         return len(self.susceptible)
 
+    @property
     def size_infected(self):
         return len(self.infected)
 
+    @property
     def size_recovered(self):
         return len(self.recovered)
 

--- conflicted
+++ resolved
@@ -66,19 +66,7 @@
 
     def get_spec(self):
         return self.spec
-<<<<<<< HEAD
-
-    def set_intensity(self, intensity):
-        self.intensity = intensity
-
-    def get_intensity(self, time=0):
-        if self.intensity == None:
-            return 1.0
-        return self.intensity  # .intensity(time)
-
-=======
-        
->>>>>>> 25b3f3e4
+    
     def add(self, person):
         if not isinstance(person, Person):
             print("Error in Group.Add(", p, ") is not a person.")

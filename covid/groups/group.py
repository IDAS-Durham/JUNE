--- conflicted
+++ resolved
@@ -159,18 +159,10 @@
 
     def __init__(self, name, spec):
         self.sane(name, spec)
-<<<<<<< HEAD
         self.name        = name
         self.spec        = spec
         self.groupings   = [People() for _ in range(self.n_groupings)]
         self.intensity   = np.ones((self.n_groupings, self.n_groupings))
-=======
-        self.name = name
-        self.spec = spec
-        self.people = []
-        self.members = []
-        self.intensity = 1.0
->>>>>>> f7a1567b
 
     @property
     def n_groupings(self):

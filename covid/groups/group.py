import logging
from typing import List

import matplotlib.pyplot as plt

logger = logging.getLogger(__name__)


class Group:
    """
    A group of people enjoying social interactions.  It contains three lists,
    all people in the group, the healthy ones and the infected ones (we may 
    have to add the immune ones as well).

    This is very basic and we will have to specify derived classes with
    additional information - like household, work, commute - where some,
    like household groups are stable and others, like commute groups, are
    randomly assorted on a step-by-step base.

    The logic is that the group will enjoy one Interaction per time step,
    where the infection spreads, with a probablity driven by transmission
    probabilities and inteaction intensity, plus, possilby, individual
    susceptibility to become infected.

    TODO: we will have to decide in how far specific groups define behavioral
    patterns, which may be time-dependent.  So, far I have made a first pass at
    a list of group specifiers - we could promote it to a dicitonary with
    default intensities (maybe mean+width with a pre-described range?).
    """

    allowed_groups = [
        "box",
        "boundary",
        "commute_Public",
        "commute_Private",
        "company",
        "household",
        "hospital",
        "leisure_Outdoor",
        "leisure_Indoor",
        "random",
        "referenceGroup",
        "shopping",
        "school",
        "testGroup",
        "work_Outdoor",
        "work_Indoor",
    ]

    def __init__(self, name, spec, number=-1):
        if not self.sane(name, spec):
            return
        self.name = name
        self.spec = spec
        self.people = []
<<<<<<< HEAD
        self.susceptible = []
        self.infected = []
        self.recovered = []
        #print ("Made group:",name," ",spec," ",number)
        if self.spec == "Random":
            self.fill_random_group(number)
=======
        self.intensity = 1.0

    @property
    def susceptible(self) -> List:
        """
        People in this group who are susceptible to the disease
        """
        return [
            person for person in self.people
            if person.health_information.susceptible
        ]

    @property
    def infected(self) -> List:
        """
        People in this group who are currently infected with the disease
        """
        return [
            person for person in self.people
            if person.health_information.infected and not (
                    person.health_information.in_hospital
                    or person.health_information.dead
            )
        ]

    @property
    def recovered(self) -> List:
        """
        People in this group who have recovered from the disease
        """
        return [
            person for person in self.people
            if person.health_information.recovered
        ]
>>>>>>> c3d054fe

    def sane(self, name, spec):
        if not spec in self.allowed_groups:
            print("Error: tried to initialise group with wrong specification:", spec)
            return False
        return True

    def set_active_members(self):
        for person in self.people:
            if person.active_group is not None:
                raise ValueError("Trying to set an already active person")
            else:
                person.active_group = self.spec

<<<<<<< HEAD
    def set_intensity(self, intensity):
        self.intensity = intensity

    def get_intensity(self, time=0):
        if self.intensity == None:
            return 1.0
        return self.intensity  # .intensity(time)

    def must_timestep(self):
        return (self.size > 1 and
                self.size_infected > 0 and
                self.size_susceptible > 0)

    
    def update_status_lists(self, time=1):
        self.susceptible.clear()
        self.infected.clear()
        self.recovered.clear()
        # collect people dying in this time step, move them to the cemetery, and
        # remove them from the list afterwards.
        dead      = []
        # these two lists are for testing purposes only
        #stay_home = []
        #hospital  = []
        for person in self.people:
            person.health_information.update_health_status()
            if person.health_information.susceptible:
                self.susceptible.append(person)
            elif person.health_information.infected:
                if person.health_information.must_stay_at_home:
                    continue
                    # stay_home.append(person)
=======
    def update_status_lists(self):
        logger.debug("=== update status list for group with ", len(self.people), " people ===")
        for person in self.people:
            person.health_information.update_health_status()
            if person.health_information.infected:
                if person.health_information.must_stay_at_home:
                    continue
                    # print ("person must stay at home",person.id,":",
                    #       person.health_information.tag," for",
                    #       person.health_information.infection.symptoms.severity)
>>>>>>> c3d054fe
                    # don't add this person to the group
                    # the household group instance deals with this in its own
                    # update_status_lists method
                elif person.health_information.in_hospital:
<<<<<<< HEAD
                    person.get_into_hospital()
                    # hospital.append(person)
                    # don't add this person to the group
                    # the hospital group instance deals with this in its own
                    # update_status_lists method
                elif person.health_information.dead:
                    person.bury()
                    dead.append(person)
                else:
                    self.infected.append(person)
            elif person.health_information.recovered:
                self.recovered.append(person)
                if person in self.infected:
                    self.infected.remove(person)
        # remove the dead people from the hospital
        # TODO: will still have to get them off the households -> need to check what I did
        for person in dead:
            self.people.remove(person)
        #print ("=== update status list for group with ",len(self.people)," people ===")
        #print ("=== ",len(self.infected)," people infected,",
        #       len(self.susceptible)," suscepctible,",
        #       len(self.recovered)," recovered,")
        #print ("===",len(stay_home)," must stay home,",
        #       len(hospital)," in hospital,",
        #       len(dead)," dead.")

    def clear(self, all=True):
        if all:
            self.people.clear()
        self.susceptible.clear()
        self.infected.clear()
        self.recovered.clear()
=======
                    logger.debug("person should be in hospital", person.id, ":",
                                 person.health_information.tag, " for",
                                 person.health_information.infection.symptoms.severity)
                    person.get_into_hospital()
                    self.people.remove(person)
                    continue
>>>>>>> c3d054fe

    @property
    def size(self):
        return len(self.people)

    @property
    def size_susceptible(self):
        return len(self.susceptible)

    @property
    def size_infected(self):
        return len(self.infected)

    @property
    def size_recovered(self):
        return len(self.recovered)

    def output(self, plot=False, full=False, time=0):
        print("==================================================")
        print("Group ", self.name, ", type = ", self.spec, " with ", len(self.people), " people.")
        print("* ",
              self.size_susceptible, "(", round(self.size_susceptible / self.size * 100), "%) are susceptible, ",
              self.size_infected, "(", round(self.size_infected / self.size * 100), "%) are infected,",
              self.size_recovered, "(", round(self.size_recovered / self.size * 100), "%) have recovered.",
              )

        ages = []
        M = 0
        F = 0
        for p in self.people:
            ages.append(p.get_age())
            if p.get_sex() == 0:
                M += 1
            else:
                F += 1
        print("* ",
              F, "(", round(F / self.size * 100.0), "%) females, ",
              M, "(", round(M / self.size * 100.0), "%) males;",
              )
        if plot:
            fig, axes = plt.subplots()
            axes.hist(ages, 20, range=(0, 100), density=True, facecolor="blue", alpha=0.5)
            plt.show()
        if full:
            for p in self.people:
                p.output(time)

    def get_contact_matrix(self):
        inputs = Inputs()
        return symmetrize_matrix(inputs.contact_matrix)

    def get_reciprocal_matrix(self):
        inputs = Inputs()
        demography = np.array([len(pool) for pool in self.age_pool])
        return reciprocal_matrix(inputs.contact_matrix, demography)


def symmetrize_matrix(matrix):
    return (matrix + matrix.T) / 2


def reciprocal_matrix(matrix, demography):
    demography_matrix = demography.reshape(-1, 1) / demography.reshape(1, -1)
    return (matrix + matrix.T * demography_matrix) / 2


class TestGroups():
    def __init__(self, N):
        self.members = []
        self.members.append([])
        self.members[0].append(Group("Test", "Random", 1000))
        print(self)<|MERGE_RESOLUTION|>--- conflicted
+++ resolved
@@ -48,19 +48,9 @@
     ]
 
     def __init__(self, name, spec, number=-1):
-        if not self.sane(name, spec):
-            return
         self.name = name
         self.spec = spec
         self.people = []
-<<<<<<< HEAD
-        self.susceptible = []
-        self.infected = []
-        self.recovered = []
-        #print ("Made group:",name," ",spec," ",number)
-        if self.spec == "Random":
-            self.fill_random_group(number)
-=======
         self.intensity = 1.0
 
     @property
@@ -95,7 +85,6 @@
             person for person in self.people
             if person.health_information.recovered
         ]
->>>>>>> c3d054fe
 
     def sane(self, name, spec):
         if not spec in self.allowed_groups:
@@ -110,7 +99,6 @@
             else:
                 person.active_group = self.spec
 
-<<<<<<< HEAD
     def set_intensity(self, intensity):
         self.intensity = intensity
 
@@ -124,17 +112,7 @@
                 self.size_infected > 0 and
                 self.size_susceptible > 0)
 
-    
-    def update_status_lists(self, time=1):
-        self.susceptible.clear()
-        self.infected.clear()
-        self.recovered.clear()
-        # collect people dying in this time step, move them to the cemetery, and
-        # remove them from the list afterwards.
-        dead      = []
-        # these two lists are for testing purposes only
-        #stay_home = []
-        #hospital  = []
+    def update_status_lists(self):
         for person in self.people:
             person.health_information.update_health_status()
             if person.health_information.susceptible:
@@ -142,64 +120,9 @@
             elif person.health_information.infected:
                 if person.health_information.must_stay_at_home:
                     continue
-                    # stay_home.append(person)
-=======
-    def update_status_lists(self):
-        logger.debug("=== update status list for group with ", len(self.people), " people ===")
-        for person in self.people:
-            person.health_information.update_health_status()
-            if person.health_information.infected:
-                if person.health_information.must_stay_at_home:
-                    continue
-                    # print ("person must stay at home",person.id,":",
-                    #       person.health_information.tag," for",
-                    #       person.health_information.infection.symptoms.severity)
->>>>>>> c3d054fe
-                    # don't add this person to the group
-                    # the household group instance deals with this in its own
-                    # update_status_lists method
-                elif person.health_information.in_hospital:
-<<<<<<< HEAD
-                    person.get_into_hospital()
-                    # hospital.append(person)
-                    # don't add this person to the group
-                    # the hospital group instance deals with this in its own
-                    # update_status_lists method
-                elif person.health_information.dead:
-                    person.bury()
-                    dead.append(person)
-                else:
-                    self.infected.append(person)
-            elif person.health_information.recovered:
-                self.recovered.append(person)
-                if person in self.infected:
-                    self.infected.remove(person)
-        # remove the dead people from the hospital
-        # TODO: will still have to get them off the households -> need to check what I did
-        for person in dead:
-            self.people.remove(person)
-        #print ("=== update status list for group with ",len(self.people)," people ===")
-        #print ("=== ",len(self.infected)," people infected,",
-        #       len(self.susceptible)," suscepctible,",
-        #       len(self.recovered)," recovered,")
-        #print ("===",len(stay_home)," must stay home,",
-        #       len(hospital)," in hospital,",
-        #       len(dead)," dead.")
-
-    def clear(self, all=True):
-        if all:
-            self.people.clear()
-        self.susceptible.clear()
-        self.infected.clear()
-        self.recovered.clear()
-=======
-                    logger.debug("person should be in hospital", person.id, ":",
-                                 person.health_information.tag, " for",
-                                 person.health_information.infection.symptoms.severity)
-                    person.get_into_hospital()
-                    self.people.remove(person)
-                    continue
->>>>>>> c3d054fe
+            elif person.health_information.dead:
+                person.bury()
+                self.people.remove(person)
 
     @property
     def size(self):

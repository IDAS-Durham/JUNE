--- conflicted
+++ resolved
@@ -46,11 +46,7 @@
         "work_Outdoor",
         "work_Indoor",
     ]
-<<<<<<< HEAD
-    
-=======
 
->>>>>>> e9f09d39
     def __init__(self, name, spec, number=-1):
         if not self.sane(name, spec):
             return

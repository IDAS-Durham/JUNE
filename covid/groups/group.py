--- conflicted
+++ resolved
@@ -1,10 +1,7 @@
 import logging
-<<<<<<< HEAD
 from abc import ABC, abstractmethod
 from enum import IntEnum
 from typing import List
-=======
->>>>>>> 9981fed2
 
 import numpy as np
 
@@ -165,25 +162,19 @@
 
     def __init__(self, name, spec):
         self.sane(name, spec)
-<<<<<<< HEAD
         self.name        = name
         self.spec        = spec
         self.n_groupings = len(self.GroupType)
         self.groupings   = [People() for _ in range(self.n_groupings)]
         self.intensity   = np.ones((self.n_groupings, self.n_groupings))
-=======
-        self.name = name
-        self.spec = spec
-        self.people = set()
-
-        self.susceptible = set()
-        self.infected = set()
-        self.recovered = set()
-        self.in_hospital = set()
+        #self.people = set()
+        #self.susceptible = set()
+        #self.infected = set()
+        #self.recovered = set()
+        #self.in_hospital = set()
         self.dead = set()
 
         self.intensity = 1.0
->>>>>>> 9981fed2
 
     def sane(self, name, spec):
         if spec not in self.allowed_groups:
@@ -214,11 +205,9 @@
                 self.size_susceptible > 0)
 
     def update_status_lists(self, time, delta_time):
-<<<<<<< HEAD
         for grouping in self.groupings:
             grouping.update_status_lists(time, delta_time)
             
-=======
         self.susceptible.clear()
         self.infected.clear()
         self.in_hospital.clear()
@@ -255,39 +244,6 @@
     def size_recovered(self):
         return len(self.recovered)
 
->>>>>>> 9981fed2
-    def output(self, plot=False, full=False, time=0):
-        import matplotlib.pyplot as plt
-
-        print("==================================================")
-        print("Group ", self.name, ", type = ", self.spec, " with ", len(self.people), " people.")
-        print("* ",
-              self.size_susceptible, "(", round(self.size_susceptible / self.size * 100), "%) are susceptible, ",
-              self.size_infected, "(", round(self.size_infected / self.size * 100), "%) are infected,",
-              self.size_recovered, "(", round(self.size_recovered / self.size * 100), "%) have recovered.",
-              )
-
-        ages = []
-        M = 0
-        F = 0
-        for p in self.people:
-            ages.append(p.get_age())
-            if p.get_sex() == 0:
-                M += 1
-            else:
-                F += 1
-        print("* ",
-              F, "(", round(F / self.size * 100.0), "%) females, ",
-              M, "(", round(M / self.size * 100.0), "%) males;",
-              )
-        if plot:
-            fig, axes = plt.subplots()
-            axes.hist(ages, 20, range=(0, 100), density=True, facecolor="blue", alpha=0.5)
-            plt.show()
-        if full:
-            for p in self.people:
-                p.output(time)
-
 
 def symmetrize_matrix(matrix):
     return (matrix + matrix.T) / 2

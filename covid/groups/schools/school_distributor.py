--- conflicted
+++ resolved
@@ -149,12 +149,8 @@
                     for i in range(0, self.MAX_SCHOOLS):  # look for non full school
                         school = self.closest_schools_by_age[person.age][i]
                         # check number of students in that age group
-<<<<<<< HEAD
                         yearindex = person.age - school.age_min + 1
                         n_pupils_age = len(school.groups[yearindex].people)
-=======
-                        n_pupils_age = school.age_structure[person.age]
->>>>>>> 81f6564a
                         if school.n_pupils >= school.n_pupils_max or n_pupils_age >= (
                                 school.n_pupils_max / (school.age_max - school.age_min)
                         ):
@@ -164,15 +160,9 @@
                     if schools_full == self.MAX_SCHOOLS:  # all schools are full
                         continue
 
-<<<<<<< HEAD
                     else:  # just keep the school saved in the previous for loop
                         pass
                 school.add(person, School.GroupType.students)
-=======
-                school.people.append(person)
-                school.age_structure[person.age] += 1
-                person.school = school
->>>>>>> 81f6564a
                 school.n_pupils += 1
 
     def distribute_teachers_to_school(self):

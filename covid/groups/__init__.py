--- conflicted
+++ resolved
@@ -8,8 +8,5 @@
 from .hospitals import Hospital, Hospitals
 from .test_groups import TestGroup, TestGroups
 from .box import Box, Boxes
-<<<<<<< HEAD
 from .cemetery import Cemetery, Cemeteries
-=======
-from .boundary_condition import Boundary
->>>>>>> c3d054fe
+from .boundary_condition import Boundary
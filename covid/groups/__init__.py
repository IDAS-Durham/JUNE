--- conflicted
+++ resolved
@@ -5,10 +5,6 @@
 from .companies import Company, Companies, CompanyDistributor
 from .people import Person, People, PersonDistributor
 from .households import Household, Households, HouseholdDistributor
-<<<<<<< HEAD
-from .Hospitals import Hospital, Hospitals
-=======
 from .hospitals import Hospital, Hospitals
->>>>>>> 33157c2e
 from .test_groups import TestGroup, TestGroups
 from .box import Box, Boxes
--- conflicted
+++ resolved
@@ -26,10 +26,6 @@
     2 - ICU patients
     """
 
-<<<<<<< HEAD
-    def __init__(self, hospital_id=1, structure=None, postcode=None, msoa_name=None):
-        super().__init__("Hospital_%03d" % hospital_id, "hospital", group_names=["workers", "patients", "ICU patients"])
-=======
     def __init__(
         self,
         hospital_id: int,
@@ -57,7 +53,6 @@
         """
 
         super().__init__("Hospital_%03d" % hospital_id, "hospital")
->>>>>>> e3ef51a0
         self.id = hospital_id
         self.n_beds = n_beds
         self.n_icu_beds = n_icu_beds
@@ -95,31 +90,9 @@
             if person.active_group is None:
                 person.active_group = "hospital"
 
-<<<<<<< HEAD
     def add(self, person, qualifier="workers"):
         super().add(person, qualifier)
         person.in_hospital = self
-=======
-    def add_as_patient(self, person: "Person"):
-        """
-        Add patient to hospital, depending on their healty information tag
-        they'll go to intensive care or regular beds.
-
-        Parameters
-        ----------
-        person: 
-            person instance to add as patient
-        """
-        if person.health_information.tag == "intensive care":
-            self.icu_patients.append(person)
-            person.in_hospital = self
-        elif person.health_information.tag == "hospitalised":
-            self.patients.append(person)
-            person.in_hospital = self
-        else:
-            ic_logger.info("ERROR: This person shouldnt be trying to get to a hospital")
-            pass
->>>>>>> e3ef51a0
 
     def release_as_patient(self, person):
         """

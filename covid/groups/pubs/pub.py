--- conflicted
+++ resolved
@@ -17,21 +17,14 @@
     1 - guestss
     """
 
-<<<<<<< HEAD
-=======
     class GroupType(IntEnum):
         workers = 0
         guests = 1
 
->>>>>>> 2dd6e9ab
     def __init__(self, pub_id=1, position=None):
         super().__init__("Pub_%03d" % pub_id, "pub")
         self.id = pub_id
         self.position = position
-<<<<<<< HEAD
-        self.people = []
-=======
->>>>>>> 2dd6e9ab
 
     def set_active_members(self):
         for person in self.people:
@@ -50,11 +43,7 @@
         self.members = []
         # maximal distance of customer going to a pub, with a minimum
         # of five choices
-<<<<<<< HEAD
-        self.maxdistance = 5.0
-=======
         self.maxdistance = 5.
->>>>>>> 2dd6e9ab
         self.minchoices = 5
         if not self.box_mode:
             self.pub_trees = self.create_pub_trees(pub_df)
@@ -83,12 +72,8 @@
         index = 0
         pubs = []
         for angle in angles[0]:
-<<<<<<< HEAD
-            if angle * 6500.0 < self.maxdistance or len(pubs) < self.minchoices:
-=======
             if (angle * 6500. < self.maxdistance or
                     len(pubs) < self.minchoices):
->>>>>>> 2dd6e9ab
                 pubs.append(self.members[index])
             index += 1
         return pubs
@@ -134,13 +119,8 @@
 
     def make_weight(self, customer):
         if customer.age < 18:
-<<<<<<< HEAD
-            return 0.0
-        weight = 1.0
-=======
             return 0.
         weight = 1.
->>>>>>> 2dd6e9ab
         if customer.age >= 35 and customer.age < 55:
             weight *= self.pub_over35_ratio
         elif customer.age >= 55:
@@ -153,17 +133,6 @@
         if self.make_weight(customer) < np.random.random():
             return False
         pub = np.random.choice(self.pubs)
-<<<<<<< HEAD
-        pub.people.append(customer)
-        if self.world.timer.weekend and random.random() < self.full_household_in_pub:
-            for person in customer.household.people:
-                if person != customer:
-                    pub.people.append(person)
-        elif not (self.world.timer.weekend) and random.random() < self.adults_in_pub:
-            for person in customer.household.people:
-                if person != customer and person.age >= 18:
-                    pub.people.append(person)
-=======
         pub.add(customer, Pub.GroupType.guests)
         if self.world.timer.weekend and random.random() < self.full_household_in_pub:
             for person in customer.household.people:
@@ -173,21 +142,15 @@
             for person in customer.household.people:
                 if person != customer and person.age >= 18:
                     pub.add(person, Pub.GroupType.guests)
->>>>>>> 2dd6e9ab
         return True
 
     def fill(self, area):
         ncustomers = self.fix_number(area)
         self.pubs = self.allpubs.get_nearest(area)
-<<<<<<< HEAD
         people_in_area = [person for person in area.people if person.carehome is None]
         while ncustomers > 0:
             if self.place(np.random.choice(people_in_area)):
                 #TODO think whether people in carehomes go to pubs
-=======
-        while ncustomers > 0:
-            if self.place(np.random.choice(area.people)):
->>>>>>> 2dd6e9ab
                 ncustomers -= 1
         # for pub in self.pubs:
         #    print ("pub with",len(pub.people)," customers:")

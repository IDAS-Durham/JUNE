--- conflicted
+++ resolved
@@ -43,25 +43,12 @@
         for i, column in enumerate(self.household_composition_freq.columns):
             self.encoder_household_composition[column] = i
 
-<<<<<<< HEAD
         self.school_df = pd.read_csv(
             os.path.join(self.DATA_DIR, "school_data", "uk_schools_data.csv")
         )
         
         self.read_hospitals(self.area_mapping_df["PCD"].values)
         
-=======
-        self.hospital_df = pd.read_csv(
-            os.path.join(
-                os.path.dirname(os.path.realpath(__file__)),
-                "..",
-                "data",
-                "census_data",
-                "hospital_data",
-                "england_hospitals.csv",
-            )
-        )
->>>>>>> dd9b2afd
         self.areas_coordinates_df = self.read_coordinates()
         self.contact_matrix = np.genfromtxt(
             os.path.join(
@@ -562,12 +549,4 @@
     ip = Inputs()
     #print(ip.workflow_df)
     #print(ip.companysize_df)
-    #print(ip.companysector_df)
-<<<<<<< HEAD
-    #print(ip.compsec_by_sex_df)
-    #print(ip.compsec_by_sex_dict)
-    #print(ip.companysector_specific_by_sex_df)
-=======
-    print(ip.compsec_by_sex_df)
-    #print(ip.key_compsec_ratio_by_sex_df)
->>>>>>> dd9b2afd
+    #print(ip.companysector_df)
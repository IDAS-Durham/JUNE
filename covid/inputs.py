--- conflicted
+++ resolved
@@ -34,27 +34,15 @@
 
         self.age_freq, self.decoder_age = self.read("age_structure.csv")
         self.sex_freq, self.decoder_sex = self.read("sex.csv")
-        self.household_composition_freq, self.decoder_household_composition = self.read(
-            "household_composition.csv"
-        )
-        self.encoder_household_composition = {}
-        for i, column in enumerate(self.household_composition_freq.columns):
-            self.encoder_household_composition[column] = i
-
-<<<<<<< HEAD
+            
         self.household_composition_df = pd.read_csv(
                 os.path.join(
                     self.OUTPUT_AREA_DIR,
                     'minimum_household_composition.csv',
                 ),
                 index_col="output_area"
-                )
- 
-        self.school_df = pd.read_csv(
-            os.path.join(self.DATA_DIR, "school_data", "uk_schools_data.csv")
-        )
-=======
->>>>>>> dd9b2afd
+        )
+
         self.hospital_df = pd.read_csv(
             os.path.join(
                 os.path.dirname(os.path.realpath(__file__)),
@@ -65,23 +53,59 @@
                 "england_hospitals.csv",
             )
         )
+        self.areas_coordinates_df = self.read_coordinates()
+        self.contact_matrix = np.genfromtxt(
+            os.path.join(
+                self.DATA_DIR,
+                "..",
+                "social_mixing",
+                "POLYMOD",
+                "extended_polymod_UK.csv",
+            ),
+            delimiter=",",
+        )
+
+        # Read census data on low resolution map (MSOA)
+        self.oa2msoa_df = self.oa2msoa(self.n_residents.index.values)
+        self.workflow_df = self.create_workflow_df(
+            np.unique(self.oa2msoa_df["MSOA11CD"].values)
+        )
+        self.companysize_df = self.read_companysize_census(
+            np.unique(self.oa2msoa_df["MSOA11CD"].values)
+        )
+        self.companysector_df = self.read_companysector_census(
+            np.unique(self.oa2msoa_df["MSOA11CD"].values)
+        )
+        self.compsec_by_sex_df = self.read_compsec_by_sex()
+        self.commute_generator_path = (
+            Path(__file__).parent.parent / "data/census_data/commute.csv"
+        )
+        self.school_data_path = (
+            Path(__file__).parent.parent / "data/processed/school_data/england_schools_data.csv"
+        )
+
+        self.school_config_path = (
+            Path(__file__).parent.parent / "configs/defaults/schools.yaml"
+        )
+
         self.n_students = pd.read_csv(
-                os.path.join(
-                    self.OUTPUT_AREA_DIR,
-                    'n_students.csv'
-                ),
-                index_col=0
-                )
- 
+            os.path.join(
+                self.OUTPUT_AREA_DIR,
+                'n_students.csv'
+            ),
+            index_col=0
+        )
+
         self.carehomes_df = pd.read_csv(
-                os.path.join(
-                    self.OUTPUT_AREA_DIR,
-                    'carehomes.csv'
-                ),
-                skiprows=1,
-                names=['output_area', 'N_carehome_residents'],
-                index_col=0
-                )
+               os.path.join(
+                   self.OUTPUT_AREA_DIR,
+                   'carehomes.csv'
+               ),
+               skiprows=1,
+               names=['output_area', 'N_carehome_residents'],
+               index_col=0
+               )
+
         self.n_in_communal = pd.read_csv(
                 os.path.join(
                     self.OUTPUT_AREA_DIR,
@@ -89,7 +113,6 @@
                 ),
                 index_col=0
                 )
- 
  
         AGE_DIFF_DIR =  os.path.join(
             os.path.dirname(os.path.realpath(__file__)),
@@ -113,41 +136,6 @@
                 ),
                 index_col=0
                 )
-
-        self.areas_coordinates_df = self.read_coordinates()
-        self.contact_matrix = np.genfromtxt(
-            os.path.join(
-                self.DATA_DIR,
-                "..",
-                "social_mixing",
-                "POLYMOD",
-                "extended_polymod_UK.csv",
-            ),
-            delimiter=",",
-        )
-
-        # Read census data on low resolution map (MSOA)
-        self.oa2msoa_df = self.oa2msoa(self.n_residents.index.values)
-        self.workflow_df = self.create_workflow_df(
-            np.unique(self.oa2msoa_df["MSOA11CD"].values)
-        )
-        self.companysize_df = self.read_companysize_census(
-            np.unique(self.oa2msoa_df["MSOA11CD"].values)
-        )
-        self.companysector_df = self.read_companysector_census(
-            np.unique(self.oa2msoa_df["MSOA11CD"].values)
-        )
-        self.compsec_by_sex_df = self.read_compsec_by_sex()
-        self.commute_generator_path = (
-            Path(__file__).parent.parent / "data/census_data/commute.csv"
-        )
-        self.school_data_path = (
-            Path(__file__).parent.parent / "data/processed/school_data/england_schools_data.csv"
-        )
-
-        self.school_config_path = (
-            Path(__file__).parent.parent / "configs/defaults/schools.yaml"
-        )
 
 
     def read(self, filename):
@@ -590,16 +578,8 @@
 
 if __name__ == "__main__":
 
-    ip = Inputs(zone="test")
-    #print(ip.carehomes_df[:80].sum())
-    print(ip.n_in_communal)
-    print(ip.n_in_communal.sum())
-    print([len(col.split(' ')) for col in ip.household_composition_df.columns])
-    #print(ip.household_composition_df)
-    #print(ip.parent_child_df)
-    #print(ip.parent_child_df.sum())
-    #print(ip.husband_wife_df)
-    #print(ip.n_students)
+    ip = Inputs()
+    #print(ip.workflow_df)
     #print(ip.companysize_df)
     #print(ip.companysector_df)
     print(ip.compsec_by_sex_df)

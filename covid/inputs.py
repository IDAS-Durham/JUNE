import pandas as pd
import numpy as np
import os


class Inputs:
    """
    Reads in data used to populate the simulation
    """

    def __init__(
        self,
        zone="NorthEast",
        DATA_DIR: str = os.path.join("..", "data", "census_data"),
    ):
        self.zone = zone
        self.DATA_DIR = DATA_DIR
        self.OUTPUT_AREA_DIR = os.path.join(self.DATA_DIR, "output_area", zone)
        self.MIDDLE_OUTPUT_AREA_DIR = os.path.join(self.DATA_DIR, "middle_output_area", zone)
        oa2msoa_df = self.oa2msoa()
        
        # Read census data on high resolution map (OA)
        population_df = self.read_population_df()
        # n_households_df = self.read_household_df()
        ages_df = self.read_ages_df()
        comp_people_df = self.read_household_composition_people(ages_df)
        households_df = self.people_compositions2households(comp_people_df)

        self.household_dict = {
            "n_residents": population_df["n_residents"],
            # "n_households": n_households_df["n_households"],
            "age_freq": ages_df,
            "sex_freq": population_df[["males", "females"]],
            "household_composition_freq": households_df,
        }
        self.school_df = self.read_school_census()
        #self.company_df = self.read_companysize_census()
        # Read census data on low resolution map (MSOA)
<<<<<<< HEAD
        #self.workflow_dict = self.create_workflow_dict()
        #self.companysize_df = self.read_companysize_census()
=======
        self.oa2msoa_df = self.oa2msoa()
        self.workflow_dict = self.create_workflow_dict()
        self.companysize_df = self.read_companysize_census()
>>>>>>> ef53b596

    def read_df(
        self,
        DATA_DIR: str,
        filename: str,
        column_names: list,
        usecols: list,
        index: str,
    ) -> pd.DataFrame:
        """Read dataframe and format

        Args:
            DATA_DIR: path to dataset folder (default should be output_area folder) 
            filename:
            column_names: names of columns for output dataframe 
            usecols: ids of columns to read
            index: index of output dataframe

        Returns:
            df: formatted df

        """

        #df = pd.read_csv(os.path.join(DATA_DIR, filename), header=0,)
        df = pd.read_csv(
            os.path.join(DATA_DIR, filename),
            names=column_names,
            usecols=usecols,
            header=0,
        )
        df.set_index(index, inplace=True)
        return df

    def oa2msoa(self):
        """
        Creat link between OA and MSOA layers.
        """
        usecols = [0, 1]
        column_names = ["OA11CD", "MSOA11CD"]
        oa2msoa_df = self.read_df(
            os.path.join(self.DATA_DIR, "area_code_translations"),
            "oa_msoa_englandwales_2011.csv",
            column_names, usecols, "OA11CD"
        )

        return oa2msoa_df

    def read_household_composition_people(self, ages_df):
        """
        TableID: QS112EW
        https://www.nomisweb.co.uk/census/2011/qs112ew

        """
        household_people = "household_composition_people.csv"
        usecols = [
            2,
            6,
            7,
            9,
            11,
            12,
            13,
            14,
            16,
            17,
            18,
            19,
            21,
            22,
            23,
            24,
            26,
            27,
            28,
            30,
            31,
            32,
            33,
            34,
        ]
        column_names = [
            "output_area",
            "Person_old",
            "Person",
            "Old_Family",
            "Family_0k",
            "Family_1k",
            "Family_2k",
            "Family_adult_children",
            "SS_Family_0k",
            "SS_Family_1k",
            "SS_Family_2k",
            "SS_Family_adult_children",
            "Couple_Family_0k",
            "Couple_Family_1k",
            "Couple_Family_2k",
            "Couple_Family_adult_children",
            "Lone_1k",
            "Lone_2k",
            "Lone_adult_children",
            "Other_1k",
            "Other_2k",
            "Students",
            "Old_Unclassified",
            "Other",
        ]
        OLD_THRESHOLD = 12
        comp_people_df = self.read_df(
            self.OUTPUT_AREA_DIR, household_people, column_names, usecols, "output_area"
        )

        # Combine equivalent fields
        comp_people_df["Family_0k"] += (
            comp_people_df["SS_Family_0k"] + comp_people_df["Couple_Family_0k"]
        )
        comp_people_df["Family_1k"] += (
            comp_people_df["SS_Family_1k"]
            + comp_people_df["Couple_Family_1k"]
            + comp_people_df["Other_1k"]
        )
        comp_people_df["Family_2k"] += (
            comp_people_df["SS_Family_2k"]
            + comp_people_df["Couple_Family_2k"]
            + comp_people_df["Other_2k"]
        )
        comp_people_df["Family_adult_children"] += (
            comp_people_df["SS_Family_adult_children"]
            + comp_people_df["Couple_Family_adult_children"]
        )

        # Since other contains some old, give it some probability when there are old people in the area
        areas_with_old = ages_df[ages_df.columns[OLD_THRESHOLD:]].sum(axis=1) > 0
        areas_no_house_old = (
            comp_people_df["Person_old"]
            + comp_people_df["Old_Family"]
            + comp_people_df["Old_Unclassified"]
            == 0
        )

        comp_people_df["Family_0k"].loc[
            ~((areas_no_house_old) & (areas_with_old))
        ] += comp_people_df["Other"].loc[~((areas_no_house_old) & (areas_with_old))]

        comp_people_df["Old_Family"].loc[(areas_no_house_old) & (areas_with_old)] += (
            comp_people_df["Other"].loc[(areas_no_house_old) & (areas_with_old)]
            + 0.4
            * comp_people_df["Other_1k"].loc[(areas_no_house_old) & (areas_with_old)]
        )

        comp_people_df = comp_people_df.drop(
            columns=[
                c
                for c in comp_people_df.columns
                if "SS" in c or "Couple" in c or "Other" in c
            ]
        )

        return comp_people_df

    def read_population_df(self, freq: bool = True) -> pd.DataFrame:
        """Read population dataset downloaded from https://www.nomisweb.co.uk/census/2011/ks101ew        

        Args:

        Returns:
            pandas dataframe with ratio of males and females per output area 

        """
        # TODO: column names need to be more general for other datasets.
        population = "usual_resident_population.csv"
        population_column_names = [
            "output_area",
            "n_residents",
            "males",
            "females",
        ]
        # population_usecols = [2, 5, 6, 7]
        population_usecols = [
            "geography code",
            "Variable: All usual residents; measures: Value",
            "Variable: Males; measures: Value",
            "Variable: Females; measures: Value",
        ]
        population_df = pd.read_csv(
            os.path.join(self.OUTPUT_AREA_DIR, population), usecols=population_usecols,
        )
        names_dict = dict(zip(population_usecols, population_column_names))
        population_df.rename(columns=names_dict, inplace=True)
        population_df.set_index("output_area", inplace=True)

        # population_df = self.read_df(
        #    self.OUTPUT_AREA_DIR,
        #    population,
        #    population_column_names,
        #    population_usecols,
        #    "output_area",
        # )
        try:
            pd.testing.assert_series_equal(
                population_df["n_residents"],
                population_df["males"] + population_df["females"],
                check_names=False,
            )
        except AssertionError:
            print("males: ", len(population_df["males"]))
            print("females: ", len(population_df["females"]))
            raise AssertionError
        if freq:
            # Convert to ratios
            population_df["males"] /= population_df["n_residents"]
            population_df["females"] /= population_df["n_residents"]
        return population_df

    def read_household_df(self, freq: bool = True) -> pd.DataFrame:
        """Read household dataset downloaded from https://www.nomisweb.co.uk/census/2011/ks105ew

        Args:

        Returns:
            pandas dataframe with number of households per output area 

        """

        households = "household_composition.csv"
        households_names = [
            "output_area",
            "n_households",
        ]
        households_usecols = [2, 4]

        households_df = self.read_df(
            self.OUTPUT_AREA_DIR,
            households,
            households_names,
            households_usecols,
            "output_area",
        )

        return households_df

    def read_ages_df(self, freq: bool = True) -> pd.DataFrame:
        """Read ages dataset downloaded from https://www.nomisweb.co.uk/census/2011/ks102ew

        Args:

        Returns:
            pandas dataframe with age profiles per output area 

        """
        ages = "age_structure.csv"
        ages_names = [
            "output_area",
            "0-4",
            "5-7",
            "8-9",
            "10-14",
            "15",
            "16-17",
            "18-19",
            "20-24",
            "25-29",
            "30-44",
            "45-59",
            "60-64",
            "65-74",
            "75-84",
            "85-89",
            "90-XXX",
        ]

        ages_usecols = [2,] + list(range(5, 21))

        ages_df = self.read_df(
            self.OUTPUT_AREA_DIR, ages, ages_names, ages_usecols, "output_area"
        )
        if freq:
            ages_df = ages_df.div(ages_df.sum(axis=1), axis=0)
        return ages_df

    def people_compositions2households(self, comp_people_df, freq=True):

        households_df = pd.DataFrame()

        # SINGLES
        households_df["0 0 0 1"] = comp_people_df["Person_old"]
        households_df["0 0 1 0"] = comp_people_df["Person"]

        # COUPLES NO KIDS
        households_df["0 0 0 2"] = comp_people_df["Old_Family"] // 2
        households_df["0 0 2 0"] = comp_people_df["Family_0k"] // 2

        # COUPLES 1 DEPENDENT KID
        households_df["1 0 2 0"] = (
            comp_people_df["Family_1k"] // 3 - comp_people_df["Family_1k"] % 3
        ).apply(lambda x: max(x, 0))
        # i) Assumption: there can be only one independent child, and is a young adult
        households_df["1 1 2 0"] = comp_people_df["Family_1k"] % 3

        # COUPLES >2 DEPENDENT KIDS
        households_df["2 0 2 0"] = (
            comp_people_df["Family_2k"] // 4 - comp_people_df["Family_2k"] % 4
        ).apply(lambda x: max(x, 0))
        # ii) Assumption: the maximum number of children is 3, it could be a young adult or a kid
        households_df["3 0 2 0"] = 0.5 * (comp_people_df["Family_2k"] % 4)
        households_df["2 1 2 0"] = 0.5 * (comp_people_df["Family_2k"] % 4)

        # COUPLES WITH ONLY INDEPENDENT CHILDREN
        # iii) Assumption: either one or two children (no more than two)
        households_df["0 1 2 0"] = (
            comp_people_df["Family_adult_children"] // 3
            - comp_people_df["Family_adult_children"] % 3
        ).apply(lambda x: max(x, 0))
        households_df["0 2 2 0"] = comp_people_df["Family_adult_children"] % 3

        # LONE PARENTS 1 DEPENDENT KID
        households_df["1 0 1 0"] = (
            comp_people_df["Lone_1k"] // 2 - comp_people_df["Lone_1k"] % 2
        ).apply(lambda x: max(x, 0))
        # i) Assumption: there can be only one independent child, and is a young adult
        households_df["1 1 1 0"] = comp_people_df["Lone_1k"] % 2

        households_df["2 0 1 0"] = (
            comp_people_df["Lone_2k"] // 3 - comp_people_df["Lone_2k"] % 3
        ).apply(lambda x: max(x, 0))
        # ii) Assumption: the maximum number of children is 3, it could be a young adult or a kid
        households_df["3 0 1 0"] = 0.5 * (comp_people_df["Lone_2k"] % 3)
        households_df["2 1 1 0"] = 0.5 * (comp_people_df["Lone_2k"] % 3)

        # STUDENTS
        # iv) Students live in houses of 3 or 4
        households_df[f"0 3 0 0"] = (
            comp_people_df["Students"] // 3 - comp_people_df["Students"] % 3
        ).apply(lambda x: max(x, 0))

        households_df[f"0 4 0 0"] = comp_people_df["Students"] % 3

        # OLD OTHER
        # v) old other live in houses of 2 or 3
        households_df[f"0 0 0 2"] += (
            comp_people_df["Old_Unclassified"] // 2
            - comp_people_df["Old_Unclassified"] % 2
        ).apply(lambda x: max(x, 0))
        households_df[f"0 0 0 3"] = comp_people_df["Old_Unclassified"] % 2

        if freq:
            return households_df.div(households_df.sum(axis=1), axis=0)
        else:
            return households_df

    def read_school_census(self):
        """
        Reads school location and sizes, it initializes a KD tree on a sphere,
        to query the closest schools to a given location.
        """
        school_filename = os.path.join(
            self.DATA_DIR, "school_data", "uk_schools_data.csv"
        )
        school_df = pd.read_csv(school_filename, index_col=0)
        school_df.dropna(inplace=True)
        school_df["age_min"].replace(to_replace=np.arange(0, 4), value=4, inplace=True)

        school_df["age_max"].replace(
            to_replace=np.arange(20, 50), value=19, inplace=True
        )

        assert school_df["age_min"].min() <= 4
        assert school_df["age_max"].max() < 20
        return school_df

    def read_companysize_census(self):
        """
        Gives nr. of companies with nr. of employees per MSOA
        (NOMIS: UK Business Counts - local units by industry and employment size band)
        """
        usecols = [1, 3, 4, 5, 6, 7, 8, 9, 10]
        column_names = [
            "MSOA11CD",
            "0-9",
            "10-19",
            "20-49",
            "50-99",
            "100-249",
            "250-499",
            "500-999",
            "1000-xxx",
        ]
        company_df = self.read_df(
            self.MIDDLE_OUTPUT_AREA_DIR, "business_counts_northeast_2019.csv",
            column_names, usecols, "MSOA11CD"
        )

        assert company_df.isnull().values.any() == False
        return company_df
    
    def read_home_work_areacode(DATA_DIR):
        """
        The dataframe derives from:
            TableID: WU01EW
            https://wicid.ukdataservice.ac.uk/cider/wicid/downloads.php
        , but is processed to be placed in a pandas.DataFrame.
        The MSOA area code is used for homes (rows) and work (columns).
        """
        flow_female_file = "flow_female_in_msoa_wu01northeast_2011.csv"
        flow_male_file = "flow_male_in_msoa_wu01northeast_2011.csv"

        flow_female_df = pd.read_csv(DATA_DIR + flow_female_file)
        flow_female_df = flow_female_df.set_index("residence")

        flow_male_df = pd.read_csv(DATA_DIR + flow_female_file)
        flow_male_df = flow_male_df.set_index("residence")

        return flow_female_df, flow_male_df

    def read_commute_method(DATA_DIR: str, freq: bool = True) -> pd.DataFrame:
        """
        The dataframe derives from:
        TableID: QS701UK
        https://www.nomisweb.co.uk/census/2011/qs701ew

        Args:
        DATA_DIR: path to dataset folder (default should be output_area folder) 

        Returns:
        pandas dataframe with ratio of males and females per output area 

        """
        travel_df = pd.read_csv(
            DATA_DIR + "flow_method_oa_qs701northeast_2011.csv",
            delimiter=",",
            delim_whitespace=False,
        )
        travel_df = travel_df.rename(columns={"geography code": "residence"})
        travel_df = travel_df.set_index("residence")

        # re-group dataset
        travel_df["home"] = travel_df[
            [c for c in travel_df.columns if " home;" in c]
        ].sum(axis=1)
        travel_df = travel_df.drop(
            columns=[c for c in travel_df.columns if " home;" in c]
        )
        travel_df["public"] = travel_df[
            [
                c
                for c in travel_df.columns
                if "metro" in c or "Train" in c or "coach" in c
            ]
        ].sum(axis=1)
        travel_df = travel_df.drop(
            columns=[
                c
                for c in travel_df.columns
                if "metro" in c or "Train" in c or "coach" in c
            ]
        )
        travel_df["private"] = travel_df[
            [
                c
                for c in travel_df.columns
                if "Taxi" in c
                or "scooter" in c
                or "car" in c
                or "Bicycle" in c
                or "foot" in c
            ]
        ].sum(axis=1)
        travel_df = travel_df.drop(
            columns=[
                c
                for c in travel_df.columns
                if "Taxi" in c
                or "scooter" in c
                or "car" in c
                or "Bicycle" in c
                or "foot" in c
            ]
        )
        travel_df = travel_df[["home", "public", "private"]]

        # create dictionary to merge OA into MSOA
        dirs = (
            "../data/census_data/area_code_translations/"
        )
        dic = pd.read_csv(
            dirs + "./PCD11_OA11_LSOA11_MSOA11_LAD11_RGN17_FID_EW_LU.csv",
            delimiter=",",
            delim_whitespace=False,
        )

        # merge OA into MSOA
        travel_df = travel_df.merge(
            dic.drop_duplicates(subset="OA11CD").set_index("OA11CD")["MSOA11CD"],
            left_index=True,
            right_index=True,
        )
        travel_df = travel_df.groupby(["MSOA11CD"]).sum()

        if freq:
            # Convert to ratios
            travel_df["home"] /= travel_df.sum(axis=1)
            travel_df["public"] /= travel_df.sum(axis=1)
            travel_df["private"] /= travel_df.sum(axis=1)
        return travel_df
    
    def create_workflow_dict(
        self,
        DATA_DIR: str = os.path.join("..", "data", "census_data", "flow/",)
    ) -> dict:
        """
        Workout where people go to work.
        The MSOA area code is used for homes (rows) and work (columns).
        The dataframe from NOMIS:
            TableID: WU01EW
            https://wicid.ukdataservice.ac.uk/cider/wicid/downloads.php
        , but is processed to be placed in a pandas.DataFrame.

        Args:
            DATA_DIR: path to dataset (csv file)

        Returns:
            dictionary with frequencies of populations 
        """
        flow_female_file = "flow_female_in_msoa_wu01northeast_2011.csv"
        flow_male_file = "flow_male_in_msoa_wu01northeast_2011.csv"
        flow_dirname = os.path.join(
            self.DATA_DIR, "middle_output_area", "NorthEast"
        )

        flow_female_df = pd.read_csv(os.path.join(flow_dirname, flow_female_file))
        flow_female_df = flow_female_df.set_index("residence")

        flow_male_df = pd.read_csv(os.path.join(flow_dirname, flow_male_file))
        flow_male_df = flow_male_df.set_index("residence")
        
        home_msoa = (
            flow_female_df.index
        )  # flow_female_df&flow_female_df share the same indices
        female_work_msoa_list = []
        n_female_work_msoa_list = []
        male_work_msoa_list = []
        n_male_work_msoa_list = []
        for hmsoa in home_msoa:
            # Where do woman go to work in ratios
            female_work_msoa_list.append(
                flow_female_df.loc[hmsoa]
                .dropna()[flow_female_df.loc[hmsoa] != 0.0]
                .index.values
            )
            n_female_work_msoa_list.append(
                flow_female_df.loc[hmsoa]
                .dropna()[flow_female_df.loc[hmsoa] != 0.0]
                .values
                / flow_female_df.loc[hmsoa]
                .dropna()[flow_female_df.loc[hmsoa] != 0.0]
                .values.sum()
            )
            # Where do man go to work in ratios
            male_work_msoa_list.append(
                flow_male_df.loc[hmsoa]
                .dropna()[flow_male_df.loc[hmsoa] != 0.0]
                .index.values
            )
            n_male_work_msoa_list.append(
                flow_male_df.loc[hmsoa].dropna()[flow_male_df.loc[hmsoa] != 0.0].values
                / flow_male_df.loc[hmsoa]
                .dropna()[flow_male_df.loc[hmsoa] != 0.0]
                .values.sum()
            )

        workflow_dict = {
            "home_msoa": home_msoa,
            "female_work_msoa": female_work_msoa_list,
            "n_female_work_msoa": n_female_work_msoa_list,
            "male_work_msoa": male_work_msoa_list,
            "n_male_work_msoa": n_male_work_msoa_list,
        }

        return workflow_dict


if __name__ == "__main__":

    ip = Inputs()

    print(ip.companysize_df)<|MERGE_RESOLUTION|>--- conflicted
+++ resolved
@@ -36,14 +36,9 @@
         self.school_df = self.read_school_census()
         #self.company_df = self.read_companysize_census()
         # Read census data on low resolution map (MSOA)
-<<<<<<< HEAD
-        #self.workflow_dict = self.create_workflow_dict()
-        #self.companysize_df = self.read_companysize_census()
-=======
         self.oa2msoa_df = self.oa2msoa()
         self.workflow_dict = self.create_workflow_dict()
         self.companysize_df = self.read_companysize_census()
->>>>>>> ef53b596
 
     def read_df(
         self,

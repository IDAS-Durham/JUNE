--- conflicted
+++ resolved
@@ -42,21 +42,8 @@
         self.encoder_household_composition = {}
         for i, column in enumerate(self.household_composition_freq.columns):
             self.encoder_household_composition[column] = i
-<<<<<<< HEAD
-        #self.read_hospitals(self.area_mapping_df, self.n_residents.index.values)
-=======
-
-        self.hospital_df = pd.read_csv(
-            os.path.join(
-                os.path.dirname(os.path.realpath(__file__)),
-                "..",
-                "data",
-                "census_data",
-                "hospital_data",
-                "england_hospitals.csv",
-            )
-        )
-        
+
+       
         self.pubs_df = pd.read_csv(
             os.path.join(
                 os.path.dirname(os.path.realpath(__file__)),
@@ -71,8 +58,6 @@
         pub_ids = np.arange(len(self.pubs_df["Latitude"]))
         self.pubs_df["Ids"] = pub_ids
         
-        self.read_hospitals(self.area_mapping_df, self.n_residents.index.values)
->>>>>>> 3dded614
         
         self.areas_coordinates_df = self.read_coordinates()
         self.contact_matrix = np.genfromtxt(

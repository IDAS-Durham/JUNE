import time

## important, remove
from june.world import generate_world_from_hdf5
from june.hdf5_savers import load_geography_from_hdf5
from june.groups.leisure import *
from june import World
from june.demography.geography import Geography
from june.demography import Demography
<<<<<<< HEAD
from june.interaction import DefaultInteraction
from june.infection import Infection
=======
from june.world import World
from june.interaction import DefaultInteraction, ContactAveraging
from june.infection import InfectionSelector, Infection
>>>>>>> 908586b0
from june.infection.symptoms import SymptomsConstant
from june.infection.transmission import TransmissionConstant
from june.groups import Hospitals, Schools, Companies, Households, CareHomes, Cemeteries
from june.groups.leisure import Cinemas, Pubs, Groceries
from june.simulator import Simulator
from june.seed import Seed
from june import paths
from june.infection.infection import InfectionSelector
from june.groups.commute import *
from june.commute import *

world_file = "world.hdf5"

world = generate_world_from_hdf5(world_file, chunk_size=1_000_000)
print("World loaded succesfully")
geography = load_geography_from_hdf5(world_file)

world.pubs = Pubs.for_geography(geography)
world.cinemas = Cinemas.for_geography(geography)
world.groceries = Groceries.for_super_areas(geography.super_areas)
print("leisure good")

<<<<<<< HEAD
#cemeteries
world.cemeteries = Cemeteries()

# commute
#world.initialise_commuting()
print("commute OK")
######

# interaction
# select path to infection configuration
#selector_config = "./config_infection.yaml"
selector = InfectionSelector.from_file()
interaction = DefaultInteraction.from_file(selector=selector)

print("interaction OK")

# initial infection seeding
seed = Seed(world.super_areas, selector,)
n_cases = 2_000
=======
t2 = time.time()
print(f"Creating the world took {t2 -t1} seconds to run.")

# *********** INITIALIZE SEED ***************** #
selector                          = InfectionSelector.from_file(constant_config)
selector.recovery_rate            = 0.05
selector.transmission_probability = 0.7
interaction            = ContactAveraging.from_file()
interaction.selector   = selector
# *********** INITIALIZE SIMULATOR ***************** #
simulator = Simulator.from_file(world, interaction, selector,
        config_filename = test_config)
>>>>>>> 908586b0

# two options, randomly, or one specific area.

# 1. specific area
#seed_area = "E02000001" # area to start seed
#for super_area in world.super_areas:
#    if super_area.name == seed_area:
#        print("super area found")
#        break
#seed.infect_super_area(super_area, 99) # seed 99 infections in seed_area

# 2. randomly distribute
seed.unleash_virus(
    50,
)  # this will put 500 infected randomly

print("seeding OK")

# path to main simulation config file
CONFIG_PATH = "./config_simulation.yaml"

simulator = Simulator.from_file(
    world,
    interaction,
    selector,
    config_filename=CONFIG_PATH,
    save_path="results",
)
print("simulator ready to go")

t1 = time.time()
simulator.run()
t2 = time.time()

print(f" Simulation took {t2-t1} seconds")<|MERGE_RESOLUTION|>--- conflicted
+++ resolved
@@ -7,14 +7,8 @@
 from june import World
 from june.demography.geography import Geography
 from june.demography import Demography
-<<<<<<< HEAD
-from june.interaction import DefaultInteraction
+from june.interaction import DefaultInteraction, ContactAveraging
 from june.infection import Infection
-=======
-from june.world import World
-from june.interaction import DefaultInteraction, ContactAveraging
-from june.infection import InfectionSelector, Infection
->>>>>>> 908586b0
 from june.infection.symptoms import SymptomsConstant
 from june.infection.transmission import TransmissionConstant
 from june.groups import Hospitals, Schools, Companies, Households, CareHomes, Cemeteries
@@ -37,12 +31,11 @@
 world.groceries = Groceries.for_super_areas(geography.super_areas)
 print("leisure good")
 
-<<<<<<< HEAD
 #cemeteries
 world.cemeteries = Cemeteries()
 
 # commute
-#world.initialise_commuting()
+world.initialise_commuting()
 print("commute OK")
 ######
 
@@ -50,27 +43,13 @@
 # select path to infection configuration
 #selector_config = "./config_infection.yaml"
 selector = InfectionSelector.from_file()
-interaction = DefaultInteraction.from_file(selector=selector)
+interaction = ContactAveraging.from_file(selector=selector)
 
 print("interaction OK")
 
 # initial infection seeding
 seed = Seed(world.super_areas, selector,)
 n_cases = 2_000
-=======
-t2 = time.time()
-print(f"Creating the world took {t2 -t1} seconds to run.")
-
-# *********** INITIALIZE SEED ***************** #
-selector                          = InfectionSelector.from_file(constant_config)
-selector.recovery_rate            = 0.05
-selector.transmission_probability = 0.7
-interaction            = ContactAveraging.from_file()
-interaction.selector   = selector
-# *********** INITIALIZE SIMULATOR ***************** #
-simulator = Simulator.from_file(world, interaction, selector,
-        config_filename = test_config)
->>>>>>> 908586b0
 
 # two options, randomly, or one specific area.
 
@@ -105,4 +84,4 @@
 simulator.run()
 t2 = time.time()
 
-print(f" Simulation took {t2-t1} seconds")+print(f" Simulation took {t2-t1} seconds")

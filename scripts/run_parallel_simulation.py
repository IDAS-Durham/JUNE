--- conflicted
+++ resolved
@@ -123,15 +123,10 @@
     )
 
     # interaction
-<<<<<<< HEAD
-    interaction = Interaction.from_file(config_filename="./config_interaction.yaml")
-    
-=======
     interaction = Interaction.from_file(
         config_filename="./config_interaction.yaml", population=domain.people
     )
 
->>>>>>> 3605e999
     # policies
     policies = Policies.from_file()
 

import time
import numpy as np
import numba as nb
import random
from pathlib import Path
from mpi4py import MPI
import h5py
import sys
import cProfile

from june.hdf5_savers import generate_world_from_hdf5, load_population_from_hdf5
from june.interaction import Interaction
from june.infection import Infection, InfectionSelector, HealthIndexGenerator
from june.groups import Hospitals, Schools, Companies, Households, CareHomes, Cemeteries
from june.groups.travel import Travel
from june.groups.leisure import Cinemas, Pubs, Groceries, generate_leisure_for_config
from june.simulator import Simulator
from june.infection_seed import InfectionSeed, Observed2Cases
from june.policy import Policies
from june import paths
from june.groups.commute import *
from june.records import Record
from june.domain import Domain, generate_super_areas_to_domain_dict
from june.mpi_setup import mpi_comm, mpi_rank, mpi_size


def set_random_seed(seed=999):
    """
    Sets global seeds for testing in numpy, random, and numbaized numpy.
    """

    @nb.njit(cache=True)
    def set_seed_numba(seed):
        random.seed(seed)
        return np.random.seed(seed)

    np.random.seed(seed)
    set_seed_numba(seed)
    random.seed(seed)
    return


# a decorator for profiling
def profile(filename=None, comm=MPI.COMM_WORLD):
    def prof_decorator(f):
        def wrap_f(*args, **kwargs):
            pr = cProfile.Profile()
            pr.enable()
            result = f(*args, **kwargs)
            pr.disable()

            if filename is None:
                pr.print_stats()
            else:
                filename_r = filename + ".{}".format(comm.rank)
                pr.dump_stats(filename_r)

            return result

        return wrap_f

    return prof_decorator


if len(sys.argv) > 1:
    seed = int(sys.argv[1])
else:
    seed = 999
set_random_seed(seed)

world_file = f"./tests.hdf5"
config_path = "./config_simulation.yaml"

# parallel setup

comm = MPI.COMM_WORLD
rank = comm.Get_rank()
size = comm.Get_size()
if seed == 999:
    save_path = "results"
else:
    save_path = f"results_{seed:02d}"


def generate_simulator():
    with h5py.File(world_file, "r") as f:
        n_super_areas = f["geography"].attrs["n_super_areas"]

<<<<<<< HEAD
    record = Record(
        record_path="results_records", record_static_data=True, mpi_rank=rank
    )
=======
    logger = Logger(save_path=save_path, file_name=f"logger.{rank}.hdf5")
>>>>>>> de3f22e7

    super_areas_to_domain_dict = generate_super_areas_to_domain_dict(
        n_super_areas, size
    )

    domain = Domain.from_hdf5(
        domain_id=rank,
        super_areas_to_domain_dict=super_areas_to_domain_dict,
        hdf5_file_path=world_file,
    )
    record.static_data(world=domain)
    for hospital in domain.hospitals:
        print(f"Rank {rank} hospital {hospital.id}")
    # regenerate lesiure
    leisure = generate_leisure_for_config(domain, config_path)
    #
    # health index and infection selecctor
    health_index_generator = HealthIndexGenerator.from_file(asymptomatic_ratio=0.2)
    infection_selector = InfectionSelector.from_file(
        health_index_generator=health_index_generator
    )
    oc = Observed2Cases.from_file(
        health_index_generator=health_index_generator, smoothing=True
    )
    daily_cases_per_region = oc.get_regional_latent_cases()
    daily_cases_per_super_area = oc.convert_regional_cases_to_super_area(
        daily_cases_per_region, dates=["2020-02-28", "2020-03-02"]
    )
    infection_seed = InfectionSeed(
        world=domain,
        infection_selector=infection_selector,
        daily_super_area_cases=daily_cases_per_super_area,
<<<<<<< HEAD
        seed_strength=0.66,
    )

    # interaction
    interaction = Interaction.from_file()
=======
        seed_strength=10,
    )

    # interaction
    interaction = Interaction.from_file(
        config_filename="./config_interaction.yaml", population=domain.people
    )
>>>>>>> de3f22e7

    # policies
    policies = Policies.from_file()

    # create simulator

    travel = Travel()
    simulator = Simulator.from_file(
        world=domain,
        policies=policies,
        interaction=interaction,
        leisure=leisure,
        travel=travel,
        infection_selector=infection_selector,
        infection_seed=infection_seed,
        config_filename=config_path,
        record=record,
    )
    print("simulator ready to go")
    return simulator


def run_simulator(simulator):

    t1 = time.time()
    simulator.run()
    t2 = time.time()
    print(f" Simulation took {t2-t1} seconds")

<<<<<<< HEAD
=======

def save_summary():
    if rank == 0:
        logger = ReadLogger(save_path, n_processes=size)
        logger.world_summary().to_csv(Path(save_path) / "summary.csv")
>>>>>>> de3f22e7


if __name__ == "__main__":
    simulator = generate_simulator()
    run_simulator(simulator)
    simulator.record.combine_outputs()<|MERGE_RESOLUTION|>--- conflicted
+++ resolved
@@ -86,13 +86,9 @@
     with h5py.File(world_file, "r") as f:
         n_super_areas = f["geography"].attrs["n_super_areas"]
 
-<<<<<<< HEAD
     record = Record(
         record_path="results_records", record_static_data=True, mpi_rank=rank
     )
-=======
-    logger = Logger(save_path=save_path, file_name=f"logger.{rank}.hdf5")
->>>>>>> de3f22e7
 
     super_areas_to_domain_dict = generate_super_areas_to_domain_dict(
         n_super_areas, size
@@ -125,13 +121,6 @@
         world=domain,
         infection_selector=infection_selector,
         daily_super_area_cases=daily_cases_per_super_area,
-<<<<<<< HEAD
-        seed_strength=0.66,
-    )
-
-    # interaction
-    interaction = Interaction.from_file()
-=======
         seed_strength=10,
     )
 
@@ -139,7 +128,6 @@
     interaction = Interaction.from_file(
         config_filename="./config_interaction.yaml", population=domain.people
     )
->>>>>>> de3f22e7
 
     # policies
     policies = Policies.from_file()
@@ -169,14 +157,6 @@
     t2 = time.time()
     print(f" Simulation took {t2-t1} seconds")
 
-<<<<<<< HEAD
-=======
-
-def save_summary():
-    if rank == 0:
-        logger = ReadLogger(save_path, n_processes=size)
-        logger.world_summary().to_csv(Path(save_path) / "summary.csv")
->>>>>>> de3f22e7
 
 
 if __name__ == "__main__":

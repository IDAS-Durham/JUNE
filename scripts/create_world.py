from june.world import World
from june.geography import Geography
from june.demography import Demography
from june.groups import (
    Hospitals,
    Schools,
    Companies,
    Households,
    CareHomes,
    Cemeteries,
    Universities,
)
from june.groups.leisure import Pubs, Cinemas, Groceries, generate_leisure_for_config
from june.groups.travel import Travel
from june.world import generate_world_from_geography
from june import paths

from pathlib import Path
import pickle
import sys
import time
import numpy as np

scripts_path = Path(__file__).parent 

# load london super areas
london_areas_path = scripts_path / "london_areas.txt"
london_areas = np.loadtxt(london_areas_path, dtype=np.str_)

# add King's cross area for station
if "E00004734" not in london_areas:
    london_areas = np.append(london_areas, "E02000187")

<<<<<<< HEAD
## add some people commuting from Cambridge
#london_areas = np.concatenate((london_areas, ["E02003719", "E02003720", "E02003721"]))

=======
# add some people commuting from Cambridge
#london_areas = np.concatenate((london_areas, ["E02003719", "E02003720", "E02003721"]))
#
>>>>>>> 7e6482b8
## add Bath as well to have a city with no stations
#london_areas = np.concatenate(
#    (london_areas, ["E02002988", "E02002989", "E02002990", "E02002991", "E02002992",],)
#)


t1 = time.time()

# default config path
config_path = scripts_path / "config_simulation.yaml"

# define geography, let's run the first 20 super areas of london
geography = Geography.from_file({"super_area": london_areas})
#geography = Geography.from_file({"region": ["North East"]})

# add buildings
geography.hospitals = Hospitals.for_geography(geography)
geography.companies = Companies.for_geography(geography)
geography.schools = Schools.for_geography(geography)
geography.universities = Universities.for_super_areas(geography.super_areas)
geography.care_homes = CareHomes.for_geography(geography)
## generate world
world = generate_world_from_geography(geography, include_households=True)

## some leisure activities
world.pubs = Pubs.for_geography(geography)
world.cinemas = Cinemas.for_geography(geography)
world.groceries = Groceries.for_geography(geography)
leisure = generate_leisure_for_config(world, config_filename=config_path)
leisure.distribute_social_venues_to_areas(
    areas=world.areas, super_areas=world.super_areas
)  # this assigns possible social venues to people.
travel = Travel()
travel.initialise_commute(world)
t2 = time.time()
print(f"Took {t2 -t1} seconds to run.")
# save the world to hdf5 to load it later
world_name = "london"
world.to_hdf5(f"{world_name}.hdf5")


print("Done :)")

default_super_areas_foldername = (
    paths.data_path / "plotting/super_area_boundaries/"
)

def plot_map(
    super_areas,
    world_name=world_name,
    super_areas_foldername=default_super_areas_foldername

):

    import matplotlib.pyplot as plt

    import geopandas as gp
    import geoplot as gplt
    import geoplot.crs as gcrs

    map_super_areas = gp.read_file(default_super_areas_foldername)
    map_super_areas = map_super_areas.to_crs(epsg=4326)

    map_super_areas["contained"] = np.in1d(map_super_areas["msoa11cd"], super_areas).astype(int)

    fig, ax = plt.subplots()
    gplt.choropleth(
        map_super_areas, hue="contained",
        cmap="Reds", legend=True, edgecolor="black", ax=ax, linewidth=0.2
    )

    plt.savefig(f"{world_name}.png")

try:
    plot_map(london_areas)
except Exception as e:
    print(e)
    print("Can\'t save map")<|MERGE_RESOLUTION|>--- conflicted
+++ resolved
@@ -13,33 +13,21 @@
 from june.groups.leisure import Pubs, Cinemas, Groceries, generate_leisure_for_config
 from june.groups.travel import Travel
 from june.world import generate_world_from_geography
-from june import paths
-
-from pathlib import Path
 import pickle
 import sys
 import time
 import numpy as np
 
-scripts_path = Path(__file__).parent 
-
 # load london super areas
-london_areas_path = scripts_path / "london_areas.txt"
-london_areas = np.loadtxt(london_areas_path, dtype=np.str_)
+london_areas = np.loadtxt("./london_areas.txt", dtype=np.str_)[40:60]
 
 # add King's cross area for station
 if "E00004734" not in london_areas:
     london_areas = np.append(london_areas, "E02000187")
 
-<<<<<<< HEAD
-## add some people commuting from Cambridge
-#london_areas = np.concatenate((london_areas, ["E02003719", "E02003720", "E02003721"]))
-
-=======
 # add some people commuting from Cambridge
 #london_areas = np.concatenate((london_areas, ["E02003719", "E02003720", "E02003721"]))
 #
->>>>>>> 7e6482b8
 ## add Bath as well to have a city with no stations
 #london_areas = np.concatenate(
 #    (london_areas, ["E02002988", "E02002989", "E02002990", "E02002991", "E02002992",],)
@@ -49,7 +37,7 @@
 t1 = time.time()
 
 # default config path
-config_path = scripts_path / "config_simulation.yaml"
+config_path = "./config_simulation.yaml"
 
 # define geography, let's run the first 20 super areas of london
 geography = Geography.from_file({"super_area": london_areas})
@@ -63,7 +51,7 @@
 geography.care_homes = CareHomes.for_geography(geography)
 ## generate world
 world = generate_world_from_geography(geography, include_households=True)
-
+#
 ## some leisure activities
 world.pubs = Pubs.for_geography(geography)
 world.cinemas = Cinemas.for_geography(geography)
@@ -77,44 +65,5 @@
 t2 = time.time()
 print(f"Took {t2 -t1} seconds to run.")
 # save the world to hdf5 to load it later
-world_name = "london"
-world.to_hdf5(f"{world_name}.hdf5")
-
-
-print("Done :)")
-
-default_super_areas_foldername = (
-    paths.data_path / "plotting/super_area_boundaries/"
-)
-
-def plot_map(
-    super_areas,
-    world_name=world_name,
-    super_areas_foldername=default_super_areas_foldername
-
-):
-
-    import matplotlib.pyplot as plt
-
-    import geopandas as gp
-    import geoplot as gplt
-    import geoplot.crs as gcrs
-
-    map_super_areas = gp.read_file(default_super_areas_foldername)
-    map_super_areas = map_super_areas.to_crs(epsg=4326)
-
-    map_super_areas["contained"] = np.in1d(map_super_areas["msoa11cd"], super_areas).astype(int)
-
-    fig, ax = plt.subplots()
-    gplt.choropleth(
-        map_super_areas, hue="contained",
-        cmap="Reds", legend=True, edgecolor="black", ax=ax, linewidth=0.2
-    )
-
-    plt.savefig(f"{world_name}.png")
-
-try:
-    plot_map(london_areas)
-except Exception as e:
-    print(e)
-    print("Can\'t save map")+world.to_hdf5("tests.hdf5")
+print("Done :)")
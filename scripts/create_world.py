--- conflicted
+++ resolved
@@ -31,11 +31,7 @@
 config_path = "./config_simulation.yaml"
 
 # define geography, let's run the first 20 super areas of london
-<<<<<<< HEAD
-geography = Geography.from_file({"super_area": london_areas[:50]})
-=======
 geography = Geography.from_file({"super_area": london_areas})
->>>>>>> e7cf5277
 
 # add buildings
 #geography.hospitals = Hospitals.for_geography(geography)

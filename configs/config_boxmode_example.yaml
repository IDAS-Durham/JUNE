title: SI model 

logger:
  save_path: results

world:
  zone: test # NorthEast # available are all UK regions, and EnglandWales together.

time:
  total_days: 50
  step_duration: 
      weekday:
          1: 12
          2: 12
      weekend:
          1: 24
  step_active_groups:
      weekday:
<<<<<<< HEAD
          1: ['boxes','cemeteries'] # active groups during first time step
          2: ['boxes','cemeteries'] # active groups during first time step
      weekend:
          1: ['boxes','cemeteries'] # active groups during first time step
=======
          1: ['boxes'] # active groups during first time step
          2: ['boxes'] # active groups during first time step
      weekend:
          1: ['boxes'] # active groups during first time step
>>>>>>> 5f80794b

interaction:
  type: collective
  parameters:
    mode: superposition 

infection:
  type: constant
  asymptomatic_ratio: 0.4
  transmission:
    type: constant
    parameters:
      probability: 0.3
  symptoms:
    type: constant
    parameters:
      recovery_rate: 0.05<|MERGE_RESOLUTION|>--- conflicted
+++ resolved
@@ -16,17 +16,10 @@
           1: 24
   step_active_groups:
       weekday:
-<<<<<<< HEAD
-          1: ['boxes','cemeteries'] # active groups during first time step
-          2: ['boxes','cemeteries'] # active groups during first time step
-      weekend:
-          1: ['boxes','cemeteries'] # active groups during first time step
-=======
           1: ['boxes'] # active groups during first time step
           2: ['boxes'] # active groups during first time step
       weekend:
           1: ['boxes'] # active groups during first time step
->>>>>>> 5f80794b
 
 interaction:
   type: collective

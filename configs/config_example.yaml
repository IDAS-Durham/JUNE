--- conflicted
+++ resolved
@@ -18,19 +18,13 @@
           2: 4
   step_active_groups:
       weekday:
-<<<<<<< HEAD
           1: ['schools', 'companies', 'households'] # active groups during first time step
           2: ['households', 'pubs'] 
           3: ['households']
       weekend:
           1: ['households']
           2: ['households', 'pubs'] 
-=======
-          1: ['hospitals', 'companies', 'households'] # active groups during first time step
-          2: ['hospitals', 'households'] 
-      weekend:
-          1: ['hospitals', 'households'] 
->>>>>>> f173ee44
+
 
 interaction:
   type: collective

title: Covid configuration example

logger:
  save_path: results

world:
  zone: test # NorthEast # available are all UK regions, and EnglandWales together.

time:
  total_days: 20
  step_duration: 
      weekday:
          1: 8
          2: 16 
      weekend:
          1: 24
  step_active_groups:
      weekday:
<<<<<<< HEAD
          1: ['households','hospitals','companies'] # active groups during first time step
          2: ['households','hospitals'] 
=======
          1: ['schools','companies', 'households'] # active groups during first time step
          2: ['households'] 
>>>>>>> f1af8558
      weekend:
          1: ['households','hospitals'] 

interaction:
  type: collective
  parameters:
    mode: probabilistic 

infection:
  type: constant
  asymptomatic_ratio: 0.4
  transmission:
    type: constant
    parameters:
      probability: 0.2<|MERGE_RESOLUTION|>--- conflicted
+++ resolved
@@ -16,13 +16,8 @@
           1: 24
   step_active_groups:
       weekday:
-<<<<<<< HEAD
-          1: ['households','hospitals','companies'] # active groups during first time step
-          2: ['households','hospitals'] 
-=======
-          1: ['schools','companies', 'households'] # active groups during first time step
-          2: ['households'] 
->>>>>>> f1af8558
+          1: ['hospitals','companies', 'households'] # active groups during first time step
+          2: ['hospitals','households'] 
       weekend:
           1: ['households','hospitals'] 
 

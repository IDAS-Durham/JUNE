title: Covid configuration example

logger:
  save_path: results

world:
  zone: test # NorthEast # available are all UK regions, and EnglandWales together.

time:
  total_days: 20
  step_duration: 
      weekday:
          1: 8
          2: 2
          3: 14
      weekend:
          1: 20
          2: 4
  step_active_groups:
      weekday:
<<<<<<< HEAD
          1: ['hospitals','companies','schools','households'] # active groups during first time step
          2: ['hospitals','households'] 
      weekend:
          1: ['hospitals','households'] 
=======
          1: ['schools', 'companies', 'households'] # active groups during first time step
          2: ['households', 'pubs'] 
          3: ['households']
      weekend:
          1: ['households']
          2: ['households', 'pubs'] 

>>>>>>> e155e61b

interaction:
  type: collective
  parameters:
    mode: probabilistic 

infection:
  type: constant
  asymptomatic_ratio: 0.4
  transmission:
    type: constant
    parameters:
      probability: 0.2<|MERGE_RESOLUTION|>--- conflicted
+++ resolved
@@ -18,20 +18,12 @@
           2: 4
   step_active_groups:
       weekday:
-<<<<<<< HEAD
-          1: ['hospitals','companies','schools','households'] # active groups during first time step
-          2: ['hospitals','households'] 
-      weekend:
-          1: ['hospitals','households'] 
-=======
           1: ['schools', 'companies', 'households'] # active groups during first time step
           2: ['households', 'pubs'] 
           3: ['households']
       weekend:
           1: ['households']
           2: ['households', 'pubs'] 
-
->>>>>>> e155e61b
 
 interaction:
   type: collective

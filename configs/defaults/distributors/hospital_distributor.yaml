<<<<<<< HEAD
age_range: [8,13]      # numbers correspond to age groups defined by NOMIS dataset.
sector: 'Q'            # NOMIS name convention
sub_sector:
  nurse:
    sector_id: 2231    # NOMIS name convention
  doctor:
    sector_id: 2211    # NOMIS name convention
=======
# taken from https://www.kingsfund.org.uk/publications/nhs-hospital-bed-numbers
icu_fraction:  0.042 # 5900./141000. fraction of beds thar are ICU
max_distance: 100.   # maximum distance person - hospital
sector: 'Q'          # NOMIS name convention
sub_sector: ["nurse", "doctor"]
>>>>>>> a691f7c3
<|MERGE_RESOLUTION|>--- conflicted
+++ resolved
@@ -1,15 +1,5 @@
-<<<<<<< HEAD
-age_range: [8,13]      # numbers correspond to age groups defined by NOMIS dataset.
-sector: 'Q'            # NOMIS name convention
-sub_sector:
-  nurse:
-    sector_id: 2231    # NOMIS name convention
-  doctor:
-    sector_id: 2211    # NOMIS name convention
-=======
 # taken from https://www.kingsfund.org.uk/publications/nhs-hospital-bed-numbers
 icu_fraction:  0.042 # 5900./141000. fraction of beds thar are ICU
 max_distance: 100.   # maximum distance person - hospital
 sector: 'Q'          # NOMIS name convention
-sub_sector: ["nurse", "doctor"]
->>>>>>> a691f7c3
+sub_sector: ["nurse", "doctor"]
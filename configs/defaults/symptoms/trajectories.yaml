trajectories:

  - stages:
      - symptom_tag: exposed
        completion_time:
          type: beta
          a: 2.29
          b: 19.05
          loc: 0.39
          scale: 39.8 

      - symptom_tag: asymptomatic
        completion_time:
          type: constant
          value: 14


      - symptom_tag: recovered
        completion_time:
          type: constant
          value: 0.0


  - stages:
      - symptom_tag: exposed
        completion_time:
          type: beta
          a: 2.29
          b: 19.05
          loc: 0.39
          scale: 39.8

      - symptom_tag: influenza
        completion_time:
          type: constant
          value: 20.


      - symptom_tag: recovered
        completion_time:
          type: constant
          value: 0.0


  - stages:
      - symptom_tag: exposed
        completion_time:
          type: beta
          a: 2.29
          b: 19.05
          loc: 0.39
          scale: 39.8
 

      - symptom_tag: influenza
        completion_time:
          type: constant
          value: 5.


      - symptom_tag: pneumonia
        completion_time:
          type: constant
          value: 20.


      - symptom_tag: recovered
        completion_time:
          type: constant
          value: 0.0


  - stages:
      
      - symptom_tag: exposed
        completion_time:
          type: beta
          a: 2.29
          b: 19.05
          loc: 0.39
          scale: 39.8

      - symptom_tag: influenza
        completion_time:
          type: exponential
          loc: 1
          scale: 4.12


      - symptom_tag: hospitalised
        completion_time:
          type: beta
          a: 1.35
          b: 3.68
          loc: 0.05
          scale: 27.1


      - symptom_tag: recovered
        completion_time:
          type: constant
          value: 0.0


  - stages:
      
      - symptom_tag: exposed
        completion_time:
          type: beta
          a: 2.29
          b: 19.05
          loc: 0.39
          scale: 39.8

      - symptom_tag: influenza
        completion_time:
          type: exponential
          loc: 1
          scale: 4.12




      
      - symptom_tag: intensive_care
        completion_time:
          type: beta
          a: 1.35
          b: 3.68
          loc: 0.05
          scale: 27.1


<<<<<<< HEAD


      - symptom_tag: recovered
        completion_time:
          type: constant
          value: 0.0

  - stages:
      - symptom_tag: exposed
        completion_time:
          type: beta
          a: 2.29
          b: 19.05
          loc: 0.39
          scale: 39.8
=======
>>>>>>> caba2fcf

      - symptom_tag: influenza
        completion_time:
          type: exponential
          loc: 1
          scale: 4.12

      - symptom_tag: pneumonia
        completion_time:
          type: constant
          value: 3.0

      - symptom_tag: dead
        completion_time:
          type: constant
          value: 0.0





  - stages:
      - symptom_tag: exposed
        completion_time:
          type: beta
          a: 2.29
          b: 19.05
          loc: 0.39
          scale: 39.8

      - symptom_tag: influenza
        completion_time:
          type: exponential
          loc: 1
          scale: 4.12
      
<<<<<<< HEAD
      - symptom_tag: hospitalised
        completion_time:
          type: beta
          a: 1.21
          b: 1.97
          loc: 0.08
          scale: 22.9      

      - symptom_tag: dead
        completion_time:
          type: constant
          value: 0.
  - stages:

      - symptom_tag: exposed
        completion_time:
          type: beta
          a: 2.29
          b: 19.05
          loc: 0.39
          scale: 39.8

      - symptom_tag: influenza
        completion_time:
          type: exponential
          loc: 1
          scale: 4.12


      - symptom_tag: hospitalised
        completion_time:
          type: constant
          value: 1.

      - symptom_tag: intensive_care
        completion_time:
          type: lognormal
          s: 0.619
          loc: 0.0
          scale: 7.15
=======
      - symptom_tag: intensive_care
        completion_time:
          type: beta
          a: 1.21
          b: 1.97
          loc: 0.08
          scale: 22.9
>>>>>>> caba2fcf

      - symptom_tag: dead
        completion_time:
          type: constant
          value: 0.
<|MERGE_RESOLUTION|>--- conflicted
+++ resolved
@@ -1,5 +1,7 @@
 trajectories:
 
+
+# exposed => asymptomatic => recovered
   - stages:
       - symptom_tag: exposed
         completion_time:
@@ -14,13 +16,13 @@
           type: constant
           value: 14
 
-
-      - symptom_tag: recovered
-        completion_time:
-          type: constant
-          value: 0.0
-
-
+      - symptom_tag: recovered
+        completion_time:
+          type: constant
+          value: 0.0
+
+
+# exposed => influenza => recovered 
   - stages:
       - symptom_tag: exposed
         completion_time:
@@ -35,12 +37,13 @@
           type: constant
           value: 20.
 
-
-      - symptom_tag: recovered
-        completion_time:
-          type: constant
-          value: 0.0
-
+      - symptom_tag: recovered
+        completion_time:
+          type: constant
+          value: 0.0
+
+
+# exposed => influenza => pneumonia => recovered
 
   - stages:
       - symptom_tag: exposed
@@ -51,24 +54,22 @@
           loc: 0.39
           scale: 39.8
  
-
       - symptom_tag: influenza
         completion_time:
           type: constant
           value: 5.
 
-
       - symptom_tag: pneumonia
         completion_time:
           type: constant
           value: 20.
 
-
-      - symptom_tag: recovered
-        completion_time:
-          type: constant
-          value: 0.0
-
+      - symptom_tag: recovered
+        completion_time:
+          type: constant
+          value: 0.0
+
+# exposed => influenza => hospitalised => recovered
 
   - stages:
       
@@ -85,7 +86,6 @@
           type: exponential
           loc: 1
           scale: 4.12
-
 
       - symptom_tag: hospitalised
         completion_time:
@@ -95,12 +95,12 @@
           loc: 0.05
           scale: 27.1
 
-
-      - symptom_tag: recovered
-        completion_time:
-          type: constant
-          value: 0.0
-
+      - symptom_tag: recovered
+        completion_time:
+          type: constant
+          value: 0.0
+
+# exposed => influenza => intensive_care => recovered
 
   - stages:
       
@@ -118,10 +118,6 @@
           loc: 1
           scale: 4.12
 
-
-
-
-      
       - symptom_tag: intensive_care
         completion_time:
           type: beta
@@ -130,25 +126,21 @@
           loc: 0.05
           scale: 27.1
 
-
-<<<<<<< HEAD
-
-
-      - symptom_tag: recovered
-        completion_time:
-          type: constant
-          value: 0.0
-
-  - stages:
-      - symptom_tag: exposed
-        completion_time:
-          type: beta
-          a: 2.29
-          b: 19.05
-          loc: 0.39
-          scale: 39.8
-=======
->>>>>>> caba2fcf
+      - symptom_tag: recovered
+        completion_time:
+          type: constant
+          value: 0.0
+
+# exposed => influenza => pneumonia => dead
+
+  - stages:
+      - symptom_tag: exposed
+        completion_time:
+          type: beta
+          a: 2.29
+          b: 19.05
+          loc: 0.39
+          scale: 39.8
 
       - symptom_tag: influenza
         completion_time:
@@ -161,14 +153,12 @@
           type: constant
           value: 3.0
 
-      - symptom_tag: dead
-        completion_time:
-          type: constant
-          value: 0.0
-
-
-
-
+      - symptom_tag: dead_home
+        completion_time:
+          type: constant
+          value: 0.0
+
+# exposed => influenza => hospitalised => dead
 
   - stages:
       - symptom_tag: exposed
@@ -185,7 +175,6 @@
           loc: 1
           scale: 4.12
       
-<<<<<<< HEAD
       - symptom_tag: hospitalised
         completion_time:
           type: beta
@@ -194,12 +183,14 @@
           loc: 0.08
           scale: 22.9      
 
-      - symptom_tag: dead
+      - symptom_tag: dead_hospitalised
         completion_time:
           type: constant
           value: 0.
-  - stages:
-
+
+# exposed => influenza => hospitalised => intensive_care => dead
+
+  - stages:
       - symptom_tag: exposed
         completion_time:
           type: beta
@@ -226,17 +217,8 @@
           s: 0.619
           loc: 0.0
           scale: 7.15
-=======
-      - symptom_tag: intensive_care
-        completion_time:
-          type: beta
-          a: 1.21
-          b: 1.97
-          loc: 0.08
-          scale: 22.9
->>>>>>> caba2fcf
-
-      - symptom_tag: dead
+
+      - symptom_tag: dead_icu
         completion_time:
           type: constant
           value: 0.

--- conflicted
+++ resolved
@@ -71,7 +71,6 @@
             group_specs = []
             group_super_areas = []
             subgroup_types = []
-            # home_city = []
             mode_of_transport_description = []
             mode_of_transport_is_public = []
             lockdown_status = []
@@ -156,11 +155,6 @@
             ages = np.array(ages, dtype=np.int64)
             sexes = np.array(sexes, dtype="S10")
             ethns = np.array(ethns, dtype="S10")
-<<<<<<< HEAD
-            socioecon_indices = np.array(socioecon_indices, dtype=np.int64)
-=======
->>>>>>> be0b3e47
-            # home_city = np.array(home_city, dtype=np.int64)
             areas = np.array(areas, dtype=np.int64)
             super_areas = np.array(super_areas, dtype=np.int64)
             work_super_areas = np.array(work_super_areas, dtype=np.int64)

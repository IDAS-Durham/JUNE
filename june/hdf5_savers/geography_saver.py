--- conflicted
+++ resolved
@@ -2,12 +2,8 @@
 import numpy as np
 from collections import defaultdict
 
-<<<<<<< HEAD
-from june.demography.geography import Geography, Area, SuperArea, Areas, SuperAreas
 from june.groups import ExternalGroup, ExternalSubgroup
-=======
 from june.geography import Geography, Area, SuperArea, Areas, SuperAreas
->>>>>>> 1e9a4120
 from june.world import World
 
 nan_integer = -999
@@ -54,18 +50,17 @@
     super_area_ids = []
     super_area_names = []
     super_area_coordinates = []
-<<<<<<< HEAD
     closest_hospitals_ids = []
     closest_hospitals_super_areas = []
     hospital_lengths = []
     social_venues_specs_list = []
     social_venues_ids_list = []
     social_venues_super_areas = []
-=======
     super_area_city = []
     super_area_closest_commuting_city = []
+    super_area_closest_commuting_city_super_area = []
     super_area_closest_station = []
->>>>>>> 1e9a4120
+    super_area_closest_station_super_area = []
 
     for area in geography.areas:
         area_ids.append(area.id)
@@ -91,7 +86,6 @@
         super_area_ids.append(super_area.id)
         super_area_names.append(super_area.name.encode("ascii", "ignore"))
         super_area_coordinates.append(np.array(super_area.coordinates))
-<<<<<<< HEAD
         if super_area.closest_hospitals is None:
             closest_hospitals_ids.append(np.array([nan_integer], dtype=np.int))
             closest_hospitals_super_areas.append(np.array([nan_integer], dtype=np.int))
@@ -107,22 +101,26 @@
             closest_hospitals_ids.append(hospital_ids)
             closest_hospitals_super_areas.append(hospital_sas)
             hospital_lengths.append(len(hospital_ids))
-=======
         if super_area.city is None:
             super_area_city.append(nan_integer)
         else:
             super_area_city.append(super_area.city.id)
         if super_area.closest_commuting_city is None:
             super_area_closest_commuting_city.append(nan_integer)
+            super_area_closest_commuting_city_super_area.append(nan_integer)
         else:
             super_area_closest_commuting_city.append(
                 super_area.closest_commuting_city.id
             )
+            super_area_closest_commuting_city.append(
+                super_area.closest_commuting_city.super_area.id
+            )
         if super_area.closest_station is None:
             super_area_closest_station.append(nan_integer)
+            super_area_closest_station_super_area.append(nan_integer)
         else:
             super_area_closest_station.append(super_area.closest_station.id)
->>>>>>> 1e9a4120
+            super_area_closest_station_super_area.append(super_area.closest_station.super_area.id)
 
     area_ids = np.array(area_ids, dtype=np.int)
     area_names = np.array(area_names, dtype="S20")
@@ -131,7 +129,6 @@
     super_area_ids = np.array(super_area_ids, dtype=np.int)
     super_area_names = np.array(super_area_names, dtype="S20")
     super_area_coordinates = np.array(super_area_coordinates, dtype=np.float)
-<<<<<<< HEAD
     if len(np.unique(hospital_lengths)) == 1:
         closest_hospitals_ids = np.array(closest_hospitals_ids, dtype=np.int)
         closest_hospitals_super_areas = np.array(
@@ -142,13 +139,15 @@
         closest_hospitals_super_areas = np.array(
             closest_hospitals_super_areas, dtype=int_vlen_type
         )
-=======
     super_area_city = np.array(super_area_city, dtype=np.int)
     super_area_closest_commuting_city = np.array(
         super_area_closest_commuting_city, dtype=np.int
     )
+    super_area_closest_commuting_city_super_area = np.array(
+        super_area_closest_commuting_city_super_area, dtype=np.int
+    )
     super_area_closest_station = np.array(super_area_closest_station, dtype=np.int)
->>>>>>> 1e9a4120
+    super_area_closest_station_super_area = np.array(super_area_closest_station_super_area, dtype=np.int)
 
     with h5py.File(file_path, "a") as f:
         geography_dset = f.create_group("geography")
@@ -165,7 +164,13 @@
             "super_area_closest_commuting_city", data=super_area_closest_commuting_city
         )
         geography_dset.create_dataset(
+            "super_area_closest_commuting_city_super_area", data=super_area_closest_commuting_city_super_area
+        )
+        geography_dset.create_dataset(
             "super_area_closest_station", data=super_area_closest_station
+        )
+        geography_dset.create_dataset(
+            "super_area_closest_station_super_area", data=super_area_closest_station_super_area
         )
         geography_dset.create_dataset(
             "super_area_coordinates", data=super_area_coordinates
@@ -278,7 +283,6 @@
     return Geography(areas, super_areas)
 
 
-<<<<<<< HEAD
 def restore_geography_properties_from_hdf5(
     world: World,
     file_path: str,
@@ -286,15 +290,13 @@
     domain_super_areas=None,
     super_areas_to_domain_dict: dict = None,
 ):
-=======
-def restore_geography_properties_from_hdf5(world: World, file_path: str, chunk_size):
-    first_super_area_id = world.super_areas[0].id
-    first_area_id = world.areas[0].id
-    if world.cities:
-        first_city_id = world.cities[0].id
-    if world.stations:
-        first_station_id = world.stations[0].id
->>>>>>> 1e9a4120
+    """
+    Long function to restore geographic attributes to the world's geography.
+    The closest hospitals, commuting cities, stations, and social venues are restored
+    to areas and super areas. For the cases that the super areas would be outside the
+    simulated domain, the instances of cities,stations, etc. are substituted by
+    external groups, which point to the domain where they are at.
+    """
     with h5py.File(file_path, "r", libver="latest", swmr=True) as f:
         geography = f["geography"]
         n_areas = geography.attrs["n_areas"]
@@ -382,12 +384,35 @@
             geography["super_area_id"].read_direct(
                 super_areas_ids, np.s_[idx1:idx2], np.s_[0:length]
             )
-            closest_hospitals_ids = geography["closest_hospitals_ids"][idx1:idx2]
-            closest_hospitals_super_areas = geography["closest_hospitals_super_areas"][
-                idx1:idx2
-            ]
+            closest_hospitals_ids = np.empty(length, dtype=int)
+            geography["closest_hospitals_ids"].read_direct(
+                closest_hospitals_ids, np.s_[idx1:idx2], np.s_[0:length]
+            )
+            closest_hospitals_super_areas = np.empty(length, dtype=int)
+            geography["closest_hospitals_super_areas"].read_direct(
+                closest_hospitals_super_areas, np.s_[idx1:idx2], np.s_[0:length]
+            )
+            super_area_cities = np.empty(length, dtype=int)
+            geography["super_area_city"].read_direct(
+                super_area_cities, np.s_[idx1:idx2], np.s_[0:length]
+            )
+            super_area_closest_commuting_city = np.empty(length, dtype=int)
+            geography["super_area_closest_commuting_city"].read_direct(
+                super_area_closest_commuting_city, np.s_[idx1:idx2], np.s_[0:length]
+            )
+            super_area_closest_commuting_city_super_area = np.empty(length, dtype=int)
+            geography["super_area_closest_commuting_city_super_area"].read_direct(
+                super_area_closest_commuting_city_super_area, np.s_[idx1:idx2], np.s_[0:length]
+            )
+            super_area_closest_station = np.empty(length, dtype=int)
+            geography["super_area_closest_station"].read_direct(
+                super_area_closest_station, np.s_[idx1:idx2], np.s_[0:length]
+            )
+            super_area_closest_station_super_area = np.empty(length, dtype=int)
+            geography["super_area_closest_station_super_area"].read_direct(
+                super_area_closest_station_super_area, np.s_[idx1:idx2], np.s_[0:length]
+            )
             for k in range(length):
-<<<<<<< HEAD
                 if domain_super_areas is not None:
                     super_area_id = super_areas_ids[k]
                     if super_area_id == nan_integer:
@@ -397,6 +422,7 @@
                     if super_area_id not in domain_super_areas:
                         continue
                 super_area = world.super_areas.get_from_id(super_areas_ids[k])
+                # load closest hospitals
                 hospitals = []
                 for hospital_id, hospital_super_area_id in zip(
                     closest_hospitals_ids[k], closest_hospitals_super_areas[k]
@@ -416,31 +442,37 @@
                         )
                     hospitals.append(hospital)
                 super_area.closest_hospitals = hospitals
-=======
-                area = world.areas[areas_ids[k] - first_area_id]
-                area.super_area = world.super_areas[
-                    super_areas[k] - first_super_area_id
-                ]
-                area.super_area.areas.append(area)
-        n_super_areas = geography.attrs["n_super_areas"]
-        super_area_ids = geography["super_area_id"]
-        super_area_cities = geography["super_area_city"]
-        super_area_closest_commuting_city = geography[
-            "super_area_closest_commuting_city"
-        ]
-        super_area_closest_station = geography["super_area_closest_station"]
-        for k in range(n_super_areas):
-            super_area = world.super_areas[super_area_ids[k] - first_super_area_id]
-            if world.cities:
-                if super_area_cities[k] != nan_integer:
-                    super_area.city = world.cities[super_area_cities[k] - first_city_id]
-                if super_area_closest_commuting_city[k] != nan_integer:
-                    super_area.closest_commuting_city = world.cities[
-                        super_area_closest_commuting_city[k] - first_city_id
-                    ]
-            if world.stations:
-                if super_area_closest_station[k] != nan_integer:
-                    super_area.closest_station = world.stations[
-                        super_area_closest_station[k] - first_station_id
-                    ]
->>>>>>> 1e9a4120
+                # load closest station 
+                closest_station_id = super_area_closest_station[k]
+                closest_station_super_area_id = super_area_closest_station_super_area[k]
+                if (
+                    domain_super_areas is None
+                    or closest_station_super_area_id in domain_super_areas
+                ):
+                    closest_station = world.stations.get_from_id(closest_station_id)
+                else:
+                    closest_station = ExternalGroup(
+                        domain_id=super_areas_to_domain_dict[
+                            closest_station_id 
+                        ],
+                        spec="station",
+                        id=closest_station_id,
+                    )
+                super_area.closest_station = closest_station 
+                # load closest commuting city
+                closest_commuting_city_id = super_area_closest_commuting_city[k]
+                closest_commuting_super_area_id = super_area_closest_commuting_city_super_area[k]
+                if (
+                    domain_super_areas is None
+                    or closest_commuting_city_id in domain_super_areas
+                ):
+                    closest_commuting_city = world.cities.get_from_id(closest_commuting_city_id)
+                else:
+                    closest_commuting_city = ExternalGroup(
+                        domain_id=super_areas_to_domain_dict[
+                            closest_commuting_city_id 
+                        ],
+                        spec="city",
+                        id=closest_commuting_city_id,
+                    )
+                super_area.closest_commuting_city = closest_commuting_city 
--- conflicted
+++ resolved
@@ -17,39 +17,6 @@
 spec_to_group_dict = {"pubs": Pub, "cinemas": Cinema, "groceries": Grocery}
 spec_to_supergroup_dict = {"pubs": Pubs, "cinemas": Cinemas, "groceries": Groceries}
 
-<<<<<<< HEAD
-=======
-# pubs 
-def save_pubs_to_hdf5(pubs: Pubs, file_path: str):
-    n_pubs = len(pubs)
-    with h5py.File(file_path, "a") as f:
-        pubs_dset = f.create_group("pubs")
-        ids = []
-        coordinates = []
-        for pub in pubs:
-            ids.append(pub.id)
-            coordinates.append(np.array(pub.coordinates, dtype=np.float))
-        ids = np.array(ids, dtype=np.int)
-        coordinates = np.array(coordinates, dtype=np.float)
-        pubs_dset.attrs["n_pubs"] = n_pubs
-        pubs_dset.create_dataset("id", data=ids)
-        pubs_dset.create_dataset("coordinates", data=coordinates)
-
-
-def load_pubs_from_hdf5(file_path: str):
-    with h5py.File(file_path, "r", libver="latest", swmr=True) as f:
-        pubs = f["pubs"]
-        pubs_list = []
-        n_pubs = pubs.attrs["n_pubs"]
-        ids = pubs["id"]
-        coordinates = pubs["coordinates"]
-        for k in range(n_pubs):
-            pub = Pub()
-            pub.id = ids[k]
-            pub.coordinates = coordinates[k]
-            pubs_list.append(pub)
-    return Pubs(pubs_list)
->>>>>>> 1f5f199e
 
 def save_social_venues_to_hdf5(social_venues_list: List[SocialVenues], file_path: str):
     with h5py.File(file_path, "a") as f:
@@ -79,7 +46,6 @@
 def load_social_venues_from_hdf5(file_path: str):
     social_venues_dict = {}
     with h5py.File(file_path, "r", libver="latest", swmr=True) as f:
-<<<<<<< HEAD
         for spec in f["social_venues"]:
             data = f["social_venues"][spec]
             social_venues = []
@@ -95,36 +61,6 @@
                 social_venues.append(social_venue)
             social_venues_dict[spec] = spec_to_supergroup_dict[spec](social_venues)
         return social_venues_dict
-=======
-        groceries = f["groceries"]
-        groceries_list = []
-        n_groceries = groceries.attrs["n_groceries"]
-        ids = groceries["id"]
-        coordinates = groceries["coordinates"]
-        for k in range(n_groceries):
-            grocery = Grocery()
-            grocery.id = ids[k]
-            grocery.coordinates = coordinates[k]
-            groceries_list.append(grocery)
-    return Groceries(groceries_list)
-
-# cinemas
-
-def save_cinemas_to_hdf5(cinemas: Cinemas, file_path: str):
-    n_cinemas = len(cinemas)
-    with h5py.File(file_path, "a") as f:
-        cinemas_dset = f.create_group("cinemas")
-        ids = []
-        coordinates = []
-        for cinema in cinemas:
-            ids.append(cinema.id)
-            coordinates.append(np.array(cinema.coordinates, dtype=np.float))
-        ids = np.array(ids, dtype=np.int)
-        coordinates = np.array(coordinates, dtype=np.float)
-        cinemas_dset.attrs["n_cinemas"] = n_cinemas
-        cinemas_dset.create_dataset("id", data=ids)
-        cinemas_dset.create_dataset("coordinates", data=coordinates)
->>>>>>> 1f5f199e
 
 
 def restore_social_venues_properties_from_hdf5(
@@ -132,7 +68,6 @@
 ):
     first_super_area_id = world.super_areas[0].id
     with h5py.File(file_path, "r", libver="latest", swmr=True) as f:
-<<<<<<< HEAD
         for spec in f["social_venues"]:
             social_venues = getattr(world, spec)
             first_social_venue_id = social_venues[0].id
@@ -149,17 +84,4 @@
                     super_area = None
                 else:
                     super_area = world.super_areas[super_area - first_super_area_id]
-                social_venue.super_area = super_area
-=======
-        cinemas = f["cinemas"]
-        cinemas_list = []
-        n_cinemas = cinemas.attrs["n_cinemas"]
-        ids = cinemas["id"]
-        coordinates = cinemas["coordinates"]
-        for k in range(n_cinemas):
-            cinema = Cinema()
-            cinema.id = ids[k]
-            cinema.coordinates = coordinates[k]
-            cinemas_list.append(cinema)
-    return Cinemas(cinemas_list)
->>>>>>> 1f5f199e
+                social_venue.super_area = super_area
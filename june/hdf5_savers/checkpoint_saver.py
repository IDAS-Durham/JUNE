from typing import Optional, List
import numpy as np
from datetime import datetime, timedelta
import h5py
from collections import defaultdict
from glob import glob
import logging

from june.world import World
from june.interaction import Interaction
from june.groups.leisure import Leisure
from june.policy import Policies
<<<<<<< HEAD
from june.infection import InfectionSelectors, Infection
from june.infection_seed import InfectionSeeds
=======
from june.event import Events
from june.infection import InfectionSelector, Infection
from june.infection_seed import InfectionSeed
>>>>>>> 0cc67252
from june import paths
from june.simulator import Simulator
from june.mpi_setup import mpi_comm, mpi_size, mpi_rank
from june.infection.transmission import TransmissionGamma, Transmission
from june.infection.transmission_xnexp import TransmissionXNExp
from june.hdf5_savers.utils import read_dataset, write_dataset
from june.demography import Population
from june.demography.person import Activities, Person
from june.hdf5_savers import save_infections_to_hdf5, load_infections_from_hdf5
from june.groups.travel import Travel
import june.simulator as june_simulator_module

default_config_filename = june_simulator_module.default_config_filename

logger = logging.getLogger("checkpoint_saver")


def save_checkpoint_to_hdf5(
    population: Population, date: str, hdf5_file_path: str, chunk_size: int = 50000
):
    """
    Saves a checkpoint at the given date by saving the infection information of the world.

    Parameters
    ----------
    population:
        world's population
    date:
        date of the checkpoint
    hdf5_file_path
        path where to save the hdf5 checkpoint
    chunk_size
        hdf5 chunk_size to write data
    """
    recovered_people_ids = [person.id for person in population if person.recovered]
    dead_people_ids = [person.id for person in population if person.dead]
    susceptible_people_ids = [person.id for person in population if person.susceptible]
    infected_people_ids = []
    infection_list = []
    for person in population.infected:
        infected_people_ids.append(person.id)
        infection_list.append(person.infection)
    with h5py.File(hdf5_file_path, "w") as f:
        f.create_group("time")
        f["time"].attrs["date"] = date
        f.create_group("people_data")
        for name, data in zip(
            ["infected_id", "dead_id", "recovered_id", "susceptible_id"],
            [
                infected_people_ids,
                dead_people_ids,
                recovered_people_ids,
                susceptible_people_ids,
            ],
        ):
            write_dataset(
                group=f["people_data"],
                dataset_name=name,
                data=np.array(data, dtype=np.int),
            )
    save_infections_to_hdf5(
        hdf5_file_path=hdf5_file_path,
        infections=infection_list,
        chunk_size=chunk_size,
    )


def load_checkpoint_from_hdf5(hdf5_file_path: str, chunk_size=50000, load_date=True):
    """
    Loads checkpoint data from hdf5.

    Parameters
    ----------
    hdf5_file_path
        hdf5 path to load from
    chunk_size
        number of hdf5 chunks to use while loading
    """
    ret = {}
    ret["infection_list"] = load_infections_from_hdf5(
        hdf5_file_path, chunk_size=chunk_size
    )
    with h5py.File(hdf5_file_path, "r") as f:
        people_group = f["people_data"]
        ret["infected_id"] = people_group["infected_id"][:]
        ret["susceptible_id"] = people_group["susceptible_id"][:]
        ret["recovered_id"] = people_group["recovered_id"][:]
        ret["dead_id"] = people_group["dead_id"][:]
        if load_date:
            ret["date"] = f["time"].attrs["date"]
    return ret


def combine_checkpoints_for_ranks(hdf5_file_root: str):
    """
    After running a parallel simulation with checkpoints, the
    checkpoint data will be scattered accross, with each process
    saving a checkpoint_date.0.hdf5 file. This function can be used
    to unify all data in one single checkpoint, so that we can load it
    later with any arbitray number of cores.

    Parameters
    ----------
    hdf5_file_root
        the str root of the pasts like "checkpoint_2020-01-01". The checkpoint files
        will be expected to have names like "checkpoint_2020-01-01.{rank}.hdf5 where
        rank = 0, 1, 2, etc.
    """
    checkpoint_files = glob(hdf5_file_root + ".[0-9]*.hdf5")
    try:
        cp_date = hdf5_file_root.split("_")[-1]
    except:
        cp_date = hdf5_file_root
    logger.info(f"found {len(checkpoint_files)} {cp_date} checkpoint files")
    ret = load_checkpoint_from_hdf5(checkpoint_files[0])
    for i in range(1, len(checkpoint_files)):
        file = checkpoint_files[i]
        ret2 = load_checkpoint_from_hdf5(file, load_date=False)
        for key, value in ret2.items():
            ret[key] = np.concatenate((ret[key], value))

    unified_checkpoint_path = hdf5_file_root + ".hdf5"
    with h5py.File(unified_checkpoint_path, "w") as f:
        f.create_group("time")
        f["time"].attrs["date"] = ret["date"]
        f.create_group("people_data")
        for name in ["infected_id", "dead_id", "recovered_id", "susceptible_id"]:
            write_dataset(
                group=f["people_data"],
                dataset_name=name,
                data=np.array(ret[name], dtype=np.int),
            )
    save_infections_to_hdf5(
        hdf5_file_path=unified_checkpoint_path,
        infections=ret["infection_list"],
        chunk_size=1000000,
    )


def restore_simulator_to_checkpoint(
    simulator,
    world: World,
    checkpoint_path: str,
    chunk_size: Optional[int] = 50000,
    reset_infections=False,
):
    """
    Initializes the simulator from a saved checkpoint. The arguments are the same as the standard .from_file()
    initialisation but with the additional path to where the checkpoint pickle file is located.
    The checkpoint saves information about the infection status of all the people in the world as well as the timings.
    Note, nonetheless, that all the past infections / deaths will have the checkpoint date as date.

    Parameters
    ----------
    simulator:
        An instance of the Simulator class
    checkpoint_path:
        path to the hdf5 file containing the checkpoint data
    chunk_size
        chunk load size of the hdf5
    reset_infected
        whether to reset the current infected to 0. Useful for reseeding.
    """
    people_ids = set(world.people.people_ids)
    checkpoint_data = load_checkpoint_from_hdf5(checkpoint_path, chunk_size=chunk_size)
    for dead_id in checkpoint_data["dead_id"]:
        if dead_id not in people_ids:
            continue
        person = simulator.world.people.get_from_id(dead_id)
        person.dead = True
        person.susceptibility = 0.0
        cemetery = world.cemeteries.get_nearest(person)
        cemetery.add(person)
        person.subgroups = Activities(None, None, None, None, None, None, None)
    for recovered_id in checkpoint_data["recovered_id"]:
        if recovered_id not in people_ids:
            continue
        person = simulator.world.people.get_from_id(recovered_id)
        person.susceptibility = 0.0
    if not reset_infections:
        for infected_id, infection in zip(
            checkpoint_data["infected_id"], checkpoint_data["infection_list"]
        ):
            if infected_id not in people_ids:
                continue
            person = simulator.world.people.get_from_id(infected_id)
            person.infection = infection
            person.susceptibility = 0.0
    # restore timer
    checkpoint_date = datetime.strptime(checkpoint_data["date"], "%Y-%m-%d")
    # we need to start the next day
    checkpoint_date += timedelta(days=1)
    simulator.timer.date = checkpoint_date
    return simulator


def generate_simulator_from_checkpoint(
    world: World,
    checkpoint_path: str,
    interaction: Interaction,
    chunk_size: Optional[int] = 50000,
    infection_selectors: Optional[InfectionSelectors] = None,
    policies: Optional[Policies] = None,
    infection_seeds: Optional[InfectionSeeds] = None,
    leisure: Optional[Leisure] = None,
    travel: Optional[Travel] = None,
    events: Optional[Events] = None,
    config_filename: str = default_config_filename,
    record: "Record" = None,
    reset_infections=False,
):
    simulator = Simulator.from_file(
        world=world,
        interaction=interaction,
        infection_selectors=infection_selectors,
        policies=policies,
        infection_seeds=infection_seeds,
        leisure=leisure,
        travel=travel,
        events=events,
        config_filename=config_filename,
        record=record,
    )
    return restore_simulator_to_checkpoint(
        world=world,
        checkpoint_path=checkpoint_path,
        chunk_size=chunk_size,
        simulator=simulator,
        reset_infections=reset_infections,
    )<|MERGE_RESOLUTION|>--- conflicted
+++ resolved
@@ -10,14 +10,9 @@
 from june.interaction import Interaction
 from june.groups.leisure import Leisure
 from june.policy import Policies
-<<<<<<< HEAD
 from june.infection import InfectionSelectors, Infection
 from june.infection_seed import InfectionSeeds
-=======
 from june.event import Events
-from june.infection import InfectionSelector, Infection
-from june.infection_seed import InfectionSeed
->>>>>>> 0cc67252
 from june import paths
 from june.simulator import Simulator
 from june.mpi_setup import mpi_comm, mpi_size, mpi_rank

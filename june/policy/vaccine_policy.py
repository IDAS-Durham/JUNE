import operator
from random import random
import numpy as np
import datetime
from june.demography.person import Person
from .policy import Policy, PolicyCollection, Policies, read_date
from june import paths

# TODO: put in daily probability of being vaccinated
# TODO: modify parameters
# TODO: add option for second dose compliance (no second dose date needs testing)
# TODO: add type of vaccine that just makes people asymptomatic instead of non susceptible


class VaccinePlan:
    def __init__(
        self,
        first_dose_date,
        second_dose_date,
        first_dose_effective_days,
        second_dose_effective_days,
        first_dose_susceptibility,
        second_dose_susceptibility,
        original_susceptibility,
    ):
        self.first_dose_date = first_dose_date
        self.first_dose_effective_days = first_dose_effective_days
        self.first_dose_susceptibility = first_dose_susceptibility
        if second_dose_date is None:
            self.second_dose_date = first_dose_date + datetime.timedelta(days=self.first_dose_effective_days) 
        else:
            self.second_dose_date = second_dose_date
        if second_dose_effective_days is None:
            self.second_dose_effective_days = 0 
        else:
            self.second_dose_effective_days = second_dose_effective_days
        if second_dose_susceptibility is None:
            self.second_dose_susceptibility = first_dose_susceptibility
        else:
            self.second_dose_susceptibility = second_dose_susceptibility
        self.first_dose_effective_date = self.first_dose_date + datetime.timedelta(
            days=self.first_dose_effective_days
        )
        if second_dose_date is not None:
            self.second_dose_effective_date = self.second_dose_date + datetime.timedelta(
                days=self.second_dose_effective_days
            )
        else:
            self.second_dose_effective_date=first_dose_effective_date
        self.original_susceptibility = original_susceptibility

    @property
    def minimal_susceptibility(self):
        if self.second_dose_date is None:
            return self.first_dose_susceptibility
        else:
            return self.second_dose_susceptibility

    def straight_line(self, n_days, p0, p1):
        m = (p1[1] - p0[1]) / (p1[0] - p0[0])
        c = p1[1] - (m * p1[0])
        return m * n_days + c

    def susceptibility(self, date):
        if date < self.first_dose_effective_date:
            n_days = (date - self.first_dose_date).days
            return self.straight_line(
                n_days,
                p0=(0, self.original_susceptibility),
                p1=(self.first_dose_effective_days, self.first_dose_susceptibility),
            )
        elif self.first_dose_effective_date <= date < self.second_dose_date:
            return self.first_dose_susceptibility
        elif date < self.second_dose_effective_date:
            n_days = (date - self.second_dose_date).days
            return self.straight_line(
                n_days,
                p0=(0, self.first_dose_susceptibility),
                p1=(self.second_dose_effective_days, self.second_dose_susceptibility),
            )
        else:
            return self.second_dose_susceptibility


class VaccineDistribution(Policy):
    policy_type = "vaccine_distribuion"

    def __init__(
        self,
        start_time: str = "1900-01-01",
<<<<<<< HEAD
        end_time: str = "2100-01-01",
        group_description: dict = {"by": "residence", "group": "care_home"},
        group_coverage: float = 0.4,
        efficacy: float = 1.0,
        second_dose_compliance: float = 1.0,
        first_rollout_days: int = 100,
        mean_time_delay: int = 1,
        std_time_delay: int = 1,
=======
        end_time: str="2100-01-01",
        group_description: dict={'by': 'residence', 'group': 'care_home'},
        group_coverage: float=1.,
        group_prevalence: float=0.,
        efficacy: float=1.,
        second_dose_compliance: float=1.,
        mean_time_delay: int=1,
        std_time_delay: int=1,
        effective_after_first_dose: int=7,
        effective_after_second_dose: int=7,
>>>>>>> b612ec5d
    ):
        """
        Policy to apply a vaccinated tag to people based on certain attributes with a given probability

        Parameters
        ----------
        start_time: start time of vaccine rollout
        end_time: end time of vaccine rollout
        group_description: type of people to get the vaccine, currently support:
            by: either residence, primary activity or age
            group: group type e.g. care_home for residence or XX-YY for age range
        group_coverage: % of group to be left as having target susceptibility after vaccination
        group_prevalence: the prevalence level in the group at time of vaccination rollout
        efficacy: % of people vaccinated who get the vaccinated tag
        second_dose_compliance: % of people getting their second vaccine dose if required
        mean_time_delay: mean time delay of the second dose being administered
        std_time_delay: std time delat of the second dose being administered
        effective_after_first_dose: number of days for the first dose to become effective
        effective_after_second_dose: number of days for second dose to become effective

        Assumptions
        -----------
        - The chance of getting your first dose in the first first_rollout_days days is uniform
        - The probability of when you get your second dose is chosen from a Gaussian distribution
          with mean mean_time_delay and std std_time_delay
        - The progression over time after vaccination (first and/or second dose) to reach the target
          susceptibilty is linear
        - The target susceptiblity after the first dose is half that of after the second dose
        - The target susceptibility after the second dose is 1-efficacy of the vaccine
        """

        super().__init__(start_time=start_time, end_time=end_time)
<<<<<<< HEAD
        self.group_attribute, self.group_value = self.process_group_description(
            group_description
        )
=======
        self.total_days = (self.end_time - self.start_time).days
        self.group_attribute, self.group_value = self.process_group_description(group_description)
>>>>>>> b612ec5d
        self.group_coverage = group_coverage
        self.group_prevalence = group_prevalence
        self.second_dose_compliance = second_dose_compliance
<<<<<<< HEAD
        self.total_days = (self.end_time - self.start_time).days
        # self.probabilities = self.calculate_probabilities()
        self.final_susceptibility = 1 - efficacy
=======
        self.mean_time_delay = mean_time_delay
        self.std_time_delay = std_time_delay
        self.effective_after_first_dose = effective_after_first_dose
        self.effective_after_second_dose = effective_after_second_dose
        self.final_susceptibility = 1. - efficacy
>>>>>>> b612ec5d
        self.vaccinated_ids = set()

    def process_group_description(self, group_description):
        if group_description["by"] in ("residence", "primary_activity"):
            return f'{group_description["by"]}.group.spec', group_description["group"]
        elif group_description["by"] == "age":
            return f'{group_description["by"]}', group_description["group"]
        
    def vaccinate(self, person, date):
        # first dose
        person.first_effective_date = date + datetime.timedelta(days=self.effective_after_first_dose)

        # second dose
        if random() < self.second_dose_compliance:
            second_dose_date = date
            # allow someone to reach maximum first dose effectiveness before applying second dose
            while second_dose_date < person.first_effective_date:
                second_dose_date = date + datetime.timedelta(
                    days=int(np.random.normal(loc=self.mean_time_delay, scale=self.std_time_delay))
                )
                second_effective_date = second_dose_date + datetime.timedelta(days=self.effective_after_second_dose)
        else:
            second_dose_date = None
            second_effective_date = None
        person.second_dose_date = second_dose_date
        person.second_effective_date = second_effective_date

        self.vaccinated_ids.add(person.id)

    def is_target_group(self, person):
        if self.group_attribute is not "age":
            try:
                if (
                    operator.attrgetter(self.group_attribute)(person)
                    == self.group_value
                ):
                    return True
            except:
                return False
        else:
            if (
                int(self.group_value.split('-')[0])
                <= getattr(person, self.group_attribute)
                <= int(self.group_value.split('-')[1])
            ):
                return True
        return False

<<<<<<< HEAD
    def calculate_probabilities(self):
        values = np.zeros(total_days)
        for i in range(days):
            vals = np.random.normal(loc=mean + i, scale=std, size=len(values))
            val_ints = np.round(vals)
            for j in val_ints:
                values[int(j)] += 1
        probs = values / np.sum(values)

        return probs

    def apply(self, person: Person, date: datetime):
        if person.susceptibility == 1.0 and self.is_target_group(person):
            if random.random() < 1.0:  # TODO: fill in this 1. number
                self.vaccinate(person=person, date=date)

    def vaccinate(self, person, date):
        person.vaccine_plan = VaccinePlan(
            first_dose_date=date,
            first_dose_effective_days=10,
            first_dose_susceptibility=0.5
            * (person.susceptibility - self.final_susceptibility),
            second_dose_date=date + datetime.timedelta(days=20),
            second_dose_effective_days=10,
            second_dose_susceptibility=self.final_susceptibility,
            original_susceptibility=person.susceptibility,
        )
        self.vaccinated_ids.add(person.id)

    def update_susceptibility(self, person, date):
        person.susceptibility = person.vaccine_plan.susceptibility(date=date)
=======
    def apply(self, date: datetime, person: Person):
        if person.susceptibility == 1. and self.is_target_group(person):
            days_passed = (date - self.start_time).days
            if random() < (self.group_coverage-self.group_prevalence)*(1/(self.total_days-days_passed)):
                self.vaccinate(person=person, date=date)                    

        
    def susceptibility(self, time_vaccine_effect, vaccine_target, susceptibility):
        
        # ensure target susceptibility is reached and avoid rounding errors
        if time_vaccine_effect == 0:
            return vaccine_target
        else:
            return susceptibility - (susceptibility-vaccine_target)/time_vaccine_effect

    def update_susceptibility(self, person, date):

        # update for first dose
        if person.susceptibility > (1-self.final_susceptibility)/2.:
            time_vaccine_effect = (person.first_effective_date - date).days
            person.susceptibility = self.susceptibility(
                time_vaccine_effect=time_vaccine_effect,
                vaccine_target = (1-self.final_susceptibility)/2.,
                susceptibility = person.susceptibility
            )

        # update second dose
        else:
            # if they will have the second dose
            if person.second_dose_date is not None:
                # and they have already had it
                if person.second_dose_date < date:
                    time_vaccine_effect = (person.second_effective_date - date).days
                    person.susceptibility = self.susceptibility(
                        time_vaccine_effect=time_vaccine_effect,
                        vaccine_target = self.final_susceptibility,
                        susceptibility = person.susceptibility
                    )
            else:
                self.vaccinated_ids.remove(person)
>>>>>>> b612ec5d

    def update_susceptibility_of_vaccinated(self, people, date):
        ids_to_remove = set()
        if self.vaccinated_ids:
            for pid in self.vaccinated_ids:
                person = people.get_from_id(pid)
                if person.susceptibility == person.vaccine_plan.minimal_susceptibility:
                    ids_to_remove.add(person.id)
                    person.vaccine_plan = None
                else:
                    self.update_susceptibility(person=person, date=date)
        self.vaccinated_ids -= ids_to_remove


class VaccineDistributions(PolicyCollection):
    policy_type = "vaccine_distribution"

    def apply(self, date: datetime, person: Person):
        if self.policies:
            for policy in self.policies:
                policy.apply(date=date, person=person)<|MERGE_RESOLUTION|>--- conflicted
+++ resolved
@@ -27,11 +27,13 @@
         self.first_dose_effective_days = first_dose_effective_days
         self.first_dose_susceptibility = first_dose_susceptibility
         if second_dose_date is None:
-            self.second_dose_date = first_dose_date + datetime.timedelta(days=self.first_dose_effective_days) 
+            self.second_dose_date = first_dose_date + datetime.timedelta(
+                days=self.first_dose_effective_days
+            )
         else:
             self.second_dose_date = second_dose_date
         if second_dose_effective_days is None:
-            self.second_dose_effective_days = 0 
+            self.second_dose_effective_days = 0
         else:
             self.second_dose_effective_days = second_dose_effective_days
         if second_dose_susceptibility is None:
@@ -42,11 +44,12 @@
             days=self.first_dose_effective_days
         )
         if second_dose_date is not None:
-            self.second_dose_effective_date = self.second_dose_date + datetime.timedelta(
-                days=self.second_dose_effective_days
-            )
-        else:
-            self.second_dose_effective_date=first_dose_effective_date
+            self.second_dose_effective_date = (
+                self.second_dose_date
+                + datetime.timedelta(days=self.second_dose_effective_days)
+            )
+        else:
+            self.second_dose_effective_date = first_dose_effective_date
         self.original_susceptibility = original_susceptibility
 
     @property
@@ -87,28 +90,17 @@
 
     def __init__(
         self,
-        start_time: str = "1900-01-01",
-<<<<<<< HEAD
-        end_time: str = "2100-01-01",
+        start_time: str = "2100-01-01",
+        end_time: str = "2100-01-02",
         group_description: dict = {"by": "residence", "group": "care_home"},
-        group_coverage: float = 0.4,
+        group_coverage: float = 1.0,
+        group_prevalence: float = 0.0,
         efficacy: float = 1.0,
         second_dose_compliance: float = 1.0,
-        first_rollout_days: int = 100,
         mean_time_delay: int = 1,
         std_time_delay: int = 1,
-=======
-        end_time: str="2100-01-01",
-        group_description: dict={'by': 'residence', 'group': 'care_home'},
-        group_coverage: float=1.,
-        group_prevalence: float=0.,
-        efficacy: float=1.,
-        second_dose_compliance: float=1.,
-        mean_time_delay: int=1,
-        std_time_delay: int=1,
-        effective_after_first_dose: int=7,
-        effective_after_second_dose: int=7,
->>>>>>> b612ec5d
+        effective_after_first_dose: int = 7,
+        effective_after_second_dose: int = 7,
     ):
         """
         Policy to apply a vaccinated tag to people based on certain attributes with a given probability
@@ -141,28 +133,18 @@
         """
 
         super().__init__(start_time=start_time, end_time=end_time)
-<<<<<<< HEAD
         self.group_attribute, self.group_value = self.process_group_description(
             group_description
         )
-=======
         self.total_days = (self.end_time - self.start_time).days
-        self.group_attribute, self.group_value = self.process_group_description(group_description)
->>>>>>> b612ec5d
         self.group_coverage = group_coverage
         self.group_prevalence = group_prevalence
         self.second_dose_compliance = second_dose_compliance
-<<<<<<< HEAD
-        self.total_days = (self.end_time - self.start_time).days
-        # self.probabilities = self.calculate_probabilities()
-        self.final_susceptibility = 1 - efficacy
-=======
         self.mean_time_delay = mean_time_delay
         self.std_time_delay = std_time_delay
         self.effective_after_first_dose = effective_after_first_dose
         self.effective_after_second_dose = effective_after_second_dose
-        self.final_susceptibility = 1. - efficacy
->>>>>>> b612ec5d
+        self.final_susceptibility = 1.0 - efficacy
         self.vaccinated_ids = set()
 
     def process_group_description(self, group_description):
@@ -170,27 +152,6 @@
             return f'{group_description["by"]}.group.spec', group_description["group"]
         elif group_description["by"] == "age":
             return f'{group_description["by"]}', group_description["group"]
-        
-    def vaccinate(self, person, date):
-        # first dose
-        person.first_effective_date = date + datetime.timedelta(days=self.effective_after_first_dose)
-
-        # second dose
-        if random() < self.second_dose_compliance:
-            second_dose_date = date
-            # allow someone to reach maximum first dose effectiveness before applying second dose
-            while second_dose_date < person.first_effective_date:
-                second_dose_date = date + datetime.timedelta(
-                    days=int(np.random.normal(loc=self.mean_time_delay, scale=self.std_time_delay))
-                )
-                second_effective_date = second_dose_date + datetime.timedelta(days=self.effective_after_second_dose)
-        else:
-            second_dose_date = None
-            second_effective_date = None
-        person.second_dose_date = second_dose_date
-        person.second_effective_date = second_effective_date
-
-        self.vaccinated_ids.add(person.id)
 
     def is_target_group(self, person):
         if self.group_attribute is not "age":
@@ -204,87 +165,54 @@
                 return False
         else:
             if (
-                int(self.group_value.split('-')[0])
+                int(self.group_value.split("-")[0])
                 <= getattr(person, self.group_attribute)
-                <= int(self.group_value.split('-')[1])
+                <= int(self.group_value.split("-")[1])
             ):
                 return True
         return False
 
-<<<<<<< HEAD
-    def calculate_probabilities(self):
-        values = np.zeros(total_days)
-        for i in range(days):
-            vals = np.random.normal(loc=mean + i, scale=std, size=len(values))
-            val_ints = np.round(vals)
-            for j in val_ints:
-                values[int(j)] += 1
-        probs = values / np.sum(values)
-
-        return probs
-
-    def apply(self, person: Person, date: datetime):
-        if person.susceptibility == 1.0 and self.is_target_group(person):
-            if random.random() < 1.0:  # TODO: fill in this 1. number
-                self.vaccinate(person=person, date=date)
-
     def vaccinate(self, person, date):
+        first_dose_effective_date = date + datetime.timedelta(
+            days=self.effective_after_first_dose
+        )
+        # second dose
+        if random() < self.second_dose_compliance:
+            second_dose_lag = np.random.lognormal(
+                mean=self.mean_time_delay, sigma=self.std_time_delay
+            )
+            second_dose_date = first_dose_effective_date + datetime.timedelta(
+                days=int(second_dose_lag)
+            )
+            second_dose_effective_days = self.effective_after_second_dose
+        else:
+            second_dose_date = None
+            second_dose_effective_days = None
         person.vaccine_plan = VaccinePlan(
             first_dose_date=date,
-            first_dose_effective_days=10,
+            first_dose_effective_days=self.effective_after_first_dose,
             first_dose_susceptibility=0.5
             * (person.susceptibility - self.final_susceptibility),
-            second_dose_date=date + datetime.timedelta(days=20),
-            second_dose_effective_days=10,
+            second_dose_date=second_dose_date,
+            second_dose_effective_days=second_dose_effective_days,
             second_dose_susceptibility=self.final_susceptibility,
             original_susceptibility=person.susceptibility,
         )
         self.vaccinated_ids.add(person.id)
 
+    def daily_vaccine_probability(self, days_passed):
+        return (self.group_coverage - self.group_prevalence) * (
+            1 / (self.total_days - days_passed)
+        )
+
+    def apply(self, date: datetime, person: Person):
+        if person.susceptibility == 1.0 and self.is_target_group(person):
+            days_passed = (date - self.start_time).days
+            if random() < self.daily_vaccine_probability(days_passed=days_passed):
+                self.vaccinate(person=person, date=date)
+
     def update_susceptibility(self, person, date):
         person.susceptibility = person.vaccine_plan.susceptibility(date=date)
-=======
-    def apply(self, date: datetime, person: Person):
-        if person.susceptibility == 1. and self.is_target_group(person):
-            days_passed = (date - self.start_time).days
-            if random() < (self.group_coverage-self.group_prevalence)*(1/(self.total_days-days_passed)):
-                self.vaccinate(person=person, date=date)                    
-
-        
-    def susceptibility(self, time_vaccine_effect, vaccine_target, susceptibility):
-        
-        # ensure target susceptibility is reached and avoid rounding errors
-        if time_vaccine_effect == 0:
-            return vaccine_target
-        else:
-            return susceptibility - (susceptibility-vaccine_target)/time_vaccine_effect
-
-    def update_susceptibility(self, person, date):
-
-        # update for first dose
-        if person.susceptibility > (1-self.final_susceptibility)/2.:
-            time_vaccine_effect = (person.first_effective_date - date).days
-            person.susceptibility = self.susceptibility(
-                time_vaccine_effect=time_vaccine_effect,
-                vaccine_target = (1-self.final_susceptibility)/2.,
-                susceptibility = person.susceptibility
-            )
-
-        # update second dose
-        else:
-            # if they will have the second dose
-            if person.second_dose_date is not None:
-                # and they have already had it
-                if person.second_dose_date < date:
-                    time_vaccine_effect = (person.second_effective_date - date).days
-                    person.susceptibility = self.susceptibility(
-                        time_vaccine_effect=time_vaccine_effect,
-                        vaccine_target = self.final_susceptibility,
-                        susceptibility = person.susceptibility
-                    )
-            else:
-                self.vaccinated_ids.remove(person)
->>>>>>> b612ec5d
 
     def update_susceptibility_of_vaccinated(self, people, date):
         ids_to_remove = set()

--- conflicted
+++ resolved
@@ -138,11 +138,8 @@
         return iter(self.policies)
 
 
-<<<<<<< HEAD
-class PolicyCollection(ABC):
-=======
 class PolicyCollection:
->>>>>>> e0b3ca04
+
     def __init__(self, policies: List[Policy]):
         """
         A collection of like policies active on the same date

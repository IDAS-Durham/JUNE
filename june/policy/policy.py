--- conflicted
+++ resolved
@@ -67,10 +67,7 @@
             MedicalCarePolicies,
             LeisurePolicies,
             RegionalCompliances,
-<<<<<<< HEAD
-=======
             TieredLockdowns
->>>>>>> 82677183
         )
 
         self.individual_policies = IndividualPolicies.from_policies(self)

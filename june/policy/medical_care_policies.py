import datetime
<<<<<<< HEAD
from typing import List
from .policy import Policy, Policies, PolicyCollection
from june.groups import Hospitals, Hospital, MedicalFacilities, MedicalFacility
=======
from typing import Optional

from .policy import Policy, Policies, PolicyCollection
from june.groups import Hospitals, Hospital, ExternalSubgroup
>>>>>>> 22022d0a
from june.demography import Person
from june.infection.symptom_tag import SymptomTag

hospitalised_tags = (SymptomTag.hospitalised, SymptomTag.intensive_care)
dead_hospital_tags = (SymptomTag.dead_hospital, SymptomTag.dead_icu)


class MedicalCarePolicy(Policy):
    def __init__(self, start_time="1900-01-01", end_time="2500-01-01"):
        super().__init__(start_time, end_time)
        self.policy_type = "medical_care"

    def is_active(self, date: datetime.datetime) -> bool:
        return True


class MedicalCarePolicies(PolicyCollection):
    policy_type = "medical_care"

<<<<<<< HEAD
    def apply(self, person: Person, medical_facilities, days_from_start: float):
        """
        Applies medical care policies. Hospitalisation takes preference over all.
        """
        hospitalisation_policies = [policy for policy in self.policies if isinstance(policy, Hospitalisation)]
        for policy in hospitalisation_policies:
            activates = policy.apply(person, medical_facilities, days_from_start)
            if activates:
                return
        for policy in [policy for policy in self.policies if policy not in hospitalisation_policies]:
            activates = policy.apply(person, medical_facilities, days_from_start)
            if activates:
                return 
=======
    def apply(self, person: Person, medical_facilities, record: Optional["Record"]):
        for policy in self.policies:
            policy.apply(person, medical_facilities, record=record)
>>>>>>> 22022d0a


class Hospitalisation(MedicalCarePolicy):
    """
    Hospitalisation policy. When applied to a sick person, allocates that person to a hospital, if the symptoms are severe
    enough. When the person recovers, releases the person from the hospital.
    """

<<<<<<< HEAD
    def apply(self, person: Person, medical_facilities: List[MedicalFacilities], days_from_start):
        hospitals = [
            medical_facility
            for medical_facility in medical_facilities
            if isinstance(medical_facility, Hospitals)
        ][0]

        if person.recovered:
            if person.medical_facility is not None:
                person.medical_facility.group.release_as_patient(person)
            return
=======
    def __init__(
        self,
        start_time="1900-01-01",
        end_time="2500-01-01",
        probability_of_care_home_resident_admission=0.3,
    ):
        super().__init__(start_time, end_time)
        self.probability_of_care_home_resident_admission = (
            probability_of_care_home_resident_admission
        )

    def apply(
        self, person: Person, hospitals: Hospitals, record: Optional["Record"] = None
    ):
>>>>>>> 22022d0a
        symptoms_tag = person.infection.tag
        if symptoms_tag in hospitalised_tags:
            if person.medical_facility is not None:
                patient_hospital = person.medical_facility.group
            else:
                patient_hospital = person.super_area.closest_hospitals[0]
            # note, we dont model hospital capacity here.
            status = patient_hospital.allocate_patient(
                person,
                probability_of_care_home_resident_admission=self.probability_of_care_home_resident_admission,
            )
            if record is not None:
                if status in [
                    "ward_admitted"
                ]:  # TODO: think if we want to count transfers as admissions.
                    record.accumulate(
                        table_name="hospital_admissions",
                        hospital_id=patient_hospital.id,
                        patient_id=person.id,
                    )
                elif status in ["icu_admitted"]:
                    record.accumulate(
                        table_name="icu_admissions",
                        hospital_id=patient_hospital.id,
                        patient_id=person.id,
                    )
        else:
            if (
                person.medical_facility is not None
                and symptoms_tag not in dead_hospital_tags
            ):
                if record is not None:
                    record.accumulate(
                        table_name="discharges",
                        hospital_id=person.medical_facility.group.id,
                        patient_id=person.id,
                    )
                person.medical_facility.group.release_patient(person)
            return<|MERGE_RESOLUTION|>--- conflicted
+++ resolved
@@ -1,16 +1,12 @@
 import datetime
-<<<<<<< HEAD
-from typing import List
-from .policy import Policy, Policies, PolicyCollection
+from typing import List, Optional
 from june.groups import Hospitals, Hospital, MedicalFacilities, MedicalFacility
-=======
-from typing import Optional
 
 from .policy import Policy, Policies, PolicyCollection
 from june.groups import Hospitals, Hospital, ExternalSubgroup
->>>>>>> 22022d0a
 from june.demography import Person
 from june.infection.symptom_tag import SymptomTag
+from june.records import Record
 
 hospitalised_tags = (SymptomTag.hospitalised, SymptomTag.intensive_care)
 dead_hospital_tags = (SymptomTag.dead_hospital, SymptomTag.dead_icu)
@@ -28,8 +24,7 @@
 class MedicalCarePolicies(PolicyCollection):
     policy_type = "medical_care"
 
-<<<<<<< HEAD
-    def apply(self, person: Person, medical_facilities, days_from_start: float):
+    def apply(self, person: Person, medical_facilities, days_from_start: float, record: Optional[Record]):
         """
         Applies medical care policies. Hospitalisation takes preference over all.
         """
@@ -42,12 +37,6 @@
             activates = policy.apply(person, medical_facilities, days_from_start)
             if activates:
                 return 
-=======
-    def apply(self, person: Person, medical_facilities, record: Optional["Record"]):
-        for policy in self.policies:
-            policy.apply(person, medical_facilities, record=record)
->>>>>>> 22022d0a
-
 
 class Hospitalisation(MedicalCarePolicy):
     """
@@ -55,19 +44,6 @@
     enough. When the person recovers, releases the person from the hospital.
     """
 
-<<<<<<< HEAD
-    def apply(self, person: Person, medical_facilities: List[MedicalFacilities], days_from_start):
-        hospitals = [
-            medical_facility
-            for medical_facility in medical_facilities
-            if isinstance(medical_facility, Hospitals)
-        ][0]
-
-        if person.recovered:
-            if person.medical_facility is not None:
-                person.medical_facility.group.release_as_patient(person)
-            return
-=======
     def __init__(
         self,
         start_time="1900-01-01",
@@ -80,9 +56,8 @@
         )
 
     def apply(
-        self, person: Person, hospitals: Hospitals, record: Optional["Record"] = None
+        self, person: Person, medical_facilities: MedicalFacilities, record: Optional[Record] = None
     ):
->>>>>>> 22022d0a
         symptoms_tag = person.infection.tag
         if symptoms_tag in hospitalised_tags:
             if person.medical_facility is not None:

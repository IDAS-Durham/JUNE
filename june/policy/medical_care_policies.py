import datetime

from .policy import Policy, Policies, PolicyCollection
from june.groups import Hospitals, Hospital, MedicalFacilities, MedicalFacility
from june.demography import Person
from june.infection.symptom_tag import SymptomTag

hospitalised_tags = (SymptomTag.hospitalised, SymptomTag.intensive_care)


class MedicalCarePolicy(Policy):
    def __init__(self, start_time="1900-01-01", end_time="2500-01-01"):
        super().__init__(start_time, end_time)
        self.policy_type = "medical_care"

    def is_active(self, date: datetime.datetime) -> bool:
        return True


class MedicalCarePolicies(PolicyCollection):
    policy_type = "medical_care"

    def apply(self, person: Person, medical_facilities, days_from_start: float):
        """
        Applies medical care policies. Hospitalisation takes preference over all.
        """
        hospitalisation_policies = [policy for policy in self.policies if isinstance(policy, Hospitalisation)]
        for policy in hospitalisation_policies:
            activates = policy.apply(person, medical_facilities, days_from_start)
            if activates:
                return
        for policy in [policy for policy in self.policies if policy not in hospitalisation_policies]:
            activates = policy.apply(person, medical_facilities, days_from_start)
            if activates:
                return 


class Hospitalisation(MedicalCarePolicy):
    """
    Hospitalisation policy. When applied to a sick person, allocates that person to a hospital, if the symptoms are severe
    enough. When the person recovers, releases the person from the hospital.
    """

<<<<<<< HEAD
    def apply(
        self,
        person: Person,
        medical_facilities: List[MedicalFacilities],
        days_from_start: float,
    ):
        hospitals = [
            medical_facility
            for medical_facility in medical_facilities
            if isinstance(medical_facility, Hospitals)
        ][0]
        if person.health_information.recovered:
            if person.medical_facility is not None and isinstance(
                person.medical_facility.group, Hospital
            ):
                person.medical_facility.group.release_as_patient(person)
            return
        symptoms_tag = person.health_information.tag
        if symptoms_tag in hospitalised_tags :
            if person.medical_facility is None:
                hospitals.allocate_patient(person)
            elif not isinstance(person.medical_facility.group, Hospital):
                try:
                    person.medical_facility.remove(person)
                except:
                    pass
                hospitals.allocate_patient(person)
            else:
                if person.health_information.tag == SymptomTag.hospitalised:
                    person.subgroups.medical_facility = person.medical_facility.group[
                        person.medical_facility.group.SubgroupType.patients
                    ]
                elif person.health_information.tag == SymptomTag.intensive_care:
                    person.subgroups.medical_facility = person.medical_facility.group[
                        person.medical_facility.group.SubgroupType.icu_patients
                    ]
                else:
                    raise ValueError(
                        f"Person with health information {person.health_information.tag} cannot go to hospital."
                    )
            return True
        return False
=======
    def apply(self, person: Person, hospitals: Hospitals):
        if person.recovered:
            if person.medical_facility is not None:
                person.medical_facility.group.release_as_patient(person)
            return
        symptoms_tag = person.infection.tag
        if symptoms_tag in hospitalised_tags:
            if person.medical_facility is None:
                hospitals.allocate_patient(person)
            elif symptoms_tag == SymptomTag.hospitalised:
                person.subgroups.medical_facility = person.medical_facility.group[
                    person.medical_facility.group.SubgroupType.patients
                ]
            elif symptoms_tag == SymptomTag.intensive_care:
                person.subgroups.medical_facility = person.medical_facility.group[
                    person.medical_facility.group.SubgroupType.icu_patients
                ]
            else:
                raise ValueError(
                    f"Person with symptoms tag {person.infection.tag} cannot go to hospital."
                )
>>>>>>> cc14b788
<|MERGE_RESOLUTION|>--- conflicted
+++ resolved
@@ -1,5 +1,5 @@
 import datetime
-
+from typing import List
 from .policy import Policy, Policies, PolicyCollection
 from june.groups import Hospitals, Hospital, MedicalFacilities, MedicalFacility
 from june.demography import Person
@@ -41,51 +41,13 @@
     enough. When the person recovers, releases the person from the hospital.
     """
 
-<<<<<<< HEAD
-    def apply(
-        self,
-        person: Person,
-        medical_facilities: List[MedicalFacilities],
-        days_from_start: float,
-    ):
+    def apply(self, person: Person, medical_facilities: List[MedicalFacilities], days_from_start):
         hospitals = [
             medical_facility
             for medical_facility in medical_facilities
             if isinstance(medical_facility, Hospitals)
         ][0]
-        if person.health_information.recovered:
-            if person.medical_facility is not None and isinstance(
-                person.medical_facility.group, Hospital
-            ):
-                person.medical_facility.group.release_as_patient(person)
-            return
-        symptoms_tag = person.health_information.tag
-        if symptoms_tag in hospitalised_tags :
-            if person.medical_facility is None:
-                hospitals.allocate_patient(person)
-            elif not isinstance(person.medical_facility.group, Hospital):
-                try:
-                    person.medical_facility.remove(person)
-                except:
-                    pass
-                hospitals.allocate_patient(person)
-            else:
-                if person.health_information.tag == SymptomTag.hospitalised:
-                    person.subgroups.medical_facility = person.medical_facility.group[
-                        person.medical_facility.group.SubgroupType.patients
-                    ]
-                elif person.health_information.tag == SymptomTag.intensive_care:
-                    person.subgroups.medical_facility = person.medical_facility.group[
-                        person.medical_facility.group.SubgroupType.icu_patients
-                    ]
-                else:
-                    raise ValueError(
-                        f"Person with health information {person.health_information.tag} cannot go to hospital."
-                    )
-            return True
-        return False
-=======
-    def apply(self, person: Person, hospitals: Hospitals):
+
         if person.recovered:
             if person.medical_facility is not None:
                 person.medical_facility.group.release_as_patient(person)
@@ -105,5 +67,4 @@
             else:
                 raise ValueError(
                     f"Person with symptoms tag {person.infection.tag} cannot go to hospital."
-                )
->>>>>>> cc14b788
+                )
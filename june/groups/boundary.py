--- conflicted
+++ resolved
@@ -5,13 +5,8 @@
 from scipy.stats import rv_discrete
 
 from june.demography.person import Person
-<<<<<<< HEAD
 from june.groups.group import Group
-from june.health_index import HealthIndex
-=======
 from june.infection.health_index import HealthIndex
-from june.logger_creation import logger
->>>>>>> 709925fe
 
 logger = logging.getLogger(__name__)
 

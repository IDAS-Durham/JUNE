--- conflicted
+++ resolved
@@ -42,7 +42,6 @@
         self.must_supervise_age = 14 
         self.stay_at_home_complacency = 0.95
 
-<<<<<<< HEAD
     def add(self, person, subgroup_type=GroupType.adults):
         for mate in self.people:
             if person != mate:
@@ -50,11 +49,6 @@
         super().add(
             person, group_type=person.GroupType.residence, subgroup_type=subgroup_type
         )
-=======
-    def add(self, person, qualifier=GroupType.adults, subgroup_type_qualifier=GroupType.adults):
-        super().add(person, qualifier, subgroup_type_qualifier)
-        person.household = self
->>>>>>> 386a9250
 
     def select_random_parent(self):
         parents = [

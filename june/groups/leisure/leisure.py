--- conflicted
+++ resolved
@@ -230,12 +230,7 @@
         drags_household_probabilities = []
         activities = []
         for activity, distributor in self.leisure_distributors.items():
-<<<<<<< HEAD
             if distributor.spec in self.closed_venues:
-=======
-            if activity == "household_visits" and working_hours:
-                # we do not have household visits during working hours as most households by then.
->>>>>>> 42d83ac1
                 continue
             drags_household_probabilities.append(
                 distributor.drags_household_probability
@@ -246,12 +241,8 @@
                 age=age,
                 sex=sex,
                 is_weekend=is_weekend,
-<<<<<<< HEAD
                 working_hours=working_hours,
                 regional_compliance=regional_compliance,
-=======
-                region=region,
->>>>>>> 42d83ac1
             )
             poisson_parameters.append(activity_poisson_parameter)
             activities.append(activity)
@@ -282,12 +273,8 @@
         age: int,
         sex: str,
         is_weekend: bool,
-<<<<<<< HEAD
         working_hours: bool,
         regional_compliance: float,
-=======
-        region: Region = None,
->>>>>>> 42d83ac1
     ):
         """
         Computes an activity poisson parameter taking into account active policies,
@@ -354,104 +341,6 @@
                     list(self.probabilities_by_region_sex_age.keys())[0]
                 ][person.sex][person.age]
 
-<<<<<<< HEAD
-=======
-    def get_subgroup_for_person_and_housemates(
-        self, person: Person, to_send_abroad: dict = None
-    ):
-        """
-        Main function of the Leisure class. For every possible activity a person can do,
-        we chech the Poisson parameter lambda = probability / day * deltat of that activty
-        taking place. We then sum up the Poisson parameters to decide whether a person
-        does any activity at all. The relative weight of the Poisson parameters gives then
-        the specific activity a person does.
-        If a person ends up going to a social venue, we do a second check to see if his/her
-        entire household accompanies him/her.
-        The social venue subgroups are attached to the involved people, but they are not
-        added to the subgroups, since it is possible they change their plans if a policy is in
-        place or they have other responsibilities.
-        The function returns None if no activity takes place.
-
-        Parameters
-        ----------
-        person
-            an instance of person
-        """
-        if person.residence.group.spec == "care_home":
-            return
-        prob_age_sex = self.get_activity_probabilities_for_person(person=person)
-        if random() < prob_age_sex["does_activity"]:
-            activity_idx = random_choice_numba(
-                arr=np.arange(0, len(prob_age_sex["activities"])),
-                prob=np.array(list(prob_age_sex["activities"].values())),
-            )
-            activity = list(prob_age_sex["activities"].keys())[activity_idx]
-            activity_distributor = self.leisure_distributors[activity]
-            leisure_subgroup_type = activity_distributor.get_leisure_subgroup_type(
-                person
-            )
-            if "visits" in activity:
-                residence_type = "_".join(activity.split("_")[:-1])
-                if residence_type not in person.residence.group.residences_to_visit:
-                    return
-                else:
-                    candidates = person.residence.group.residences_to_visit[
-                        residence_type
-                    ]
-            else:
-                candidates = person.area.social_venues[activity]
-            candidates_length = len(candidates)
-            if candidates_length == 0:
-                return
-            elif candidates_length == 1:
-                group = candidates[0]
-            else:
-                group = candidates[randint(0, candidates_length - 1)]
-            if group is None:
-                return
-            elif group.external:
-                subgroup = ExternalSubgroup(
-                    subgroup_type=leisure_subgroup_type, group=group
-                )
-            else:
-                subgroup = group[leisure_subgroup_type]
-            self.send_household_with_person_if_necessary(
-                person,
-                subgroup,
-                prob_age_sex["drags_household"][activity],
-                to_send_abroad=to_send_abroad,
-            )
-            if activity == "household_visits":
-                group.make_household_residents_stay_home(to_send_abroad=to_send_abroad)
-                group.being_visited = True
-            person.subgroups.leisure = subgroup
-            return subgroup
-
-    def generate_leisure_probabilities_for_timestep(
-        self, delta_time: float, working_hours: bool, is_weekend: bool
-    ):
-        self.probabilities_by_region_sex_age = {}
-        if self.regions:
-            for region in self.regions:
-                self.probabilities_by_region_sex_age[
-                    region.name
-                ] = self._generate_leisure_probabilities_for_age_and_sex(
-                    delta_time=delta_time,
-                    working_hours=working_hours,
-                    is_weekend=is_weekend,
-                    region=region,
-                )
-        else:
-            self.probabilities_by_region_sex_age = (
-                self._generate_leisure_probabilities_for_age_and_sex(
-                    delta_time=delta_time,
-                    working_hours=working_hours,
-                    is_weekend=is_weekend,
-                    region=None,
-                )
-            )
-
->>>>>>> 42d83ac1
     def _generate_leisure_probabilities_for_age_and_sex(
         self,
         delta_time: float,

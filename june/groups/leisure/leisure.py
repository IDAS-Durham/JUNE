--- conflicted
+++ resolved
@@ -72,8 +72,7 @@
             raise ValueError("Your world does not have care homes.")
         leisure_distributors[
             "care_home_visits"
-<<<<<<< HEAD
-        ] = CareHomeVisitsDistributor.from_config(world.super_areas)
+        ] = CareHomeVisitsDistributor.from_config()
 
     if "pump_latrines" in list_of_leisure_groups:
         if not hasattr(world, "pump_latrines"):
@@ -101,9 +100,6 @@
         leisure_distributors[
             "female_communals"
         ] = FemaleCommunalDistributor.from_config(world.female_communals)
-=======
-        ] = CareHomeVisitsDistributor.from_config()
->>>>>>> f01d91f2
     if "household_visits" in list_of_leisure_groups:
         if not hasattr(world, "households"):
             raise ValueError("Your world does not have households.")

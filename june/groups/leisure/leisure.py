--- conflicted
+++ resolved
@@ -104,31 +104,20 @@
         """
         poisson_parameters = []
         for distributor in self.leisure_distributors:
-<<<<<<< HEAD
             if distributor.spec not in closed_groups:
                 poisson_parameters.append(
                     distributor.get_poisson_parameter(person, is_weekend)
                 )
-        if len(poisson_parameters) == 0:
-            return None
-        total_poisson_parameter = np.sum(poisson_parameters)
-        does_activity = roll_poisson_dice(total_poisson_parameter, delta_time)
-        if does_activity is False:
-            return
-        poisson_parameters_normalized = np.array(poisson_parameters) / np.sum(
-            poisson_parameters
-=======
-            poisson_parameters.append(
-                distributor.get_poisson_parameter(person, is_weekend)
-            )
-        activity = roll_activity_dice(
-            np.array(poisson_parameters, dtype=np.float), delta_time, self.n_activities
->>>>>>> 29695cee
-        )
-        if activity is None:
-            return
-        else:
-            return self.leisure_distributors[activity]
+                activity = roll_activity_dice(
+                    np.array(poisson_parameters, dtype=np.float), delta_time, self.n_activities
+                    >>>>>>> master
+                )
+                if activity is None:
+                    return
+                else:
+                    return self.leisure_distributors[activity]
+            else:
+                return None
 
     def assign_social_venue_to_person(self, person, leisure_distributor):
         social_venue = leisure_distributor.get_social_venue_for_person(person)

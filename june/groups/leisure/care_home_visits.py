import numpy as np
import pandas as pd
import yaml
from random import randint, shuffle
<<<<<<< HEAD
from june.demography.geography import Areas, SuperAreas
from june.groups import CareHomes, Households, Household, CareHome
=======
from june.geography import Areas, SuperAreas
from june.groups import CareHomes, Households, Household
>>>>>>> 1e9a4120

from .social_venue import SocialVenue, SocialVenues, SocialVenueError
from .social_venue_distributor import SocialVenueDistributor
from june.paths import data_path, configs_path

default_config_filename = configs_path / "defaults/groups/leisure/care_home_visits.yaml"


class CareHomeVisitsDistributor(SocialVenueDistributor):
    def __init__(
        self,
        male_age_probabilities: dict = None,
        female_age_probabilities: dict = None,
        neighbours_to_consider=None,
        maximum_distance=None,
        weekend_boost: float = 2.0,
        drags_household_probability=1.0,
    ):
        super().__init__(
            social_venues=None,
            male_age_probabilities=male_age_probabilities,
            female_age_probabilities=female_age_probabilities,
            neighbours_to_consider=neighbours_to_consider,
            maximum_distance=maximum_distance,
            weekend_boost=weekend_boost,
            drags_household_probability=drags_household_probability,
        )

    @classmethod
    def from_config(
        cls, config_filename: str = default_config_filename
    ):
        with open(config_filename) as f:
            config = yaml.load(f, Loader=yaml.FullLoader)
        return cls(**config)

    def link_households_to_care_homes(self, super_areas):
        """
        Links households and care homes in the giving super areas. For each care home,
        we find a random house in the super area and link it to it.
        The house needs to be occupied by a family, or a couple.

        Parameters
        ----------
        super_areas
            list of super areas
        """
        for super_area in super_areas:
            households_super_area = []
            for area in super_area.areas:
                households_super_area += [
                    household
                    for household in area.households
                    if household.type in ["families", "ya_parents", "nokids"]
                ]
                shuffle(households_super_area)
            for area in super_area.areas:
                if area.care_home is not None:
                    people_in_care_home = [
                        person for person in area.care_home.residents
                    ]
                    for i, person in enumerate(people_in_care_home):
                        if households_super_area[i].care_homes_to_visit is None:
                            households_super_area[i].care_homes_to_visit = (area.care_home,)
                        else:
                            households_super_area[i].care_homes_to_visit = tuple(
                                (
                                    *households_super_area[i].care_homes_to_visit,
                                    area.care_home,
                                )
                            )

    def get_possible_venues_for_household(self, household: Household):
        if household.relatives_in_care_homes is None:
            return ()
        return tuple(
            relative.residence.group
            for relative in household.relatives_in_care_homes
            if relative.dead is False
        )

    def get_social_venue_for_person(self, person):
        care_homes_to_visit = person.residence.group.care_homes_to_visit
        if care_homes_to_visit is None:
            return None
        return care_homes_to_visit[
            randint(0, len(care_homes_to_visit) - 1)
        ]

    def get_poisson_parameter(self, sex, age, is_weekend: bool = False):
        """
        Poisson parameter (lambda) of a person going to one social venue according to their
        age and sex and the distribution of visitors in the venue.

        Parameters
        ----------
        person
            an instance of Person
        delta_t
            interval of time in units of days
        is_weekend
            whether it is a weekend or not
        """
        if sex == "m":
            probability = self.male_probabilities[age]
        else:
            probability = self.female_probabilities[age]
        if is_weekend:
            probability = probability * self.weekend_boost
        return probability

    def get_leisure_subgroup_type(self, person):
        return CareHome.SubgroupType.visitors<|MERGE_RESOLUTION|>--- conflicted
+++ resolved
@@ -2,13 +2,8 @@
 import pandas as pd
 import yaml
 from random import randint, shuffle
-<<<<<<< HEAD
-from june.demography.geography import Areas, SuperAreas
-from june.groups import CareHomes, Households, Household, CareHome
-=======
 from june.geography import Areas, SuperAreas
 from june.groups import CareHomes, Households, Household
->>>>>>> 1e9a4120
 
 from .social_venue import SocialVenue, SocialVenues, SocialVenueError
 from .social_venue_distributor import SocialVenueDistributor

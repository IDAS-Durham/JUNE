--- conflicted
+++ resolved
@@ -25,12 +25,8 @@
 class Cinemas(SocialVenues):
     def __init__(self, cinemas):
         super().__init__(cinemas)
-<<<<<<< HEAD
-        self.make_tree()
-=======
         if len(cinemas) != 0:
             self.make_tree()
->>>>>>> 7f419016
 
     @classmethod
     def for_geography(
@@ -66,7 +62,7 @@
             coordinates = coordinates[distances_close]
         social_venues = list()
         for coord, n_seats in zip(coordinates, seats):
-            sv = Cinema(n_seats)
+            sv = Cinema(int(n_seats))
             sv.coordinates = coord
             social_venues.append(sv)
         return cls(social_venues, **kwargs)

import numpy as np
import pandas as pd
import yaml
from typing import List

from .social_venue import SocialVenue, SocialVenues, SocialVenueError
from .social_venue_distributor import SocialVenueDistributor
from june.paths import data_path, configs_path
from june.demography.geography import Geography
from june.demography.geography import Area, Areas, SuperArea, SuperAreas

default_pub_coordinates_filename = data_path / "input/leisure/pubs_per_super_area.csv"
default_config_filename = configs_path / "defaults/groups/leisure/pubs.yaml"


class Pub(SocialVenue):
    """
    Pubs are fun.
    """

    def __init__(self):
        super().__init__()


class Pubs(SocialVenues):
<<<<<<< HEAD
    social_venue_class = Pub
    default_coordinates_filename = default_pub_coordinates_filename
=======
    def __init__(self, pubs: List[Pub], make_tree=True):
        super().__init__(pubs)
        if make_tree:
            self.make_tree()

    @classmethod
    def for_super_areas(
        cls,
        super_areas: List[SuperArea],
        coordinates_filename: str = default_pub_coordinates_filename,
    ):
        pubs_per_super_area = pd.read_csv(coordinates_filename)
        sa_names = [super_area.name for super_area in super_areas]
        pubs_coordinates = pubs_per_super_area.loc[
            pubs_per_super_area.super_area.isin(sa_names), ["lat", "lon"]
        ]
        return cls.from_coordinates(pubs_coordinates.values)

    @classmethod
    def for_areas(
        cls, areas: Areas, coordinates_filename: str = default_pub_coordinates_filename,
    ):
        super_areas = [area.super_area for area in areas]
        return cls.for_super_areas(super_areas, coordinates_filename)

    @classmethod
    def for_geography(
        cls,
        geography: Geography,
        coordinates_filename: str = default_pub_coordinates_filename,
    ):
        return cls.for_super_areas(geography.super_areas, coordinates_filename)

    @classmethod
    def from_coordinates(cls, coordinates: List[np.array], **kwargs):
        social_venues = []
        for coord in coordinates:
            sv = Pub()
            sv.coordinates = coord
            social_venues.append(sv)
        return cls(social_venues, **kwargs)
>>>>>>> 1f5f199e


class PubDistributor(SocialVenueDistributor):
    default_config_filename = default_config_filename
<|MERGE_RESOLUTION|>--- conflicted
+++ resolved
@@ -23,53 +23,9 @@
 
 
 class Pubs(SocialVenues):
-<<<<<<< HEAD
     social_venue_class = Pub
     default_coordinates_filename = default_pub_coordinates_filename
-=======
-    def __init__(self, pubs: List[Pub], make_tree=True):
-        super().__init__(pubs)
-        if make_tree:
-            self.make_tree()
-
-    @classmethod
-    def for_super_areas(
-        cls,
-        super_areas: List[SuperArea],
-        coordinates_filename: str = default_pub_coordinates_filename,
-    ):
-        pubs_per_super_area = pd.read_csv(coordinates_filename)
-        sa_names = [super_area.name for super_area in super_areas]
-        pubs_coordinates = pubs_per_super_area.loc[
-            pubs_per_super_area.super_area.isin(sa_names), ["lat", "lon"]
-        ]
-        return cls.from_coordinates(pubs_coordinates.values)
-
-    @classmethod
-    def for_areas(
-        cls, areas: Areas, coordinates_filename: str = default_pub_coordinates_filename,
-    ):
-        super_areas = [area.super_area for area in areas]
-        return cls.for_super_areas(super_areas, coordinates_filename)
-
-    @classmethod
-    def for_geography(
-        cls,
-        geography: Geography,
-        coordinates_filename: str = default_pub_coordinates_filename,
-    ):
-        return cls.for_super_areas(geography.super_areas, coordinates_filename)
-
-    @classmethod
-    def from_coordinates(cls, coordinates: List[np.array], **kwargs):
-        social_venues = []
-        for coord in coordinates:
-            sv = Pub()
-            sv.coordinates = coord
-            social_venues.append(sv)
-        return cls(social_venues, **kwargs)
->>>>>>> 1f5f199e
 
 
 class PubDistributor(SocialVenueDistributor):
-    default_config_filename = default_config_filename
+    default_config_filename = default_config_filename
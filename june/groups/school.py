--- conflicted
+++ resolved
@@ -42,10 +42,7 @@
         "age_max",
         "age_structure",
         "sector",
-<<<<<<< HEAD
         "years",
-=======
->>>>>>> 489c69ae
     )
 
     class SubgroupType(IntEnum):
@@ -97,12 +94,8 @@
         #TODO: is age structure used?
         self.age_structure = {a: 0 for a in range(age_min, age_max + 1)}
         self.sector = sector
-<<<<<<< HEAD
         self.years = list(range(age_min, age_max+1))
         
-=======
-
->>>>>>> 489c69ae
     def add(self, person, subgroup_type=SubgroupType.students):
         if subgroup_type == self.SubgroupType.students:
             subgroup = self.subgroups[1 + person.age - self.age_min]

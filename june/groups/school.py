import os
import yaml
import logging
from enum import IntEnum
from pathlib import Path
from itertools import count
from typing import List, Tuple, Dict, Optional

import numpy as np
import pandas as pd
from sklearn.neighbors._ball_tree import BallTree

from june.geography import Geography
from june.groups.group import Group
from june.groups.group import Subgroup
from june.logger_creation import logger

<<<<<<< HEAD
default_data_filename = (
    Path(os.path.abspath(__file__)).parent.parent.parent
    / "data/processed/school_data/england_schools_data.csv"
)
default_areas_map_path = (
    Path(os.path.abspath(__file__)).parent.parent.parent
    / "data/processed/geographical_data/oa_msoa_region.csv"
)
default_config_filename = (
    Path(os.path.abspath(__file__)).parent.parent.parent
    / "configs/defaults/groups/schools.yaml"
)
=======
default_base_path = Path(os.path.abspath(__file__)).parent.parent.parent
default_data_filename = default_base_path / \
        "data/processed/school_data/england_schools_data.csv"
default_areas_map_path = default_base_path / \
        "data/processed/geographical_data/oa_msoa_region.csv"
default_config_filename = default_base_path / \
        "configs/defaults/groups/schools.yaml"
>>>>>>> 69638ae6

logger = logging.getLogger(__name__)


class SchoolError(BaseException):
    pass


class School(Group):

    _id = count()
    __slots__ = (
        "id",
        "coordinates",
        "super_area",
        "n_pupils_max",
        "n_pupils",
        "n_teachers_max",
        "n_teachers" "age_min",
        "age_max",
        "age_structure",
        "sector",
        "is_full",
    )

    class GroupType(IntEnum):
        teachers = 0
        students = 1

    def __init__(
        self,
        school_name: int,
        coordinates: Tuple[float, float],
        n_pupils_max: int,
        n_teachers_max: int,
        age_min: int,
        age_max: int,
        sector: str,
    ):
        """
        Create a School given its description.

        Parameters
        ----------
        school_id:
            unique identifier of the school
        coordinates:
            latitude and longitude 
        n_pupils: 
            number of pupils that attend the school
        age_min:
            minimum age of the pupils
        age_max:
            maximum age of the pupils
        sector:
            whether it is a "primary", "secondary" or both "primary_secondary"

        number of SubGroups N = age_max-age_min year +1 (student years) + 1 (teachers):
        0 - teachers
        1 - year of lowest age (age_min)
        ...
        n - year of highest age (age_max)
        """
        super().__init__(name="School_%05d" % school_name, spec="school")
        self.id = school_name
        self.coordinates = coordinates
        self.super_area = None
        self.subgroups = [Subgroup() for _ in range(age_min, age_max + 2)]
        self.n_pupils = 0
        self.n_teachers = 0
        self.n_pupils_max = n_pupils_max
        self.n_teachers_max = n_teachers_max
        self.is_full = False
        self.age_min = age_min
        self.age_max = age_max
        self.age_structure = {a: 0 for a in range(age_min, age_max + 1)}
        self.sector = sector

    def add(self, person, qualifier=GroupType.students):
        if qualifier == self.GroupType.students:
            self.subgroups[1 + person.age - self.age_min].append(person)
            person.school = self
            person.groups.append(self)
        else:
            super().add(person, qualifier)
            person.groups.append(self)
            super().add(person, qualifier)


class Schools:
    def __init__(
        self,
        schools: List["School"],
        school_trees: Optional[Dict[int, BallTree]] = None,
        agegroup_to_global_indices: dict = None,
    ):
        """
        Create a group of Schools, and provide functionality to access closest school

        Parameters
        ----------
        area_names
            list of areas for which to build schools
        schools:
            list of school instances
        school_tree:
            BallTree built on all schools coordinates
        agegroup_to_global_indices:
            dictionary to map the
        """

        self.members = schools
        self.school_trees = school_trees
        self.school_agegroup_to_global_indices = agegroup_to_global_indices

    @classmethod
    def for_geography(
        cls,
        geography: Geography,
        data_file: str = default_data_filename,
        config_file: str = default_config_filename,
    ) -> "Schools":
        """
        Parameters
        ----------
        geography
            an instance of the geography class
        """
        area_names = [area.name for area in geography.areas]
        if len(area_names) == 0:
            raise SchoolError("Empty geography!")
        return cls.for_areas(area_names, data_file, config_file)

    @classmethod
    def for_zone(
        cls,
        filter_key: Dict[str, list],
        areas_maps_path: str = default_areas_map_path,
        data_file: str = default_data_filename,
        config_file: str = default_config_filename,
    ) -> "Schools":
        """
        
        Example
        -------
            filter_key = {"region" : "North East"}
            filter_key = {"msoa" : ["EXXXX", "EYYYY"]}
        """
        if len(filter_key.keys()) > 1:
            raise NotImplementedError("Only one type of area filtering is supported.")
        geo_hierarchy = pd.read_csv(areas_maps_path)
        zone_type, zone_list = filter_key.popitem()
        area_names = geo_hierarchy[geo_hierarchy[zone_type].isin(zone_list)]["oa"]
        if len(area_names) == 0:
            raise SchoolError("Region returned empty area list.")
        return cls.for_areas(area_names, data_file, config_file)

    @classmethod
    def for_areas(
        cls,
        area_names: List[str],
        data_file: str = default_data_filename,
        config_file: str = default_config_filename,
    ) -> "Schools":
        """
        Parameters
        ----------
        area_names
            list of areas for which to create populations
        data_path
            The path to the data directory
        config
        """
        return cls.from_file(area_names, data_file, config_file)

    @classmethod
    def from_file(
        cls,
        area_names: Optional[List[str]] = None,
        data_file: str = default_data_filename,
        config_file: str = default_config_filename,
    ) -> "Schools":
        """
        Initialize Schools from path to data frame, and path to config file 

        Parameters
        ----------
        filename:
            path to school dataframe
        config_filename:
            path to school config dictionary

        Returns
        -------
        Schools instance
        """
        school_df = pd.read_csv(data_file, index_col=0)
<<<<<<< HEAD
        if area_names is not None:
=======
        school_df.reset_index(drop=True, inplace=True)
        if len(area_names) != 0:
>>>>>>> 69638ae6
            # filter out schools that are in the area of interest
            school_df = school_df[school_df["oa"].isin(area_names)]
        school_df.reset_index(drop=True, inplace=True)
        with open(config_file) as f:
            config = yaml.load(f, Loader=yaml.FullLoader)
        return cls.build_schools_for_areas(school_df, **config,)

    @classmethod
    def build_schools_for_areas(
        cls,
        school_df: pd.DataFrame,
        age_range: Tuple[int, int] = (0, 19),
        employee_per_clients: Dict[str, int] = {"primary": 30, "secondary": 30,},
    ) -> "Schools":
        """
        Parameters
        ----------
        area
        Returns
        -------
            An infrastructure of schools
        """
        # build schools
        schools = []
        for school_name, row in school_df.iterrows():
            n_pupils_max = row["NOR"]
            school_type = row["sector"]
            if school_type is np.nan:  # TODO double check dataframe
                school_type = list(employee_per_clients.keys())[0]
            n_teachers_max = int(n_pupils_max / employee_per_clients[school_type])
            school = School(
                school_name,
                np.array(row[["latitude", "longitude"]].values, dtype=np.float64),
                n_pupils_max,
                n_teachers_max,
                int(row["age_min"]),
                int(row["age_max"]),
                row["sector"],
            )
            schools.append(school)
        # link schools
        school_trees, agegroup_to_global_indices = Schools.init_trees(
            school_df, age_range
        )
        return Schools(
            schools,
            school_trees=school_trees,
            agegroup_to_global_indices=agegroup_to_global_indices,
        )

    @staticmethod
    def init_trees(school_df: pd.DataFrame, age_range: Tuple[int, int],) -> "Schools":
        """
        Create trees to easily find the closest school that
        accepts a pupil given their age

        Parameters
        ----------
        school_df:
            dataframe with school characteristics data
        """
        school_trees = {}
        school_agegroup_to_global_indices = {
            k: [] for k in range(int(age_range[0]), int(age_range[1]) + 1,)
        }
        # have a tree per age
        for age in range(int(age_range[0]), int(age_range[1]) + 1):
            _school_df_agegroup = school_df[
                (school_df["age_min"] <= age) & (school_df["age_max"] >= age)
            ]
            schools_coords = _school_df_agegroup[["latitude", "longitude"]].values
            if len(schools_coords) == 0:
                logger.info(f"No school for the age {age} in this world.")
                continue
            school_trees[age] = Schools._create_school_tree(schools_coords)
            school_agegroup_to_global_indices[age] = _school_df_agegroup.index.values
        return school_trees, school_agegroup_to_global_indices

    @staticmethod
    def _create_school_tree(schools_coordinates: np.ndarray) -> BallTree:
        """
        Reads school location and sizes, it initializes a KD tree on a sphere,
        to query the closest schools to a given location.

        Parameters
        ----------
        school_df: 
            dataframe with school characteristics data

        Returns
        -------
        Tree to query nearby schools

        """
        school_tree = BallTree(np.deg2rad(schools_coordinates), metric="haversine")
        return school_tree

    def get_closest_schools(
        self, age: int, coordinates: Tuple[float, float], k: int
    ) -> int:
        """
        Get the k-th closest school to a given coordinate, that accepts pupils
        aged age

        Parameters
        ----------
        age:
            age of the pupil
        coordinates: 
            latitude and longitude
        k:
            k-th neighbour

        Returns
        -------
        ID of the k-th closest school, within school trees for 
        a given age group

        """
        school_tree = self.school_trees[age]
        coordinates_rad = np.deg2rad(coordinates).reshape(1, -1)
        k = min(k, len(list(school_tree.data)))
        distances, neighbours = school_tree.query(
            coordinates_rad, k=k, sort_results=True,
        )
        return neighbours[0]

    def __len__(self):
        return len(self.members)

    def __iter__(self):
        return iter(self.members)<|MERGE_RESOLUTION|>--- conflicted
+++ resolved
@@ -8,27 +8,13 @@
 
 import numpy as np
 import pandas as pd
-from sklearn.neighbors._ball_tree import BallTree
+from sklearn.neighbors import BallTree
 
 from june.geography import Geography
 from june.groups.group import Group
 from june.groups.group import Subgroup
 from june.logger_creation import logger
 
-<<<<<<< HEAD
-default_data_filename = (
-    Path(os.path.abspath(__file__)).parent.parent.parent
-    / "data/processed/school_data/england_schools_data.csv"
-)
-default_areas_map_path = (
-    Path(os.path.abspath(__file__)).parent.parent.parent
-    / "data/processed/geographical_data/oa_msoa_region.csv"
-)
-default_config_filename = (
-    Path(os.path.abspath(__file__)).parent.parent.parent
-    / "configs/defaults/groups/schools.yaml"
-)
-=======
 default_base_path = Path(os.path.abspath(__file__)).parent.parent.parent
 default_data_filename = default_base_path / \
         "data/processed/school_data/england_schools_data.csv"
@@ -36,7 +22,6 @@
         "data/processed/geographical_data/oa_msoa_region.csv"
 default_config_filename = default_base_path / \
         "configs/defaults/groups/schools.yaml"
->>>>>>> 69638ae6
 
 logger = logging.getLogger(__name__)
 
@@ -234,12 +219,7 @@
         Schools instance
         """
         school_df = pd.read_csv(data_file, index_col=0)
-<<<<<<< HEAD
         if area_names is not None:
-=======
-        school_df.reset_index(drop=True, inplace=True)
-        if len(area_names) != 0:
->>>>>>> 69638ae6
             # filter out schools that are in the area of interest
             school_df = school_df[school_df["oa"].isin(area_names)]
         school_df.reset_index(drop=True, inplace=True)

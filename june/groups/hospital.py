--- conflicted
+++ resolved
@@ -18,15 +18,15 @@
 default_data_filename = paths.data_path / "input/hospitals/trusts.csv"
 default_config_filename = paths.configs_path / "defaults/groups/hospitals.yaml"
 
+
 class MedicalFacility:
     pass
 
-<<<<<<< HEAD
+
 class MedicalFacilities:
     pass
 
-class Hospital(Group, MedicalFacility):
-=======
+
 class AbstractHospital:
     """
     Hospital functionality common for all hospitals (internal to the domain and external).
@@ -120,8 +120,7 @@
             )
 
 
-class Hospital(Group, AbstractHospital):
->>>>>>> 18b223bd
+class Hospital(Group, AbstractHospital, MedicalFacility):
     """
     The Hospital class represents a hospital and contains information about
     its patients and workers - the latter being the usual "people".

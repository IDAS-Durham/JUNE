--- conflicted
+++ resolved
@@ -1,3 +1,5 @@
+import os
+import yaml
 import logging
 import os
 from enum import IntEnum
@@ -6,12 +8,7 @@
 
 import numpy as np
 import pandas as pd
-<<<<<<< HEAD
 from sklearn.neighbors import BallTree
-=======
-import yaml
-from sklearn.neighbors._ball_tree import BallTree
->>>>>>> be00062f
 
 from june.groups import Group
 
@@ -19,7 +16,6 @@
 
 logger = logging.getLogger(__name__)
 
-<<<<<<< HEAD
 default_data_filename = (
     Path(os.path.abspath(__file__)).parent.parent.parent
     / "data/processed/hospital_data/england_hospitals.csv"
@@ -28,12 +24,6 @@
     Path(os.path.abspath(__file__)).parent.parent.parent
     / "configs/defaults/groups/hospitals.yaml"
 )
-=======
-default_data_filename = Path(os.path.abspath(__file__)).parent.parent.parent / \
-                        "data/processed/hospital_data/england_hospitals.csv"
-default_config_filename = Path(os.path.abspath(__file__)).parent.parent.parent / \
-                          "configs/defaults/groups/hospitals.yaml"
->>>>>>> be00062f
 
 
 class Hospital(Group):
@@ -51,11 +41,8 @@
     1 - patients
     2 - ICU patients
     """
-<<<<<<< HEAD
 
     _id = count()
-=======
->>>>>>> be00062f
 
     class GroupType(IntEnum):
         workers = 0
@@ -65,19 +52,11 @@
     __slots__ = "id", "n_beds", "n_icu_beds", "coordinates", "msoa_name"
 
     def __init__(
-<<<<<<< HEAD
-        self,
-        coordinates: list,  # Optional[Tuple[float, float]] = None,
-        n_beds: int,
-        n_icu_beds: int,
-        super_area: SuperArea = None,
-=======
             self,
             coordinates: list,  # Optional[Tuple[float, float]] = None,
             n_beds: int,
             n_icu_beds: int,
             super_area: str = None,
->>>>>>> be00062f
     ):
         """
         Create a Hospital given its description.
@@ -93,12 +72,8 @@
         msoa_name:
             name of the msoa area the hospital belongs to
         """
-<<<<<<< HEAD
         self.id = next(self._id)
         super().__init__(f"Hospital_{self.id}", "hospital")
-=======
-        super().__init__()
->>>>>>> be00062f
         self.super_area = super_area
         self.coordinates = coordinates
         self.n_beds = n_beds
@@ -316,7 +291,6 @@
         logger.info(f"There are {len(hospital_df)} hospitals in this geography.")
         total_hospitals = len(hospital_df)
         hospitals = []
-<<<<<<< HEAD
         hospital_counter = 0
         for super_area in geography.super_areas:
             if super_area.name in hospital_df.index:
@@ -337,26 +311,6 @@
                         if hospital_counter == total_hospitals:
                             break
         return cls(hospitals, max_distance, False)
-=======
-        if not box_mode:
-            logger.info(f"There are {len(hospital_df)} hospitals in the world.")
-            hospitals = cls.init_hospitals(cls, hospital_df, icu_fraction)
-        else:
-            hospitals.append(
-                Hospital(
-                    coordinates=None,
-                    n_beds=10,
-                    n_icu_beds=2,
-                )
-            )
-            hospitals.append(
-                Hospital(
-                    coordinates=None,
-                    n_beds=5000,
-                    n_icu_beds=5000,
-                )
-            )
->>>>>>> be00062f
 
     @classmethod
     def create_hospital_from_df_row(cls, super_area, row, icu_fraction):
@@ -393,11 +347,7 @@
             coordinates = row[["Latitude", "Longitude"]].values.astype(np.float)
             # create hospital
             hospital = Hospital(
-<<<<<<< HEAD
                 # super_area=,
-=======
-                # super_area=msoa_name,
->>>>>>> be00062f
                 coordinates=coordinates,
                 n_beds=n_beds,
                 n_icu_beds=n_icu_beds,

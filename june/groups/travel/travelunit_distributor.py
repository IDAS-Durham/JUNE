--- conflicted
+++ resolved
@@ -203,11 +203,7 @@
             self.travelunits.append(unit)
 
     
-<<<<<<< HEAD
-    def distirbute_people(self):
-=======
     def distribute_people(self):
->>>>>>> 4bbf89fa
 
         any_arrived = False
         for travelcity in self.travelcities:

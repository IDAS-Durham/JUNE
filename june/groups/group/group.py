import logging
import re
from collections import defaultdict
from enum import IntEnum
from itertools import count
from typing import Set

from june.demography.person import Person
from june.exc import GroupException
from .abstract import AbstractGroup
from .subgroup import Subgroup

logger = logging.getLogger(__name__)


class Group(AbstractGroup):
    """
    A group of people enjoying social interactions.  It contains three lists,
    all people in the group, the healthy ones and the infected ones (we may
    have to add the immune ones as well).

    This is very basic and we will have to specify derived classes with
    additional information - like household, work, commute - where some,
    like household groups are stable and others, like commute groups, are
    randomly assorted on a step-by-step base.

    The logic is that the group will enjoy one Interaction per time step,
    where the infection spreads, with a probablity driven by transmission
    probabilities and inteaction intensity, plus, possilby, individual
    susceptibility to become infected.

    TODO: we will have to decide in how far specific groups define behavioral
    patterns, which may be time-dependent.  So, far I have made a first pass at
    a list of group specifiers - we could promote it to a dicitonary with
    default intensities (maybe mean+width with a pre-described range?).
    """

    class GroupType(IntEnum):
        """
        Defines the indices of subgroups within the subgroups array
        """

        default = 0

    __slots__ = "id", "subgroups"

    __id_generators = defaultdict(count)

    @classmethod
    def _next_id(cls) -> int:
        """
        Iterate an id for this class. Each group class has its own id iterator
        starting at 0
        """
        return next(cls.__id_generators[cls])

    def __init__(self):
        """
        A group of people such as in a hospital or a school.

        If a spec attribute is not defined in the child class then it is generated
        by converting the class name into snakecase.
        """
        self.id = self._next_id()
        # noinspection PyTypeChecker
<<<<<<< HEAD
        self.subgroups = [Subgroup() for _ in range(len(self.GroupType))]
=======
        self.subgroups = [
            Subgroup(self.spec)
            for _
            in range(len(
                self.GroupType
            ))
        ]
>>>>>>> 99c9b04e

    @property
    def name(self) -> str:
        """
        The name is computed on the fly to reduce memory footprint. It combines
        the name fo the class with the id of the instance.
        """
        return f"{self.__class__.__name__}_{self.id:05d}"

    def remove_person(self, person: Person):
        """
        Remove a person from this group by removing them
        from the subgroup to which they belong

        Parameters
        ----------
        person
            A person
        """
        for grouping in self.subgroups:
            if person in grouping:
                grouping.remove(person)

    def __getitem__(self, item: GroupType) -> "Subgroup":
        """
        A subgroup with a given index
        """
        return self.subgroups[item]

<<<<<<< HEAD
    def add(self, person: Person, group_type: "Person.GroupType", subgroup_type=GroupType.default):
=======
    def add(
            self,
            person: Person,
            subgroup_qualifier=GroupType.default,
            subgroup_type_qualifier=GroupType.default
    ):
>>>>>>> 99c9b04e
        """
        Add a person to a given subgroup. For example, in a school
        a student is added to the subgroup matching their age.

        Parameters
        ----------
        person
            A person
        qualifier
            An enumerated so the student can be added to a given group
        """
<<<<<<< HEAD
        self[subgroup_type].append(person)
        person.subgroups[group_type] = self
        #person.groups.append(self)
=======
        self[subgroup_qualifier].append(person)
        #person.groups.append(self)
        person.subgroups[subgroup_type_qualifier] = self[subgroup_qualifier]
>>>>>>> 99c9b04e

    @property
    def people(self) -> Set[Person]:
        """
        All the people in this group
        """
        return self._collate_from_subgroups("people")

    @property
    def contains_people(self) -> bool:
        """
        Does this group contain at least one person?
        """

        for grouping in self.subgroups:
            if grouping.contains_people:
                return True

        return False

    def _collate_from_subgroups(self, attribute: str) -> Set[Person]:
        """
        Return a set of all of the people in the subgroups with a particular health status

        Parameters
        ----------
        attribute
            The name of the attribute in the subgroup, e.g. "in_hospital"

        Returns
        -------
        The union of all the sets with the given attribute name in all of the sub groups.
        """
        collection = set()
        for grouping in self.subgroups:
            collection.update(getattr(grouping, attribute))
        return collection

    @property
    def susceptible(self):
        return self._collate_from_subgroups("susceptible")

    @property
    def infected(self):
        return self._collate_from_subgroups("infected")

    @property
    def recovered(self):
        return self._collate_from_subgroups("recovered")

    @property
    def in_hospital(self):
        return self._collate_from_subgroups("in_hospital")

    @property
    def dead(self):
        return self._collate_from_subgroups("dead")

    @property
    def must_timestep(self):
<<<<<<< HEAD
        return self.size > 1 and self.size_infected > 0 and self.size_susceptible > 0
=======
        return (self.size > 1 and
                self.size_infected > 0 and
                self.size_susceptible > 0)

    @property
    def size_active(self):
        n_active = 0
        for subgroup in self.subgroups:
            for person in subgroup.people:
                if person.active_group == subgroup:
                    n_active += 1
        return n_active

>>>>>>> 99c9b04e
<|MERGE_RESOLUTION|>--- conflicted
+++ resolved
@@ -63,17 +63,7 @@
         """
         self.id = self._next_id()
         # noinspection PyTypeChecker
-<<<<<<< HEAD
         self.subgroups = [Subgroup() for _ in range(len(self.GroupType))]
-=======
-        self.subgroups = [
-            Subgroup(self.spec)
-            for _
-            in range(len(
-                self.GroupType
-            ))
-        ]
->>>>>>> 99c9b04e
 
     @property
     def name(self) -> str:
@@ -82,6 +72,13 @@
         the name fo the class with the id of the instance.
         """
         return f"{self.__class__.__name__}_{self.id:05d}"
+
+    @property
+    def spec(self) -> str:
+        """
+        Returns the speciailization of the group.
+        """
+        return re.sub(r"(?<!^)(?=[A-Z])", "_", self.__class__.__name__).lower()
 
     def remove_person(self, person: Person):
         """
@@ -103,16 +100,12 @@
         """
         return self.subgroups[item]
 
-<<<<<<< HEAD
-    def add(self, person: Person, group_type: "Person.GroupType", subgroup_type=GroupType.default):
-=======
     def add(
-            self,
-            person: Person,
-            subgroup_qualifier=GroupType.default,
-            subgroup_type_qualifier=GroupType.default
+        self,
+        person: Person,
+        group_type: "Person.GroupType",
+        subgroup_type=GroupType.default,
     ):
->>>>>>> 99c9b04e
         """
         Add a person to a given subgroup. For example, in a school
         a student is added to the subgroup matching their age.
@@ -124,15 +117,9 @@
         qualifier
             An enumerated so the student can be added to a given group
         """
-<<<<<<< HEAD
         self[subgroup_type].append(person)
         person.subgroups[group_type] = self
-        #person.groups.append(self)
-=======
-        self[subgroup_qualifier].append(person)
-        #person.groups.append(self)
-        person.subgroups[subgroup_type_qualifier] = self[subgroup_qualifier]
->>>>>>> 99c9b04e
+        # person.groups.append(self)
 
     @property
     def people(self) -> Set[Person]:
@@ -193,20 +180,4 @@
 
     @property
     def must_timestep(self):
-<<<<<<< HEAD
-        return self.size > 1 and self.size_infected > 0 and self.size_susceptible > 0
-=======
-        return (self.size > 1 and
-                self.size_infected > 0 and
-                self.size_susceptible > 0)
-
-    @property
-    def size_active(self):
-        n_active = 0
-        for subgroup in self.subgroups:
-            for person in subgroup.people:
-                if person.active_group == subgroup:
-                    n_active += 1
-        return n_active
-
->>>>>>> 99c9b04e
+        return self.size > 1 and self.size_infected > 0 and self.size_susceptible > 0
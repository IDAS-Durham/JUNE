import logging
import re
from collections import defaultdict
from enum import IntEnum
from itertools import count
from typing import List

from june.demography.person import Person
from june.exc import GroupException
from .abstract import AbstractGroup
from .subgroup import Subgroup

logger = logging.getLogger(__name__)


class Group(AbstractGroup):
    """
    A group of people enjoying social interactions.  It contains three lists,
    all people in the group, the healthy ones and the infected ones (we may
    have to add the immune ones as well).

    This is very basic and we will have to specify derived classes with
    additional information - like household, work, commute - where some,
    like household groups are stable and others, like commute groups, are
    randomly assorted on a step-by-step base.

    The logic is that the group will enjoy one Interaction per time step,
    where the infection spreads, with a probablity driven by transmission
    probabilities and inteaction intensity, plus, possilby, individual
    susceptibility to become infected.

    TODO: we will have to decide in how far specific groups define behavioral
    patterns, which may be time-dependent.  So, far I have made a first pass at
    a list of group specifiers - we could promote it to a dicitonary with
    default intensities (maybe mean+width with a pre-described range?).
    """

    class SubgroupType(IntEnum):
        """
        Defines the indices of subgroups within the subgroups array
        """

        default = 0

    __slots__ = "id", "subgroups"

    __id_generators = defaultdict(count)

    @classmethod
    def _next_id(cls) -> int:
        """
        Iterate an id for this class. Each group class has its own id iterator
        starting at 0
        """
        return next(cls.__id_generators[cls])

    def __init__(self):
        """
        A group of people such as in a hospital or a school.

        If a spec attribute is not defined in the child class then it is generated
        by converting the class name into snakecase.
        """
        self.id = self._next_id()
        # noinspection PyTypeChecker
        self.subgroups = [Subgroup(self) for _ in range(len(self.SubgroupType))]

    @property
    def name(self) -> str:
        """
        The name is computed on the fly to reduce memory footprint. It combines
        the name fo the class with the id of the instance.
        """
        return f"{self.__class__.__name__}_{self.id:05d}"

    @property
    def spec(self) -> str:
        """
        Returns the speciailization of the group.
        """
        return re.sub(r"(?<!^)(?=[A-Z])", "_", self.__class__.__name__).lower()

    def remove_person(self, person: Person):
        """
        Remove a person from this group by removing them
        from the subgroup to which they belong

        Parameters
        ----------
        person
            A person
        """
        for grouping in self.subgroups:
            if person in grouping:
                grouping.remove(person)

    def __getitem__(self, item: SubgroupType) -> "Subgroup":
        """
        A subgroup with a given index
        """
        return self.subgroups[item]

    def add(
        self,
        person: Person,
        activity_type: Person.ActivityType,
        subgroup_type: SubgroupType,
    ):
        """
        Add a person to a given subgroup. For example, in a school
        a student is added to the subgroup matching their age.

        Parameters
        ----------
        person
            A person
        group_type
            
        """
<<<<<<< HEAD
        self[qualifier].append(person)
        person.groups.append(self)
        person.subgroups.append(self[qualifier])

    def set_active_members(self):
        for person in self.people:
            if person.active_group is None:
                person.active_group = self.spec
=======
        self[subgroup_type].append(person)
        person.subgroups[activity_type] = self[subgroup_type]
>>>>>>> c4c772b9

    @property
    def people(self) -> List[Person]:
        """
        All the people in this group
        """
        return self._collate_from_subgroups("people")

    @property
    def contains_people(self) -> bool:
        """
        Does this group contain at least one person?
        """

        for grouping in self.subgroups:
            if grouping.contains_people:
                return True

        return False

    def _collate_from_subgroups(self, attribute: str) -> List[Person]:
        """
        Return a set of all of the people in the subgroups with a particular health status

        Parameters
        ----------
        attribute
            The name of the attribute in the subgroup, e.g. "in_hospital"

        Returns
        -------
        The union of all the sets with the given attribute name in all of the sub groups.
        """
        collection = list()
        for grouping in self.subgroups:
            collection.extend(getattr(grouping, attribute))
        return collection

    @property
    def susceptible(self):
        return self._collate_from_subgroups("susceptible")

    @property
    def infected(self):
        return self._collate_from_subgroups("infected")

    @property
    def recovered(self):
        return self._collate_from_subgroups("recovered")

    @property
    def in_hospital(self):
        return self._collate_from_subgroups("in_hospital")

    @property
    def dead(self):
        return self._collate_from_subgroups("dead")

    @property
    def must_timestep(self):
        return self.size > 1 and self.size_infected > 0 and self.size_susceptible > 0<|MERGE_RESOLUTION|>--- conflicted
+++ resolved
@@ -117,19 +117,8 @@
         group_type
             
         """
-<<<<<<< HEAD
-        self[qualifier].append(person)
-        person.groups.append(self)
-        person.subgroups.append(self[qualifier])
-
-    def set_active_members(self):
-        for person in self.people:
-            if person.active_group is None:
-                person.active_group = self.spec
-=======
         self[subgroup_type].append(person)
         person.subgroups[activity_type] = self[subgroup_type]
->>>>>>> c4c772b9
 
     @property
     def people(self) -> List[Person]:

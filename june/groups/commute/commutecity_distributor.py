class CommuteCityDistributor:
    """
    Distirbute people to cities based on where they work
    """

    def __init__(self, commutecities, msoas):
        """
        commutecities: members of CommuteCities class
        msoa: members of the MSOArea class
        """
        self.commutecities = commutecities
        self.msoas = msoas

    def distribute_people(self):

        for commutecity in self.commutecities:
            metro_msoas = commutecity.metro_msoas

            none_type = 0
            for msoa in self.msoas:
                if msoa.name in metro_msoas:
                    for person in msoa.workers:
                        # assign people who commute to the given city
<<<<<<< HEAD
                        if person.mode_of_transport is not None and person.mode_of_transport.is_public:
                            commutecity.add(person)

            
            
            
            
=======
                        if person.mode_of_transport.is_public:
                            commutecity.passengers.append(person)
>>>>>>> 408f5cec
<|MERGE_RESOLUTION|>--- conflicted
+++ resolved
@@ -21,15 +21,6 @@
                 if msoa.name in metro_msoas:
                     for person in msoa.workers:
                         # assign people who commute to the given city
-<<<<<<< HEAD
+
                         if person.mode_of_transport is not None and person.mode_of_transport.is_public:
-                            commutecity.add(person)
-
-            
-            
-            
-            
-=======
-                        if person.mode_of_transport.is_public:
-                            commutecity.passengers.append(person)
->>>>>>> 408f5cec
+                            commutecity.add(person)
--- conflicted
+++ resolved
@@ -9,11 +9,7 @@
 import pandas as pd
 from scipy.stats import rv_discrete
 
-<<<<<<< HEAD
-from june.demography.geography import Geography
-=======
 from june.geography import Geography, SuperArea
->>>>>>> 1f4af101
 from june.groups.group import Group, Supergroup
 
 default_data_path = (

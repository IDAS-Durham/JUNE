import logging
import yaml
from enum import IntEnum
from typing import Dict, List, Optional
import numpy as np
import h5py

import pandas as pd

from june import paths
from june.demography.geography import Geography, Area
from june.groups.group import Group, Supergroup

default_data_filename = (
    paths.data_path / "processed/census_data/output_area/EnglandWales/carehomes.csv"
)
default_areas_map_path = (
    paths.data_path / "processed/geographical_data/oa_msoa_region.csv"
)
default_config_filename = paths.configs_path / "defaults/groups/carehome.yaml"
logger = logging.getLogger(__name__)


class CareHomeError(BaseException):
    pass


class CareHome(Group):
    """
    The Carehome class represents a carehome and contains information about 
    its residents, workers and visitors.
    We assume three subgroups:
    0 - workers
    1 - residents 
    2 - visitors 
    """
    __slots__ = "n_residents", "area"

    class SubgroupType(IntEnum):
        workers = 0
        residents = 1
        visitors = 2

<<<<<<< HEAD
    def __init__(self, area=None, n_residents=None):
=======
    def __init__(self, area: Area, n_residents: int, n_workers: int):
>>>>>>> 12fa0886
        super().__init__()
        self.n_residents = n_residents
        self.n_workers = n_workers
        self.area = area

    def add(
<<<<<<< HEAD
        self, person, activity, subgroup_type=SubgroupType.residents,
    ):
        super().add(
            person,
            activity,
            subgroup_type=subgroup_type,
=======
        self,
        person,
        subgroup_type = SubgroupType.residents,
        activity: str = "residence",
        dynamic: bool = False,
    ):
        super().add(
            person,
            subgroup_type = subgroup_type,
            activity = activity,
            dynamic = dynamic,
>>>>>>> 12fa0886
        )

    @property
    def workers(self):
        return self.subgroups[self.SubgroupType.workers]

    @property
    def residents(self):
        return self.subgroups[self.SubgroupType.residents]

    @property
    def visitors(self):
        return self.subgroups[self.SubgroupType.visitors]


class CareHomes(Supergroup):
    __slots__ = "members"

    def __init__(self, care_homes: List[CareHome]):
        super().__init__()
        self.members = care_homes

    @classmethod
    def for_geography(
        cls,
        geography: Geography,
        data_file: str = default_data_filename,
        config_file: str = default_config_filename,
    ) -> "CareHomes":
        """
        Initializes care homes from geography.
        """
        area = [area for area in geography.areas]
        if len(area) == 0:
            raise CareHomeError("Empty geography!")
        return cls.for_areas(area, data_file, config_file)


    @classmethod
    def for_areas(
        cls,
        areas: List[Area],
        data_file: str = default_data_filename,
        config_file: str = default_config_filename,
    ) -> "CareHomes":
        """
        Parameters
        ----------
        area_names
            list of areas for which to create populations
        data_path
            The path to the data directory
        config
        """
        with open(config_file) as f:
            config = yaml.load(f, Loader=yaml.FullLoader)
        care_home_df = pd.read_csv(data_file, index_col=0)
        if len(areas) != 0:
            area_names = [area.name for area in areas]
            # filter out carehomes that are in the area of interest
            care_home_df = care_home_df.loc[area_names]
        care_homes = []
        logger.info(f"There are {len(care_home_df)} care_homes in this geography.")
        for area in areas:
            n_residents = care_home_df.loc[area.name].values[0]
            n_worker = int(n_residents / config["sector"]["Q"]["nr_of_clients"])
            if n_residents != 0:
                area.care_home = CareHome(area, n_residents, n_worker)
                care_homes.append(area.care_home)
        return cls(care_homes)<|MERGE_RESOLUTION|>--- conflicted
+++ resolved
@@ -41,25 +41,13 @@
         residents = 1
         visitors = 2
 
-<<<<<<< HEAD
-    def __init__(self, area=None, n_residents=None):
-=======
-    def __init__(self, area: Area, n_residents: int, n_workers: int):
->>>>>>> 12fa0886
+    def __init__(self, area: Area=None, n_residents: int=None, n_workers: int=None):
         super().__init__()
         self.n_residents = n_residents
         self.n_workers = n_workers
         self.area = area
 
     def add(
-<<<<<<< HEAD
-        self, person, activity, subgroup_type=SubgroupType.residents,
-    ):
-        super().add(
-            person,
-            activity,
-            subgroup_type=subgroup_type,
-=======
         self,
         person,
         subgroup_type = SubgroupType.residents,
@@ -71,7 +59,6 @@
             subgroup_type = subgroup_type,
             activity = activity,
             dynamic = dynamic,
->>>>>>> 12fa0886
         )
 
     @property

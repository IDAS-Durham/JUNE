import logging
import random
from june import paths
from typing import List, Optional
import datetime
import copy

from itertools import chain
import numpy as np
import yaml
import time

from june.demography import Person
from june.groups import Group
from june.groups.leisure import leisure
from june.infection.infection import InfectionSelector
from june.infection import Infection
from june.infection.health_index import HealthIndexGenerator
from june.interaction import Interaction
from june.policy import Policies

from june.logger.logger import Logger
from june.time import Timer
from june.world import World
from june.groups.commute.commuteunit_distributor import CommuteUnitDistributor
from june.groups.commute.commutecityunit_distributor import CommuteCityUnitDistributor
from june.groups.travel.travelunit_distributor import TravelUnitDistributor

default_config_filename = paths.configs_path / "config_example.yaml"

sim_logger = logging.getLogger(__name__)


class SimulatorError(BaseException):
    pass


class Simulator:
    def __init__(
        self,
        world: World,
        interaction: Interaction,
        selector: InfectionSelector,
        activity_to_groups: dict,
        time_config: dict,
        seed: Optional["Seed"] = None,
        min_age_home_alone: int = 15,
        stay_at_home_complacency: float = 0.95,
        policies = Policies(),
        save_path: str = "results",
    ):
        """
        Class to run an epidemic spread simulation on the world

        Parameters
        ----------
        world: 
            instance of World class
        interaction:
            instance of Interaction class 
        infection:
            instance of Infection class
        activity_to_groups:
            mapping between an activity and its corresponding groups
        time_config:
            dictionary with temporal configuration to set up the simulation
        min_age_home_alone:
            minimum age of a child to be left alone at home when ill
        stay_at_home_complacency:
            probability that an ill person will not stay at home
        policies:
            policies to be implemented at different time steps
        save_path:
            path to save logger results
        """
        self.world = world
        self.interaction = interaction
        self.beta_copy = copy.deepcopy(self.interaction.beta)
        self.alpha_copy = copy.copy(self.interaction.alpha_physical)
        self.seed = seed
        self.selector = selector
        self.policies = policies
        self.activity_hierarchy = [
            "box",
            "hospital",
            "rail_travel_out",
            "rail_travel_back",
            "commute",
            "primary_activity",
            "leisure",
            "residence",
        ]
        self.check_inputs(time_config)
        self.timer = Timer(
            total_days=time_config["total_days"],
            weekday_step_duration=time_config["step_duration"]["weekday"],
            weekend_step_duration=time_config["step_duration"]["weekend"],
            weekday_activities=time_config["step_activities"]["weekday"],
            weekend_activities=time_config["step_activities"]["weekend"],
        )
        if not self.world.box_mode:
            self.logger = Logger(save_path=save_path)
        else:
            self.logger = None
        self.all_activities = self.get_all_activities(time_config)
        if self.world.box_mode:
            self.activity_to_group_dict = {
                "box": ["boxes"],
            }
        else:
            self.activity_to_group_dict = {
                "hospital": ["hospitals"],
                "primary_activity": activity_to_groups.get("primary_activity", []),
                "leisure": activity_to_groups.get("leisure", []),
                "residence": activity_to_groups.get("residence", []),
                "commute": activity_to_groups.get("commute", []),
                "rail_travel": activity_to_groups.get("rail_travel", []),
            }
        self.min_age_home_alone = min_age_home_alone
        self.stay_at_home_complacency = stay_at_home_complacency
        if "commute" in self.all_activities:
            self.initialize_commute(activity_to_groups["commute"])
        if "leisure" in self.all_activities:
            self.initialize_leisure(activity_to_groups["leisure"])
        if (
            "rail_travel_out" in self.all_activities
            or "rail_travel_back" in self.all_activities
        ):
            self.initialize_rail_travel(activity_to_groups["rail_travel"])

    @classmethod
    def from_file(
        cls,
        world: "World",
        interaction: "Interaction",
        selector: "InfectionSelector",
        policies = Policies(),
        seed: "Seed" = None,
        config_filename: str = default_config_filename,
        save_path: str = "results",
    ) -> "Simulator":

        """
        Load config for simulator from world.yaml

        Parameters
        ----------
        config_filename
            The path to the world yaml configuration

        Returns
        -------
        A Simulator
        """
        with open(config_filename) as f:
            config = yaml.load(f, Loader=yaml.FullLoader)
        if world.box_mode:
            activity_to_groups = None
        else:
            activity_to_groups = config["activity_to_groups"]
        time_config = config["time"]
        return Simulator(
            world,
            interaction,
            selector,
            activity_to_groups,
            time_config,
            policies = policies,
            seed=seed,
            save_path=save_path,
        )

    def get_all_activities(self, time_config):
        weekday_activities = [
            activity for activity in time_config["step_activities"]["weekday"].values()
        ]
        weekend_activities = [
            activity for activity in time_config["step_activities"]["weekend"].values()
        ]
        return set(chain(*(weekday_activities + weekend_activities)))

    def initialize_commute(self, commute_options):
        if "commuteunits" in commute_options:
            self.commute_unit_distributor = CommuteUnitDistributor(
                self.world.commutehubs.members
            )
        if "commutecityunits" in commute_options:
            self.commute_city_unit_distributor = CommuteCityUnitDistributor(
                self.world.commutecities.members
            )

    def distribute_commuters(self):
        if hasattr(self, "commute_unit_distributor"):
            self.commute_unit_distributor.distribute_people()
        if hasattr(self, "commute_city_unit_distributor"):
            self.commute_city_unit_distributor.distribute_people()

    def initialize_rail_travel(self, travel_options):
        if "travelunits" in travel_options:
            self.travelunit_distributor = TravelUnitDistributor(
                self.world.travelcities.members, self.world.travelunits.members
            )

    def distribute_rail_out(self):
        if hasattr(self, "travelunit_distributor"):
            self.travelunit_distributor.distirbute_people_out()

    def distribute_rail_back(self):
        if hasattr(self, "travelunit_distributor"):
            self.travelunit_distributor.distribute_people_back()

    def initialize_leisure(self, leisure_options):
        self.leisure = leisure.generate_leisure_for_world(
            list_of_leisure_groups=leisure_options, world=self.world
        )

    def check_inputs(self, time_config: dict):
        """
        Check that the iput time configuration is correct, i.e., activities are among allowed activities
        and days have 24 hours.

        Parameters
        ----------
        time_config:
            dictionary with time steps configuration
        """

        # Sadly, days only have 24 hours
        assert sum(time_config["step_duration"]["weekday"].values()) == 24
        # even during the weekend :(
        assert sum(time_config["step_duration"]["weekend"].values()) == 24

        # Check that all groups given in time_config file are in the valid group hierarchy
        all_groups = self.activity_hierarchy
        for step, activities in time_config["step_activities"]["weekday"].items():
            assert all(group in all_groups for group in activities)

        for step, activities in time_config["step_activities"]["weekend"].items():
            assert all(group in all_groups for group in activities)

    #@profile
    def apply_activity_hierarchy(self, activities: List[str]) -> List[str]:
        """
        Returns a list of activities with the right order, obeying the permanent activity hierarcy
        and shuflling the random one. 

        Parameters
        ----------
        activities:
            list of activities that take place at a given time step
        Returns
        -------
        Ordered list of activities according to hierarchy
        """
        activities.sort(key=lambda x: self.activity_hierarchy.index(x))
        return activities

    #@profile
    def activities_to_groups(self, activities: List[str]) -> List[str]:
        """
        Converts activities into Groups, the interaction will run over these Groups.

        Parameters
        ---------
        activities:
            list of activities that take place at a given time step
        Returns
        -------
        List of groups that are active.
        """

        groups = [self.activity_to_group_dict[activity] for activity in activities]
        return list(chain(*groups))

    #@profile
    def clear_world(self):
        """
        Removes everyone from all possible groups, and sets everyone's busy attribute
        to False.

        """
        for group_name in self.activities_to_groups(self.all_activities):
            if group_name == "residence_visits":
                continue
            grouptype = getattr(self.world, group_name)
            for group in grouptype.members:
                group.clear()

        for person in self.world.people.members:
            person.busy = False

    #@profile
    def get_subgroup_active(
        self, activities: List[str], person: "Person"
    ) -> "Subgroup":
        """
        Given the hierarchy of activities and a person, decide what subgroup  
        should they go to

        Parameters
        ----------
        activities:
            list of activities that take place at a given time step
        person:
            person that is looking for a subgroup to go to
        Returns
        -------
        Subgroup to which person has to go, given the hierarchy of activities
        """
        activities = self.apply_activity_hierarchy(activities)
        #personal_closed_groups = self.policies.get_fully_closed_groups(
        #    time=self.timer.now
        #) + self.policies.get_partially_closed_groups(
        #    person=person, time=self.timer.now
        #)

        for activity in activities:
            if activity == "leisure" and person.leisure is None:
                subgroup = self.leisure.get_subgroup_for_person_and_housemates(
                    person,
                    self.timer.duration,
                    self.timer.is_weekend,
                    closed_groups=[]#personal_closed_groups,
                )
            else:
                subgroup = getattr(person, activity)
            if subgroup is not None:
                #if subgroup.group.spec in personal_closed_groups:
                #    continue
                return subgroup

    def kid_drags_guardian(
        self, kid: "Person", guardian: "Person", activities: List[str]
    ):
        """
        A kid makes their guardian go home.

        Parameters
        ----------
        kid:
            kid that wants to take their guardian home
        guardian:
            guardian to be sent home
        activities:
            list of activities that take place at a given time step
        """

        if guardian is not None:
            if guardian.busy:
                guardian_subgroup = self.get_subgroup_active(activities, guardian)
                guardian_subgroup.remove(guardian)
            guardian.residence.append(guardian)

    def move_mild_kid_guardian_to_household(self, kid: "Person", activities: List[str]):
        """
        Move  a kid and their guardian to the household, so no kid is left
        home alone.

        Parameters
        ----------
        kid:
            kid to be sent home
        activities:
            list of activities that take place at a given time step
        """
        possible_guardians = [
            housemate for housemate in kid.residence.group.people if housemate.age >= 18
        ]
        if len(possible_guardians) == 0:
            guardian = kid.find_guardian()
            self.kid_drags_guardian(kid, guardian, activities)
        kid.residence.append(kid)

    def move_mild_ill_to_household(self, person: "Person", activities: List[str]):
        """
        Move person with a mild illness to their households. For kids that will
        always happen, and if they are left alone at home they will also drag one
        of their guardians home. For adults, they will go home with a probability 
        given by stay_at_home_complacency

        Parameters
        ----------
        person:
            person to be sent home
        activities:
            list of activities that take place at a given time step
        """
        #activities = self.apply_activity_hierarchy(activities)
        if person.age < self.min_age_home_alone:
            self.move_mild_kid_guardian_to_household(person, activities)
        elif random.random() <= self.stay_at_home_complacency:
            person.residence.append(person)
        else:
            subgroup = self.get_subgroup_active(activities, person)
            subgroup.append(person)

    def move_people_to_active_subgroups(self, activities: List[str]):
        """
        Sends every person to one subgroup. If a person has a mild illness,
        they stay at home with a certain probability given by stay_at_home_complacency

        Parameters
        ----------
        active_groups:
            list of groups that are active at a time step
        """
        activities = self.apply_activity_hierarchy(activities)
        for person in self.world.people.members:
            if person.dead or person.busy:
                continue
            if (
                person.health_information is not None
                and person.health_information.must_stay_at_home
            ):
                self.move_mild_ill_to_household(person, activities)
            else:
                subgroup = self.get_subgroup_active(activities, person)
                subgroup.append(person)

    def hospitalise_the_sick(self, person: "Person", previous_tag: str):
        """
        Hospitalise sick person. Also moves them from a regular bed
        to an ICU bed if their symptoms tag has changed.

        Parameters
        ----------
        person:
            person to hospitalise
        previous_tag:
            previous symptoms tag of a person
        """
        if person.hospital is None:
            self.world.hospitals.allocate_patient(person)
        elif previous_tag != person.health_information.tag:
            person.hospital.group.move_patient_within_hospital(person)

    def bury_the_dead(self, person: "Person", time: float):
        """
        When someone dies, send them to cemetery. 
        ZOMBIE ALERT!! 

        Parameters
        ----------
        person:
            person to send to cemetery
        """
        person.dead = True
        cemetery = self.world.cemeteries.get_nearest(person)
        cemetery.add(person)
        person.health_information.set_dead(time)

    def recover(self, person: "Person", time: float):
        """
        When someone recovers, erase the health information they carry and change their susceptibility.

        Parameters
        ----------
        person:
            person to recover
        time:
            time (in days), at which the person recovers
        """
        # TODO: seems to be only used to set the infection length at the moment, but this is not logged
        # anywhere, so we could get rid of this potentially
        person.health_information.set_recovered(time)
        person.susceptibility = 0.0
        person.health_information = None

    #@profile
    def update_health_status(self, time: float, duration: float):
        """
        Update symptoms and health status of infected people.
        Send them to hospital if necessary, or bury them if they
        have died.

        Parameters
        ----------
        time:
            time now
        duration:
            duration of time step
        """
        ids = []
        symptoms = []
        n_secondary_infections = []
        for person in self.world.people.infected:
            health_information = person.health_information
            previous_tag = health_information.tag
            health_information.update_health_status(time, duration)
            ids.append(person.id)
            symptoms.append(person.health_information.tag.value)
            n_secondary_infections.append(person.health_information.number_of_infected)
            # Take actions on new symptoms
            if health_information.recovered:
                if person.hospital is not None:
                    person.hospital.group.release_as_patient(person)
                self.recover(person, time)
            elif health_information.should_be_in_hospital:
                self.hospitalise_the_sick(person, previous_tag)
            elif health_information.is_dead and not self.world.box_mode:
                self.bury_the_dead(person, time)
        if self.logger:
            self.logger.log_infected(
                self.timer.date, ids, symptoms, n_secondary_infections
            )
    #@profile
    def do_timestep(self):
        """
        Perform a time step in the simulation

        """
        activities = self.timer.activities

        if not activities or len(activities) == 0:
            sim_logger.info("==== do_timestep(): no active groups found. ====")
            return

        if "commute" in activities:
            self.distribute_commuters()
        if "rail_travel_out" in activities:
            self.distribute_rail_out()
        if "rail_travel_back" in activities:
            self.distribute_rail_back()
        self.move_people_to_active_subgroups(activities)
        active_groups = self.activities_to_groups(activities)
        group_instances = [
            getattr(self.world, group)
            for group in active_groups
            if group != "residence_visits"
        ]
        n_people = 0
        if not self.world.box_mode:
            for cemetery in self.world.cemeteries.members:
                n_people += len(cemetery.people)
        sim_logger.info(f"Date = {self.timer.date}, number of deaths =  {n_people}, number of infected = {len(self.world.people.infected)}")
<<<<<<< HEAD
=======
        
        if self.policies.social_distancing and self.policies.social_distancing_start < self.timer.date < self.policies.social_distancing_end:
            self.interaction.alpha_physical, self.interaction.beta = self.policies.social_distancing_policy(self.alpha_copy, self.beta_copy, self.timer.now)
        else:
            self.interaction.alpha_physical = self.alpha_copy
            self.interaction.beta = self.beta_copy

        #print ("Using alpha_physical = {}".format(self.interaction.alpha_physical))
        #print ("Using betas = {}".format(self.interaction.beta))
        
>>>>>>> 7415b929
        for group_type in group_instances:
            for group in group_type.members:
                self.interaction.time_step(
                    self.timer.now, self.timer.duration, group, self.logger,
                )
                n_people += group.size
        if n_people != len(self.world.people.members):
            raise SimulatorError(
                f"Number of people active {n_people} does not match "
                f"the total people number {len(self.world.people.members)}"
            )
        self.update_health_status(self.timer.now, self.timer.duration)
        if self.logger:
            self.logger.log_infection_location(self.timer.date)
            self.logger.log_hospital_capacity(self.timer.date, self.world.hospitals)
        self.clear_world()

    def run(self, save=False):
        """
        Run simulation with n_seed initial infections

        Parameters
        ----------
        save:
            whether to save the last state of the world

        """
        sim_logger.info(
            f"Starting group_dynamics for {self.timer.total_days} days at day {self.timer.day}"
        )
        sim_logger.info(
            f"starting the loop ..., at {self.timer.day} days, to run for {self.timer.total_days} days"
        )
        self.clear_world()
        if self.logger:
            self.logger.log_population(self.world.people)
            self.logger.log_hospital_characteristics(self.world.hospitals)
        for time in self.timer:
            if time > self.timer.final_date:
                break
            if self.seed:
                if (time >= self.seed.min_date) and (time <= self.seed.max_date):
                    self.seed.unleash_virus_per_region(time)
            self.do_timestep()
        # Save the world
        if save:
            self.world.to_pickle("final_world.pickle")<|MERGE_RESOLUTION|>--- conflicted
+++ resolved
@@ -533,8 +533,6 @@
             for cemetery in self.world.cemeteries.members:
                 n_people += len(cemetery.people)
         sim_logger.info(f"Date = {self.timer.date}, number of deaths =  {n_people}, number of infected = {len(self.world.people.infected)}")
-<<<<<<< HEAD
-=======
         
         if self.policies.social_distancing and self.policies.social_distancing_start < self.timer.date < self.policies.social_distancing_end:
             self.interaction.alpha_physical, self.interaction.beta = self.policies.social_distancing_policy(self.alpha_copy, self.beta_copy, self.timer.now)
@@ -545,7 +543,6 @@
         #print ("Using alpha_physical = {}".format(self.interaction.alpha_physical))
         #print ("Using betas = {}".format(self.interaction.beta))
         
->>>>>>> 7415b929
         for group_type in group_instances:
             for group in group_type.members:
                 self.interaction.time_step(

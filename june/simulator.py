--- conflicted
+++ resolved
@@ -12,11 +12,7 @@
 
 from june.demography import Person, Activities
 from june.groups import Group
-<<<<<<< HEAD
-import camps.groups.leisure as leisure
-=======
 from june.groups.leisure import Leisure 
->>>>>>> 33cf76d7
 from june.infection.infection import InfectionSelector
 from june.infection import Infection
 from june.infection.health_index import HealthIndexGenerator

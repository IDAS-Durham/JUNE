import copy
import logging
import random
from datetime import datetime
from itertools import chain
from typing import List, Optional

import yaml

from june import paths
from june.demography import Person, Activities
<<<<<<< HEAD
from june.groups import Group
from june.groups.leisure import Leisure 
=======
from june.groups.commute.commutecityunit_distributor import CommuteCityUnitDistributor
from june.groups.commute.commuteunit_distributor import CommuteUnitDistributor
from june.groups.travel.travelunit_distributor import TravelUnitDistributor
>>>>>>> 2cb2c28a
from june.infection.infection import InfectionSelector
from june.interaction import Interaction
from june.logger.logger import Logger
from june.policy import Policies
from june.time import Timer
from june.world import World, possible_groups
from june.infection.symptom_tag import SymptomTag

default_config_filename = paths.configs_path / "config_example.yaml"

sim_logger = logging.getLogger(__name__)


class SimulatorError(BaseException):
    pass


class Simulator:
    def __init__(
        self,
        world: World,
        interaction: Interaction,
        selector: InfectionSelector,
        activity_to_groups: dict,
        time_config: dict,
<<<<<<< HEAD
        seed: Optional["Seed"] = None,
        leisure: Optional[Leisure] = None,
=======
        infection_seed: Optional["InfectionSeed"] = None,
        leisure: Optional["Leisure"] = None,
>>>>>>> 2cb2c28a
        min_age_home_alone: int = 15,
        policies: Optional["Policies"] = None,
        save_path: str = "results",
        output_filename: str = "logger.hdf5",
        light_logger: bool = False,
    ):
        """
        Class to run an epidemic spread simulation on the world

        Parameters
        ----------
        world: 
            instance of World class
        interaction:
            instance of Interaction class 
        infection:
            instance of Infection class
        activity_to_groups:
            mapping between an activity and its corresponding groups
        time_config:
            dictionary with temporal configuration to set up the simulation
        min_age_home_alone:
            minimum age of a child to be left alone at home when ill
        policies:
            policies to be implemented at different time steps
        save_path:
            path to save logger results
        """
        self.world = world
        self.interaction = interaction
        self.beta_copy = copy.deepcopy(self.interaction.beta)
        self.infection_seed = infection_seed
        self.selector = selector
        self.policies = policies
        self.light_logger = light_logger
        self.activity_hierarchy = [
            "box",
            "hospital",
            "rail_travel_out",
            "rail_travel_back",
            "commute",
            "primary_activity",
            "leisure",
            "residence",
        ]
        self.check_inputs(time_config)
        self.timer = Timer(
            initial_day=time_config["initial_day"],
            total_days=time_config["total_days"],
            weekday_step_duration=time_config["step_duration"]["weekday"],
            weekend_step_duration=time_config["step_duration"]["weekend"],
            weekday_activities=time_config["step_activities"]["weekday"],
            weekend_activities=time_config["step_activities"]["weekend"],
        )
        if not self.world.box_mode:
            self.logger = Logger(save_path=save_path, file_name=output_filename)
        else:
            self.logger = None
        self.all_activities = self.get_all_activities(time_config)
        if self.world.box_mode:
            self.activity_to_group_dict = {
                "box": ["boxes"],
            }
        else:
            self.activity_to_group_dict = {
                "hospital": ["hospitals"],
                "primary_activity": activity_to_groups.get("primary_activity", []),
                "leisure": activity_to_groups.get("leisure", []),
                "residence": activity_to_groups.get("residence", []),
                "commute": activity_to_groups.get("commute", []),
                "rail_travel": activity_to_groups.get("rail_travel", []),
            }
        self.min_age_home_alone = min_age_home_alone
        if "commute" in self.all_activities:
            self.initialize_commute(activity_to_groups["commute"])
        self.leisure = leisure
        if "leisure" in self.all_activities:
            self.leisure.generate_leisure_probabilities_for_timestep
        if (
            "rail_travel_out" in self.all_activities
            or "rail_travel_back" in self.all_activities
        ):
            self.initialize_rail_travel(activity_to_groups["rail_travel"])

    @classmethod
    def from_file(
        cls,
        world: "World",
        interaction: "Interaction",
        selector: "InfectionSelector",
<<<<<<< HEAD
        policies=Policies(),
        seed: "Seed" = None,
        leisure: Leisure = None,
=======
        policies: Optional["Policies"] = None,
        infection_seed: Optional["InfectionSeed"] = None,
        leisure: Optional["Leisure"] = None,
>>>>>>> 2cb2c28a
        config_filename: str = default_config_filename,
        save_path: str = "results",
    ) -> "Simulator":

        """
        Load config for simulator from world.yaml

        Parameters
        ----------
        config_filename
            The path to the world yaml configuration

        Returns
        -------
        A Simulator
        """
        with open(config_filename) as f:
            config = yaml.load(f, Loader=yaml.FullLoader)
        if world.box_mode:
            activity_to_groups = None
        else:
            activity_to_groups = config["activity_to_groups"]
        time_config = config["time"]
        return cls(
            world,
            interaction,
            selector,
            activity_to_groups,
            time_config,
            policies=policies,
            infection_seed=infection_seed,
            leisure=leisure,
            save_path=save_path,
        )

    def get_all_activities(self, time_config):
        weekday_activities = [
            activity for activity in time_config["step_activities"]["weekday"].values()
        ]
        weekend_activities = [
            activity for activity in time_config["step_activities"]["weekend"].values()
        ]
        return set(chain(*(weekday_activities + weekend_activities)))

    def initialize_commute(self, commute_options):
        if "commuteunits" in commute_options:
            self.commute_unit_distributor = CommuteUnitDistributor(
                self.world.commutehubs.members
            )
        if "commutecityunits" in commute_options:
            self.commute_city_unit_distributor = CommuteCityUnitDistributor(
                self.world.commutecities.members
            )

    def distribute_commuters(self):
        if hasattr(self, "commute_unit_distributor"):
            self.commute_unit_distributor.distribute_people()
        if hasattr(self, "commute_city_unit_distributor"):
            self.commute_city_unit_distributor.distribute_people()

    def initialize_rail_travel(self, travel_options):
        if "travelunits" in travel_options:
            self.travelunit_distributor = TravelUnitDistributor(
                self.world.travelcities.members, self.world.travelunits.members
            )

    def distribute_rail_out(self):
        if hasattr(self, "travelunit_distributor"):
            self.travelunit_distributor.distirbute_people_out()

    def distribute_rail_back(self):
        if hasattr(self, "travelunit_distributor"):
            self.travelunit_distributor.distribute_people_back()

    def check_inputs(self, time_config: dict):
        """
        Check that the iput time configuration is correct, i.e., activities are among allowed activities
        and days have 24 hours.

        Parameters
        ----------
        time_config:
            dictionary with time steps configuration
        """

        # Sadly, days only have 24 hours
        assert sum(time_config["step_duration"]["weekday"].values()) == 24
        # even during the weekend :(
        assert sum(time_config["step_duration"]["weekend"].values()) == 24

        # Check that all groups given in time_config file are in the valid group hierarchy
        all_groups = self.activity_hierarchy
        for step, activities in time_config["step_activities"]["weekday"].items():
            assert all(group in all_groups for group in activities)

        for step, activities in time_config["step_activities"]["weekend"].items():
            assert all(group in all_groups for group in activities)

    def apply_activity_hierarchy(self, activities: List[str]) -> List[str]:
        """
        Returns a list of activities with the right order, obeying the permanent activity hierarcy
        and shuflling the random one. 

        Parameters
        ----------
        activities:
            list of activities that take place at a given time step
        Returns
        -------
        Ordered list of activities according to hierarchy
        """
        activities.sort(key=lambda x: self.activity_hierarchy.index(x))
        return activities

    def activities_to_groups(self, activities: List[str]) -> List[str]:
        """
        Converts activities into Groups, the interaction will run over these Groups.

        Parameters
        ---------
        activities:
            list of activities that take place at a given time step
        Returns
        -------
        List of groups that are active.
        """

        groups = [self.activity_to_group_dict[activity] for activity in activities]
        return list(chain(*groups))

    def clear_world(self):
        """
        Removes everyone from all possible groups, and sets everyone's busy attribute
        to False.

        """
        for group_name in self.activities_to_groups(self.all_activities):
            if group_name in ["care_home_visits", "household_visits"]:
                continue
            grouptype = getattr(self.world, group_name)
            if grouptype is not None:
                for group in grouptype.members:
                    group.clear()

        for person in self.world.people.members:
            person.busy = False
            person.subgroups.leisure = None

    def move_to_active_subgroup(
        self, activities: List[str], person: "Person"
    ) -> "Subgroup":
        """
        Given the hierarchy of activities and a person, decide what subgroup  
        should they go to

        Parameters
        ----------
        activities:
            list of activities that take place at a given time step
        person:
            person that is looking for a subgroup to go to
        Returns
        -------
        Subgroup to which person has to go, given the hierarchy of activities
        """
        for activity in activities:
            if activity == "leisure" and person.leisure is None:
                subgroup = self.leisure.get_subgroup_for_person_and_housemates(
                    person=person,
                )
            else:
                subgroup = getattr(person, activity)
            if subgroup is not None:
                subgroup.append(person)
                return
        raise SimulatorError(
            "Attention! Some people do not have an activity in this timestep."
        )

    def kid_drags_guardian(
        self, guardian: "Person",
    ):
        """
        A kid makes their guardian go home.

        Parameters
        ----------
        kid:
            kid that wants to take their guardian home
        guardian:
            guardian to be sent home
        activities:
            list of activities that take place at a given time step
        """
        if guardian is not None:
            if guardian.busy:
                for subgroup in guardian.subgroups.iter():
                    if guardian in subgroup:
                        subgroup.remove(guardian)
                        break
            guardian.residence.append(guardian)

    def move_mild_kid_guardian_to_household(self, kid: "Person"):
        """
        Move  a kid and their guardian to the household, so no kid is left
        home alone.

        Parameters
        ----------
        kid:
            kid to be sent home
        activities:
            list of activities that take place at a given time step
        """
        possible_guardians = [
            housemate for housemate in kid.residence.group.people if housemate.age >= 18
        ]
        if len(possible_guardians) == 0:
            guardian = kid.find_guardian()
            self.kid_drags_guardian(guardian)
        kid.residence.append(kid)

    def move_mild_ill_to_household(self, person: "Person", activities: List[str]):
        """
        Move person with a mild illness to their households. For kids that will
        always happen, and if they are left alone at home they will also drag one
        of their guardians home. 

        Parameters
        ----------
        person:
            person to be sent home
        activities:
            list of activities that take place at a given time step
        """
        if person.age < self.min_age_home_alone:
            self.move_mild_kid_guardian_to_household(person)
        else:
            person.residence.append(person)

    def move_people_to_active_subgroups(
        self,
        activities: List[str],
        date: datetime = datetime(2020, 2, 2),
        days_from_start=0.0,
    ):
        """
        Sends every person to one subgroup. If a person has a mild illness,
        they stay at home 

        Parameters
        ----------
        active_groups:
            list of groups that are active at a time step
        """
        skip_activity_collection = self.policies.skip_activity_collection(date=date)
        stay_home_collection = self.policies.stay_home_collection(date=date)

        activities = self.apply_activity_hierarchy(activities)
        for person in self.world.people.members:
            if person.dead or person.busy:
                continue
            allowed_activities = skip_activity_collection(person, activities,)
            if stay_home_collection(person, days_from_start):
                self.move_mild_ill_to_household(person, allowed_activities)
            else:
                self.move_to_active_subgroup(allowed_activities, person)

    def hospitalise_the_sick(self, person: "Person", previous_tag: str):
        """
        Hospitalise sick person. Also moves them from a regular bed
        to an ICU bed if their symptoms tag has changed.

        Parameters
        ----------
        person:
            person to hospitalise
        previous_tag:
            previous symptoms tag of a person
        """
        if person.hospital is None:
            self.world.hospitals.allocate_patient(person)
        elif previous_tag != person.health_information.tag:
            person.hospital.group.move_patient_within_hospital(person)

    def bury_the_dead(self, person: "Person", time: float):
        """
        When someone dies, send them to cemetery. 
        ZOMBIE ALERT!! 

        Parameters
        ----------
        person:
            person to send to cemetery
        """
        person.dead = True
        cemetery = self.world.cemeteries.get_nearest(person)
        cemetery.add(person)
        person.health_information.set_dead(time)
        person.subgroups = Activities(None, None, None, None, None, None, None)

    def recover(self, person: "Person", time: float):
        """
        When someone recovers, erase the health information they carry and change their susceptibility.

        Parameters
        ----------
        person:
            person to recover
        time:
            time (in days), at which the person recovers
        """
        # TODO: seems to be only used to set the infection length at the moment, but this is not logged
        # anywhere, so we could get rid of this potentially
        person.health_information.set_recovered(time)
        person.susceptibility = 0.0
        person.health_information = None

    def update_health_status(self, time: float, duration: float):
        """
        Update symptoms and health status of infected people.
        Send them to hospital if necessary, or bury them if they
        have died.

        Parameters
        ----------
        time:
            time now
        duration:
            duration of time step
        """
        ids = []
        symptoms = []
        n_secondary_infections = []
        for person in self.world.people.infected:
            health_information = person.health_information
            previous_tag = health_information.tag
            health_information.update_health_status(time, duration)
            if (
                previous_tag == SymptomTag.exposed
                and health_information.tag == SymptomTag.influenza
            ):
                person.residence.group.quarantine_starting_date = time
            ids.append(person.id)
            symptoms.append(person.health_information.tag.value)
            n_secondary_infections.append(person.health_information.number_of_infected)
            # Take actions on new symptoms
            if health_information.recovered:
                if person.hospital is not None:
                    person.hospital.group.release_as_patient(person)
                self.recover(person, time)
            elif health_information.should_be_in_hospital:
                self.hospitalise_the_sick(person, previous_tag)
            elif health_information.is_dead:
                self.bury_the_dead(person, time)
        if self.logger:
            self.logger.log_infected(
                self.timer.date, ids, symptoms, n_secondary_infections
            )

    def do_timestep(self):
        """
        Perform a time step in the simulation

        """
        activities = self.timer.activities

        if not activities or len(activities) == 0:
            sim_logger.info("==== do_timestep(): no active groups found. ====")
            return

        if "commute" in activities:
            self.distribute_commuters()
        if "rail_travel_out" in activities:
            self.distribute_rail_out()
        if "rail_travel_back" in activities:
            self.distribute_rail_back()
        if self.leisure is not None:
            self.leisure.generate_leisure_probabilities_for_timestep(
                self.timer.duration,
                self.timer.is_weekend,
                self.policies.find_closed_venues(self.timer.date),
            )
            if self.policies is not None:
                self.policies.apply_change_probabilities_leisure(
                    self.timer.date, self.leisure
                )
        self.move_people_to_active_subgroups(
            activities, self.timer.date, self.timer.now,
        )
        active_groups = self.activities_to_groups(activities)
        group_instances = [
            getattr(self.world, group)
            for group in active_groups
            if group not in ["household_visits", "care_home_visits"]
        ]
        n_people = 0

        for cemetery in self.world.cemeteries.members:
            n_people += len(cemetery.people)
        sim_logger.info(
            f"Date = {self.timer.date}, number of deaths =  {n_people}, number of infected = {len(self.world.people.infected)}"
        )

        if (
            self.policies.social_distancing
            and self.policies.social_distancing_start
            <= self.timer.date
            < self.policies.social_distancing_end
        ):

            self.interaction.beta = self.policies.apply_social_distancing_policy(
                self.beta_copy, self.timer.now
            )
        else:
            self.interaction.beta = self.beta_copy

        for group_type in group_instances:
            n_people_group = 0
            for group in group_type.members:
                self.interaction.time_step(
                    self.timer.now, self.timer.duration, group, self.logger,
                )
                n_people += group.size
                n_people_group += group.size

        if n_people != len(self.world.people.members):
            raise SimulatorError(
                f"Number of people active {n_people} does not match "
                f"the total people number {len(self.world.people.members)}"
            )
        self.update_health_status(time=self.timer.now, duration=self.timer.duration)
        if self.logger:
            self.logger.log_infection_location(self.timer.date)
            self.logger.log_hospital_capacity(self.timer.date, self.world.hospitals)
        self.clear_world()

    def run(self):
        """
        Run simulation with n_seed initial infections

        Parameters
        ----------
        save:
            whether to save the last state of the world

        """
        sim_logger.info(
            f"Starting group_dynamics for {self.timer.total_days} days at day {self.timer.day}"
        )
        sim_logger.info(
            f"starting the loop ..., at {self.timer.day} days, to run for {self.timer.total_days} days"
        )
        self.clear_world()
        if self.logger:
            self.logger.log_population(
                self.world.people, light_logger=self.light_logger
            )
            self.logger.log_hospital_characteristics(self.world.hospitals)
        for time in self.timer:
            if time > self.timer.final_date:
                break
            if self.infection_seed:
                if (time >= self.infection_seed.min_date) and (time <= self.infection_seed.max_date):
                    self.infection_seed.unleash_virus_per_region(time)
            self.do_timestep()<|MERGE_RESOLUTION|>--- conflicted
+++ resolved
@@ -9,14 +9,9 @@
 
 from june import paths
 from june.demography import Person, Activities
-<<<<<<< HEAD
-from june.groups import Group
-from june.groups.leisure import Leisure 
-=======
 from june.groups.commute.commutecityunit_distributor import CommuteCityUnitDistributor
 from june.groups.commute.commuteunit_distributor import CommuteUnitDistributor
 from june.groups.travel.travelunit_distributor import TravelUnitDistributor
->>>>>>> 2cb2c28a
 from june.infection.infection import InfectionSelector
 from june.interaction import Interaction
 from june.logger.logger import Logger
@@ -42,13 +37,8 @@
         selector: InfectionSelector,
         activity_to_groups: dict,
         time_config: dict,
-<<<<<<< HEAD
-        seed: Optional["Seed"] = None,
-        leisure: Optional[Leisure] = None,
-=======
         infection_seed: Optional["InfectionSeed"] = None,
         leisure: Optional["Leisure"] = None,
->>>>>>> 2cb2c28a
         min_age_home_alone: int = 15,
         policies: Optional["Policies"] = None,
         save_path: str = "results",
@@ -139,15 +129,9 @@
         world: "World",
         interaction: "Interaction",
         selector: "InfectionSelector",
-<<<<<<< HEAD
-        policies=Policies(),
-        seed: "Seed" = None,
-        leisure: Leisure = None,
-=======
         policies: Optional["Policies"] = None,
         infection_seed: Optional["InfectionSeed"] = None,
         leisure: Optional["Leisure"] = None,
->>>>>>> 2cb2c28a
         config_filename: str = default_config_filename,
         save_path: str = "results",
     ) -> "Simulator":

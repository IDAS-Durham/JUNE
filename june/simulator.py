import logging
import datetime
import numpy as np
import pickle
import yaml
from itertools import chain
from typing import Optional, List
from pathlib import Path
from time import perf_counter
from time import time as wall_clock
from mpi4py import MPI

from june import paths
from june.activity import ActivityManager, activity_hierarchy
from june.demography import Person, Activities
from june.exc import SimulatorError
from june.groups.leisure import Leisure
from june.groups import MedicalFacilities
from june.groups.travel import Travel
from june.groups.group.interactive import InteractiveGroup
from june.infection.symptom_tag import SymptomTag
from june.infection import InfectionSelector
from june.infection_seed import InfectionSeed
from june.interaction import Interaction
from june.policy import (
    Policies,
    MedicalCarePolicies,
    InteractionPolicies,
)
from june.event import Events
from june.time import Timer
from june.records import Record
from june.world import World
from june.mpi_setup import mpi_comm, mpi_size, mpi_rank, move_info
from june.utils.profiler import profile

default_config_filename = paths.configs_path / "config_example.yaml"

output_logger = logging.getLogger("simulator")
if mpi_rank > 0:
    output_logger.propagate = False


def _read_checkpoint_dates(checkpoint_dates):
    if isinstance(checkpoint_dates, datetime.date):
        return (checkpoint_dates,)
    elif type(checkpoint_dates) == str:
        return (datetime.datetime.strptime(checkpoint_dates, "%Y-%m-%d"),)
    elif type(checkpoint_dates) in [list, tuple]:
        ret = []
        for date in checkpoint_dates:
            if type(date) == str:
                dd = datetime.datetime.strptime(date, "%Y-%m-%d").date()
            else:
                dd = date
            ret.append(dd)
        return tuple(ret)
    else:
        return ()


class Simulator:
    ActivityManager = ActivityManager

    def __init__(
        self,
        world: World,
        interaction: Interaction,
        timer: Timer,
        activity_manager: ActivityManager,
        infection_selector: InfectionSelector = None,
        infection_seed: Optional["InfectionSeed"] = None,
        record: Optional[Record] = None,
        checkpoint_save_dates: List[datetime.date] = None,
        checkpoint_save_path: str = None,
    ):
        """
        Class to run an epidemic spread simulation on the world.

        Parameters
        ----------
        world:
            instance of World class
        """
        self.activity_manager = activity_manager
        self.world = world
        self.interaction = interaction
        self.infection_selector = infection_selector
        self.infection_seed = infection_seed
        self.timer = timer
        # self.comment = comment
        self.checkpoint_save_dates = _read_checkpoint_dates(checkpoint_save_dates)
        if self.checkpoint_save_dates:
            if not checkpoint_save_path:
                checkpoint_save_path = "results/checkpoints"
            self.checkpoint_save_path = Path(checkpoint_save_path)
            self.checkpoint_save_path.mkdir(parents=True, exist_ok=True)
        self.medical_facilities = self._get_medical_facilities()
        self.record = record

    @classmethod
    def from_file(
        cls,
        world: World,
        interaction: Interaction,
        infection_selector=None,
        policies: Optional[Policies] = None,
        events: Optional[Events] = None,
        infection_seed: Optional[InfectionSeed] = None,
        leisure: Optional[Leisure] = None,
        travel: Optional[Travel] = None,
        config_filename: str = default_config_filename,
        checkpoint_save_path: str = None,
        record: Optional[Record] = None,
    ) -> "Simulator":

        """
        Load config for simulator from world.yaml

        Parameters
        ----------
        leisure
        infection_seed
        policies
        interaction
        world
        config_filename
            The path to the world yaml configuration
        comment
            A brief description of the purpose of the run(s)

        Returns
        -------
        A Simulator
        """
        with open(config_filename) as f:
            config = yaml.load(f, Loader=yaml.FullLoader)
        if world.box_mode:
            activity_to_super_groups = None
        else:
            try:
                activity_to_super_groups = config["activity_to_super_groups"]
            except:
                output_logger.warning(
                    "Activity to groups in config is deprecated"
                    "please change it to activity_to_super_groups"
                )
                activity_to_super_groups = config["activity_to_groups"]
        time_config = config["time"]
<<<<<<< HEAD
        checkpoint_save_dates = _read_checkpoint_dates(config.get("checkpoint_save_dates", None))
=======
        checkpoint_save_dates = _read_checkpoint_dates(
            config.get("checkpoint_save_dates", None)
        )
>>>>>>> 08fbc4c6
        weekday_activities = [
            activity for activity in time_config["step_activities"]["weekday"].values()
        ]
        weekend_activities = [
            activity for activity in time_config["step_activities"]["weekend"].values()
        ]
        all_activities = set(
            chain.from_iterable(weekday_activities + weekend_activities)
        )

        cls.check_inputs(time_config)

        timer = Timer(
            initial_day=time_config["initial_day"],
            total_days=time_config["total_days"],
            weekday_step_duration=time_config["step_duration"]["weekday"],
            weekend_step_duration=time_config["step_duration"]["weekend"],
            weekday_activities=time_config["step_activities"]["weekday"],
            weekend_activities=time_config["step_activities"]["weekend"],
        )

        activity_manager = cls.ActivityManager(
            world=world,
            all_activities=all_activities,
            activity_to_super_groups=activity_to_super_groups,
            events=events,
            leisure=leisure,
            travel=travel,
            policies=policies,
            timer=timer,
        )
        return cls(
            world=world,
            interaction=interaction,
            timer=timer,
            activity_manager=activity_manager,
            infection_selector=infection_selector,
            infection_seed=infection_seed,
            record=record,
            checkpoint_save_dates=checkpoint_save_dates,
            checkpoint_save_path=checkpoint_save_path,
        )

    @classmethod
    def from_checkpoint(
        cls,
        world: World,
        checkpoint_load_path: str,
        interaction: Interaction,
        infection_selector=None,
        policies: Optional[Policies] = None,
        infection_seed: Optional[InfectionSeed] = None,
        leisure: Optional[Leisure] = None,
        travel: Optional[Travel] = None,
        config_filename: str = default_config_filename,
        record: Optional[Record] = None,
        events: Optional[Events] = None,
        reset_infections=False,
    ):
        from june.hdf5_savers.checkpoint_saver import generate_simulator_from_checkpoint

        return generate_simulator_from_checkpoint(
            world=world,
            checkpoint_path=checkpoint_load_path,
            interaction=interaction,
            infection_selector=infection_selector,
            policies=policies,
            infection_seed=infection_seed,
            leisure=leisure,
            travel=travel,
            config_filename=config_filename,
            record=record,
            events=events,
            reset_infections=reset_infections,
        )

    def clear_world(self):
        """
        Removes everyone from all possible groups, and sets everyone's busy attribute
        to False.
        """
        for super_group_name in self.activity_manager.all_super_groups:
            if "visits" in super_group_name:
                continue
            grouptype = getattr(self.world, super_group_name)
            if grouptype is not None:
                for group in grouptype.members:
                    group.clear()

        for person in self.world.people.members:
            person.busy = False
            person.subgroups.leisure = None

    def _get_medical_facilities(self):
        medical_facilities = []
        for group_name in self.activity_manager.all_super_groups:
            if "visits" in group_name:
                continue
            grouptype = getattr(self.world, group_name)
            if grouptype is not None:
                if isinstance(grouptype, MedicalFacilities):
                    medical_facilities.append(grouptype)
        return medical_facilities

    @staticmethod
    def check_inputs(time_config: dict):
        """
        Check that the iput time configuration is correct, i.e., activities are among allowed activities
        and days have 24 hours.

        Parameters
        ----------
        time_config:
            dictionary with time steps configuration
        """

        try:
            assert sum(time_config["step_duration"]["weekday"].values()) == 24
            assert sum(time_config["step_duration"]["weekend"].values()) == 24
        except AssertionError:
            raise SimulatorError(
                "Daily activity durations in config do not add to 24 hours."
            )

        # Check that all groups given in time_config file are in the valid group hierarchy
        all_super_groups = activity_hierarchy
        try:
            for step, activities in time_config["step_activities"]["weekday"].items():
                assert all(group in all_super_groups for group in activities)

            for step, activities in time_config["step_activities"]["weekend"].items():
                assert all(group in all_super_groups for group in activities)
        except AssertionError:
            raise SimulatorError("Config file contains unsupported activity name.")

    def bury_the_dead(self, world: World, person: "Person"):
        """
        When someone dies, send them to cemetery.
        ZOMBIE ALERT!!

        Parameters
        ----------
        time
        person:
            person to send to cemetery
        """
        if self.record is not None:
            if person.medical_facility is not None:
                death_location = person.medical_facility.group
            else:
                death_location = person.residence.group
            self.record.accumulate(
                table_name="deaths",
                location_spec=death_location.spec,
                location_id=death_location.id,
                dead_person_id=person.id,
            )
        person.dead = True
        person.infection = None
        cemetery = world.cemeteries.get_nearest(person)
        cemetery.add(person)
        if person.residence.group.spec == "household":
            household = person.residence.group
            person.residence.residents = tuple(
                mate for mate in household.residents if mate != person
            )
        person.subgroups = Activities(None, None, None, None, None, None, None)

    def recover(self, person: "Person"):
        """
        When someone recovers, erase the health information they carry and change their susceptibility.

        Parameters
        ----------
        person:
            person to recover
        time:
            time (in days), at which the person recovers
        """
        person.infection = None
        if self.record is not None:
            self.record.accumulate(
                table_name="recoveries", recovered_person_id=person.id
            )

    def update_health_status(self, time: float, duration: float):
        """
        Update symptoms and health status of infected people.
        Send them to hospital if necessary, or bury them if they
        have died.

        Parameters
        ----------
        time:
            time now
        duration:
            duration of time step
        """
        for person in self.world.people.infected:
            previous_tag = person.infection.tag
            new_status = person.infection.update_health_status(time, duration)
            if self.record is not None:
                if previous_tag != person.infection.tag:
                    self.record.accumulate(
                        table_name="symptoms",
                        infected_id=person.id,
                        symptoms=person.infection.tag.value,
                    )
            # Take actions on new symptoms
            self.activity_manager.policies.medical_care_policies.apply(
                person=person,
                medical_facilities=self.medical_facilities,
                days_from_start=time,
                record=self.record,
            )
            if new_status == "recovered":
                self.recover(person)
            elif new_status == "dead":
                self.bury_the_dead(self.world, person)

    def infect_people(self, infected_ids, people_from_abroad_dict):
        """
        Given a list of infected ids, it initialises an infection object for them
        and sets it to person.infection. For the people who do not live in this domain
        a dictionary with their ids and domains is prepared to be sent through MPI.
        """
        foreign_ids = []
        for inf_id in infected_ids:
            if inf_id in self.world.people.people_dict:
                person = self.world.people.get_from_id(inf_id)
                self.infection_selector.infect_person_at_time(person, self.timer.now)
            else:
                foreign_ids.append(inf_id)
        infect_in_domains = {}

        if foreign_ids:
            people_ids = []
            people_domains = []
            for spec in people_from_abroad_dict:
                for group in people_from_abroad_dict[spec]:
                    for subgroup in people_from_abroad_dict[spec][group]:
                        p_ids = list(
                            people_from_abroad_dict[spec][group][subgroup].keys()
                        )
                        people_ids += p_ids
                        people_domains += [
                            people_from_abroad_dict[spec][group][subgroup][id]["dom"]
                            for id in p_ids
                        ]
            for id, domain in zip(people_ids, people_domains):
                if id in foreign_ids:
                    if domain not in infect_in_domains:
                        infect_in_domains[domain] = []
                    infect_in_domains[domain].append(id)
        return infect_in_domains

    def tell_domains_to_infect(self, infect_in_domains):
        """
        Sends information about the people who got infected in this domain to the other domains.
        """
        mpi_comm.Barrier()
        tick, tickw = perf_counter(), wall_clock()

        invalid_id = 4294967295  # largest possible uint32
        empty = np.array(
            [
                invalid_id,
            ],
            dtype=np.uint32,
        )

        # we want to make sure we transfer something for every domain.
        # (we have an np.concatenate which doesn't work on empty arrays)

        toinfect = [empty for x in range(mpi_size)]

        # FIXME: domain id should not be floats! Origin is well upstream!
        for x in infect_in_domains:
            toinfect[int(x)] = np.array(infect_in_domains[x], dtype=np.uint32)

        people_to_infect, n_sending, n_receiving = move_info(toinfect)

        tock, tockw = perf_counter(), wall_clock()
        output_logger.info(
            f"CMS: Infection COMS-v2 for rank {mpi_rank}/{mpi_size}({n_sending+n_receiving}) {tock-tick},{tockw-tickw} - {self.timer.date}"
        )

        for infection_data in people_to_infect:
            try:
                person = self.world.people.get_from_id(infection_data)
                self.infection_selector.infect_person_at_time(person, self.timer.now)
            except:
                if infection_data == invalid_id:
                    continue
                raise

    def do_timestep(self):
        """
        Perform a time step in the simulation. First, ActivityManager is called
        to send people to the corresponding subgroups according to the current daytime.
        Then we iterate over all the groups and create an InteractiveGroup object, which
        extracts the relevant information of each group to carry the interaction in it.
        We then pass the interactive group to the interaction module, which returns the ids
        of the people who got infected. We record the infection locations, update the health
        status of the population, and distribute scores among the infectors to calculate R0.
        """
        output_logger.info("==================== timestep ====================")
        tick, tickw = perf_counter(), wall_clock()
        if self.activity_manager.policies is not None:
            self.activity_manager.policies.interaction_policies.apply(
                date=self.timer.date,
                interaction=self.interaction,
            )
            self.activity_manager.policies.regional_compliance.apply(
                date=self.timer.date, regions=self.world.regions
            )
        activities = self.timer.activities
        if not activities or len(activities) == 0:
            output_logger.info("==== do_timestep(): no active groups found. ====")
            return
        (
            people_from_abroad_dict,
            n_people_from_abroad,
            n_people_going_abroad,
            # ) = self.activity_manager.do_timestep(regional_compliance=regional_compliance)
        ) = self.activity_manager.do_timestep()

        # get the supergroup instances that are active in this time step:
        active_super_groups = self.activity_manager.active_super_groups
        super_group_instances = []
        for super_group_name in active_super_groups:
            if "visits" not in super_group_name:
                super_group_instance = getattr(self.world, super_group_name)
                if super_group_instance is None or len(super_group_instance) == 0:
                    continue
                super_group_instances.append(super_group_instance)

        # for checking that people is conserved
        n_people = 0
        # count people in the cemetery
        for cemetery in self.world.cemeteries.members:
            n_people += len(cemetery.people)
        output_logger.info(
            f"Info for rank {mpi_rank}, "
            f"Date = {self.timer.date}, "
            f"number of deaths =  {n_people}, "
            f"number of infected = {len(self.world.people.infected)}"
        )

        # main interaction loop
        infected_ids = []
        for super_group in super_group_instances:
            for group in super_group:
                if group.external:
                    continue
                else:
                    people_from_abroad = people_from_abroad_dict.get(
                        group.spec, {}
                    ).get(group.id, None)
                    new_infected_ids, group_size = self.interaction.time_step_for_group(
                        group=group,
                        people_from_abroad=people_from_abroad,
                        delta_time=self.timer.duration,
                        record=self.record,
                    )
                    infected_ids += new_infected_ids
                    n_people += group_size

        # infect the people that got exposed
        if self.infection_selector:
            infect_in_domains = self.infect_people(
                infected_ids=infected_ids,
                people_from_abroad_dict=people_from_abroad_dict,
            )
            to_infect = self.tell_domains_to_infect(infect_in_domains)

        # recount people active to check people conservation
        people_active = (
            len(self.world.people) + n_people_from_abroad - n_people_going_abroad
        )
        if n_people != people_active:
            raise SimulatorError(
                f"Number of people active {n_people} does not match "
                f"the total people number {people_active}.\n"
                f"People in the world {len(self.world.people)}\n"
                f"People going abroad {n_people_going_abroad}\n"
                f"People coming from abroad {n_people_from_abroad}\n"
                f"Current rank {mpi_rank}\n"
            )

        # update the health status of the population
        self.update_health_status(time=self.timer.now, duration=self.timer.duration)
        if self.record is not None:
            self.record.summarise_time_step(timestamp=self.timer.date, world=self.world)
            self.record.time_step(timestamp=self.timer.date)

        # remove everyone from their active groups
        self.clear_world()
        tock, tockw = perf_counter(), wall_clock()
        output_logger.info(
            f"CMS: Timestep for rank {mpi_rank}/{mpi_size} - {tock - tick}, {tockw-tickw} - {self.timer.date}\n"
        )

    def run(self):
        """
        Run simulation with n_seed initial infections
        """
        output_logger.info(
            f"Starting simulation for {self.timer.total_days} days at day {self.timer.date}, to run for {self.timer.total_days} days"
        )
        self.clear_world()
        if self.record is not None:
            self.record.parameters(
                interaction=self.interaction,
                infection_seed=self.infection_seed,
                infection_selector=self.infection_selector,
                activity_manager=self.activity_manager,
            )
        while self.timer.date < self.timer.final_date:
            if self.infection_seed:
                if (
                    self.infection_seed.max_date
                    >= self.timer.date
                    >= self.infection_seed.min_date
                ):
                    self.infection_seed.unleash_virus_per_day(
                        self.timer.date,
                        record=self.record,
                        days_from_start=self.timer.now,
                    )
            self.do_timestep()
            if (
                self.timer.date.date() in self.checkpoint_save_dates
                and (self.timer.now + self.timer.duration).is_integer()
            ):  # this saves in the last time step of the day
                saving_date = self.timer.date.date()
                next(self.timer)  # we want to save at the next time step so that
                # we can resume consistenly
                output_logger.info(
                    f"Saving simulation checkpoint at {self.timer.date.date()}"
                )
                self.save_checkpoint(saving_date)
                continue
            next(self.timer)

    def save_checkpoint(self, saving_date):
        from june.hdf5_savers.checkpoint_saver import save_checkpoint_to_hdf5

        if mpi_size == 1:
            save_path = self.checkpoint_save_path / f"checkpoint_{saving_date}.hdf5"
        else:
            save_path = (
                self.checkpoint_save_path / f"checkpoint_{saving_date}.{mpi_rank}.hdf5"
            )
        save_checkpoint_to_hdf5(
            population=self.world.people,
            date=str(saving_date),
            hdf5_file_path=save_path,
        )<|MERGE_RESOLUTION|>--- conflicted
+++ resolved
@@ -147,13 +147,9 @@
                 )
                 activity_to_super_groups = config["activity_to_groups"]
         time_config = config["time"]
-<<<<<<< HEAD
-        checkpoint_save_dates = _read_checkpoint_dates(config.get("checkpoint_save_dates", None))
-=======
         checkpoint_save_dates = _read_checkpoint_dates(
             config.get("checkpoint_save_dates", None)
         )
->>>>>>> 08fbc4c6
         weekday_activities = [
             activity for activity in time_config["step_activities"]["weekday"].values()
         ]

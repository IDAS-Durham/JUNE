--- conflicted
+++ resolved
@@ -180,11 +180,7 @@
         if person.in_hospital is None:
             self.world.hospitals.allocate_patient(person)
 
-<<<<<<< HEAD
     def bury_the_dead(self, person: "Person", time: float):
-=======
-    def bury_the_dead(self, person: Person):
->>>>>>> e8c4ec17
         """
         When someone dies, send them to cemetery. 
         ZOMBIE ALERT!! Specially important, remove from all groups in which

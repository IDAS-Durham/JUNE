import logging
from itertools import chain
from typing import Optional

import yaml

from june import paths
from june.activity import ActivityManager, activity_hierarchy
from june.demography import Person, Activities
from june.exc import SimulatorError
from june.groups.leisure import Leisure
from june.infection.symptom_tag import SymptomTag
from june.infection_seed import InfectionSeed
from june.interaction import ContactAveraging
from june.logger.logger import Logger
from june.policy import Policies
from june.time import Timer
from june.world import World

default_config_filename = paths.configs_path / "config_example.yaml"

logger = logging.getLogger(__name__)


class Simulator:
    ActivityManager = ActivityManager

    def __init__(
            self,
            world: World,
            interaction,
            timer: Timer,
            activity_manager: ActivityManager,
            infection_seed: Optional["InfectionSeed"] = None,
            save_path: str = "results",
            output_filename: str = "logger.hdf5",
            light_logger: bool = False,
    ):
        """
        Class to run an epidemic spread simulation on the world

        Parameters
        ----------
        world: 
            instance of World class
        save_path:
            path to save logger results
        """
        self.activity_manager = activity_manager
        self.world = world
        self.interaction = interaction
        self.infection_seed = infection_seed
        self.light_logger = light_logger
        self.timer = timer
        if not self.world.box_mode:
            self.logger = Logger(save_path=save_path, file_name=output_filename)
        else:
            self.logger = None

    @classmethod
    def from_file(
            cls,
            world: "World",
            interaction: "ContactAveraging",
            policies: Optional["Policies"] = None,
            infection_seed: Optional["InfectionSeed"] = None,
            leisure: Optional["Leisure"] = None,
            config_filename: str = default_config_filename,
            save_path: str = "results",
    ) -> "Simulator":

        """
        Load config for simulator from world.yaml

        Parameters
        ----------
        save_path
        leisure
        infection_seed
        policies
        interaction
        world
        config_filename
            The path to the world yaml configuration

        Returns
        -------
        A Simulator
        """
        with open(config_filename) as f:
            config = yaml.load(f, Loader=yaml.FullLoader)
        if world.box_mode:
            activity_to_groups = None
        else:
            activity_to_groups = config["activity_to_groups"]
        time_config = config["time"]
        weekday_activities = [
            activity for activity in time_config["step_activities"]["weekday"].values()
        ]
        weekend_activities = [
            activity for activity in time_config["step_activities"]["weekend"].values()
        ]
        all_activities = set(chain(*(weekday_activities + weekend_activities)))

        cls.check_inputs(time_config)

        timer = Timer(
            initial_day=time_config["initial_day"],
            total_days=time_config["total_days"],
            weekday_step_duration=time_config["step_duration"]["weekday"],
            weekend_step_duration=time_config["step_duration"]["weekend"],
            weekday_activities=time_config["step_activities"]["weekday"],
            weekend_activities=time_config["step_activities"]["weekend"],
        )

        activity_manager = cls.ActivityManager(
            world=world,
            all_activities=all_activities,
            activity_to_groups=activity_to_groups,
            leisure=leisure,
            policies=policies,
            timer=timer,
            interaction=interaction,
        )
        return cls(
            world=world,
            activity_manager=activity_manager,
            timer=timer,
            infection_seed=infection_seed,
            save_path=save_path,
            interaction=interaction
        )

    def clear_world(self):
        """
        Removes everyone from all possible groups, and sets everyone's busy attribute
        to False.

        """
        for group_name in self.activity_manager.all_groups:
            if group_name in ["care_home_visits", "household_visits"]:
                continue
            grouptype = getattr(self.world, group_name)
            if grouptype is not None:
                for group in grouptype.members:
                    group.clear()

        for person in self.world.people.members:
            person.busy = False
            person.subgroups.leisure = None

    @staticmethod
    def check_inputs(time_config: dict):
        """
<<<<<<< HEAD
        Given the hierarchy of activities and a person, decide what subgroup  
        should they go to

        Parameters
        ----------
        activities:
            list of activities that take place at a given time step
        person:
            person that is looking for a subgroup to go to
        Returns
        -------
        Subgroup to which person has to go, given the hierarchy of activities
        """
        for activity in activities:
            if activity == "leisure" and person.leisure is None:
                subgroup = self.leisure.get_subgroup_for_person_and_housemates(
                    person=person,
                )
            else:
                subgroup = getattr(person, activity)
            if subgroup is not None:
                subgroup.append(person)
                return
        raise SimulatorError(
            "Attention! Some people do not have an activity in this timestep."
        )

    def kid_drags_guardian(
        self, guardian: "Person",
    ):
        """
        A kid makes their guardian go home.

        Parameters
        ----------
        kid:
            kid that wants to take their guardian home
        guardian:
            guardian to be sent home
        activities:
            list of activities that take place at a given time step
        """
        if guardian is not None:
            if guardian.busy:
                for subgroup in guardian.subgroups.iter():
                    if subgroup is not None and guardian in subgroup:
                        subgroup.remove(guardian)
                        break
            guardian.residence.append(guardian)

    def move_mild_kid_guardian_to_household(self, kid: "Person"):
        """
        Move  a kid and their guardian to the household, so no kid is left
        home alone.

        Parameters
        ----------
        kid:
            kid to be sent home
        activities:
            list of activities that take place at a given time step
        """
        possible_guardians = [
            housemate for housemate in kid.residence.group.people if housemate.age >= 18
        ]
        if len(possible_guardians) == 0:
            guardian = kid.find_guardian()
            self.kid_drags_guardian(guardian)
        kid.residence.append(kid)

    def move_mild_ill_to_household(self, person: "Person", activities: List[str]):
        """
        Move person with a mild illness to their households. For kids that will
        always happen, and if they are left alone at home they will also drag one
        of their guardians home. 
=======
        Check that the iput time configuration is correct, i.e., activities are among allowed activities
        and days have 24 hours.
>>>>>>> 6cb7753d

        Parameters
        ----------
        time_config:
            dictionary with time steps configuration
        """

        # Sadly, days only have 24 hours
        assert sum(time_config["step_duration"]["weekday"].values()) == 24
        # even during the weekend :(
        assert sum(time_config["step_duration"]["weekend"].values()) == 24

        # Check that all groups given in time_config file are in the valid group hierarchy
        all_groups = activity_hierarchy
        for step, activities in time_config["step_activities"]["weekday"].items():
            assert all(group in all_groups for group in activities)

        for step, activities in time_config["step_activities"]["weekend"].items():
            assert all(group in all_groups for group in activities)

    def hospitalise_the_sick(self, person: "Person", previous_tag: str):
        """
        Hospitalise sick person. Also moves them from a regular bed
        to an ICU bed if their symptoms tag has changed.

        Parameters
        ----------
        person:
            person to hospitalise
        previous_tag:
            previous symptoms tag of a person
        """
        if person.hospital is None:
            self.world.hospitals.allocate_patient(person)
        elif previous_tag != person.health_information.tag:
            person.hospital.group.move_patient_within_hospital(person)

    def bury_the_dead(self, person: "Person", time: float):
        """
        When someone dies, send them to cemetery. 
        ZOMBIE ALERT!! 

        Parameters
        ----------
        time
        person:
            person to send to cemetery
        """
        person.dead = True
        cemetery = self.world.cemeteries.get_nearest(person)
        cemetery.add(person)
        person.health_information.set_dead(time)
        person.subgroups = Activities(None, None, None, None, None, None, None)

    @staticmethod
    def recover(person: "Person", time: float):
        """
        When someone recovers, erase the health information they carry and change their susceptibility.

        Parameters
        ----------
        person:
            person to recover
        time:
            time (in days), at which the person recovers
        """
        # TODO: seems to be only used to set the infection length at the moment, but this is not logged
        # anywhere, so we could get rid of this potentially
        person.health_information.set_recovered(time)
        person.susceptibility = 0.0
        person.health_information = None

    def update_health_status(self, time: float, duration: float):
        """
        Update symptoms and health status of infected people.
        Send them to hospital if necessary, or bury them if they
        have died.

        Parameters
        ----------
        time:
            time now
        duration:
            duration of time step
        """
        ids = []
        symptoms = []
        n_secondary_infections = []
        for person in self.world.people.infected:
            health_information = person.health_information
            previous_tag = health_information.tag
            health_information.update_health_status(time, duration)
            if (
                previous_tag == SymptomTag.exposed
                and health_information.tag == SymptomTag.mild
            ):
                person.residence.group.quarantine_starting_date = time
            ids.append(person.id)
            symptoms.append(person.health_information.tag.value)
            n_secondary_infections.append(person.health_information.number_of_infected)
            # Take actions on new symptoms
            if health_information.recovered:
                if person.hospital is not None:
                    person.hospital.group.release_as_patient(person)
                self.recover(person, time)
            elif health_information.should_be_in_hospital:
                self.hospitalise_the_sick(person, previous_tag)
            elif health_information.is_dead:
                self.bury_the_dead(person, time)
        if self.logger:
            self.logger.log_infected(
                self.timer.date, ids, symptoms, n_secondary_infections
            )

    def do_timestep(self):
        """
        Perform a time step in the simulation

        """
        activities = self.timer.activities
        if not activities or len(activities) == 0:
            logger.info("==== do_timestep(): no active groups found. ====")
            return

        self.activity_manager.do_timestep()

        active_groups = self.activity_manager.active_groups
        group_instances = [
            getattr(self.world, group)
            for group in active_groups
            if group not in ["household_visits", "care_home_visits"]
        ]
        n_people = 0

        for cemetery in self.world.cemeteries.members:
            n_people += len(cemetery.people)
        logger.info(
            f"Date = {self.timer.date}, "
            f"number of deaths =  {n_people}, "
            f"number of infected = {len(self.world.people.infected)}"
        )
        for group_type in group_instances:
            n_people_group = 0
            for group in group_type.members:
                self.interaction.time_step(
                    self.timer.now, self.timer.duration, group, self.logger,
                )
                n_people += group.size
                n_people_group += group.size

        if n_people != len(self.world.people.members):
            raise SimulatorError(
                f"Number of people active {n_people} does not match "
                f"the total people number {len(self.world.people.members)}"
            )

        self.update_health_status(time=self.timer.now, duration=self.timer.duration)
        if self.logger:
            self.logger.log_infection_location(self.timer.date)
            self.logger.log_hospital_capacity(self.timer.date, self.world.hospitals)
        self.clear_world()

    def run(self):
        """
        Run simulation with n_seed initial infections
        """
        logger.info(
            f"Starting group_dynamics for {self.timer.total_days} days at day {self.timer.day}"
        )
        logger.info(
            f"starting the loop ..., at {self.timer.day} days, to run for {self.timer.total_days} days"
        )
        self.clear_world()
        if self.logger:
            self.logger.log_population(
                self.world.people, light_logger=self.light_logger
            )
            self.logger.log_hospital_characteristics(self.world.hospitals)
        for time in self.timer:
            if time > self.timer.final_date:
                break
            if self.infection_seed:
                if self.infection_seed.max_date >= time >= self.infection_seed.min_date:
                    self.infection_seed.unleash_virus_per_region(time)
            self.do_timestep()<|MERGE_RESOLUTION|>--- conflicted
+++ resolved
@@ -152,86 +152,8 @@
     @staticmethod
     def check_inputs(time_config: dict):
         """
-<<<<<<< HEAD
-        Given the hierarchy of activities and a person, decide what subgroup  
-        should they go to
-
-        Parameters
-        ----------
-        activities:
-            list of activities that take place at a given time step
-        person:
-            person that is looking for a subgroup to go to
-        Returns
-        -------
-        Subgroup to which person has to go, given the hierarchy of activities
-        """
-        for activity in activities:
-            if activity == "leisure" and person.leisure is None:
-                subgroup = self.leisure.get_subgroup_for_person_and_housemates(
-                    person=person,
-                )
-            else:
-                subgroup = getattr(person, activity)
-            if subgroup is not None:
-                subgroup.append(person)
-                return
-        raise SimulatorError(
-            "Attention! Some people do not have an activity in this timestep."
-        )
-
-    def kid_drags_guardian(
-        self, guardian: "Person",
-    ):
-        """
-        A kid makes their guardian go home.
-
-        Parameters
-        ----------
-        kid:
-            kid that wants to take their guardian home
-        guardian:
-            guardian to be sent home
-        activities:
-            list of activities that take place at a given time step
-        """
-        if guardian is not None:
-            if guardian.busy:
-                for subgroup in guardian.subgroups.iter():
-                    if subgroup is not None and guardian in subgroup:
-                        subgroup.remove(guardian)
-                        break
-            guardian.residence.append(guardian)
-
-    def move_mild_kid_guardian_to_household(self, kid: "Person"):
-        """
-        Move  a kid and their guardian to the household, so no kid is left
-        home alone.
-
-        Parameters
-        ----------
-        kid:
-            kid to be sent home
-        activities:
-            list of activities that take place at a given time step
-        """
-        possible_guardians = [
-            housemate for housemate in kid.residence.group.people if housemate.age >= 18
-        ]
-        if len(possible_guardians) == 0:
-            guardian = kid.find_guardian()
-            self.kid_drags_guardian(guardian)
-        kid.residence.append(kid)
-
-    def move_mild_ill_to_household(self, person: "Person", activities: List[str]):
-        """
-        Move person with a mild illness to their households. For kids that will
-        always happen, and if they are left alone at home they will also drag one
-        of their guardians home. 
-=======
         Check that the iput time configuration is correct, i.e., activities are among allowed activities
         and days have 24 hours.
->>>>>>> 6cb7753d
 
         Parameters
         ----------

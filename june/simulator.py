import logging
import random
from june import paths
from typing import List, Optional
from datetime import datetime
import copy

from itertools import chain
import numpy as np
import yaml
import time

from june.demography import Person, Activities
from june.groups import Group
from june.groups.leisure import leisure
from june.infection.infection import InfectionSelector
from june.infection import Infection
from june.infection.health_index import HealthIndexGenerator
from june.interaction import Interaction
from june.policy import Policies

from june.logger.logger import Logger
from june.time import Timer
from june.world import World
from june.groups.commute.commuteunit_distributor import CommuteUnitDistributor
from june.groups.commute.commutecityunit_distributor import CommuteCityUnitDistributor
from june.groups.travel.travelunit_distributor import TravelUnitDistributor

default_config_filename = paths.configs_path / "config_example.yaml"

sim_logger = logging.getLogger(__name__)


class SimulatorError(BaseException):
    pass


class Simulator:
    def __init__(
        self,
        world: World,
        interaction: Interaction,
        selector: InfectionSelector,
        activity_to_groups: dict,
        time_config: dict,
        seed: Optional["Seed"] = None,
        leisure: Optional["Leisure"] = None,
        min_age_home_alone: int = 15,
        stay_at_home_complacency: float = 0.95,
<<<<<<< HEAD
        policies: Optional["Policies"] = None,
=======
        policies=Policies(),
>>>>>>> e5ba9de8
        save_path: str = "results",
        output_filename: str = "logger.hdf5",
        light_logger: bool = False,
    ):
        """
        Class to run an epidemic spread simulation on the world

        Parameters
        ----------
        world: 
            instance of World class
        interaction:
            instance of Interaction class 
        infection:
            instance of Infection class
        activity_to_groups:
            mapping between an activity and its corresponding groups
        time_config:
            dictionary with temporal configuration to set up the simulation
        min_age_home_alone:
            minimum age of a child to be left alone at home when ill
        stay_at_home_complacency:
            probability that an ill person will not stay at home
        policies:
            policies to be implemented at different time steps
        save_path:
            path to save logger results
        """
        self.world = world
        self.interaction = interaction
        self.beta_copy = copy.deepcopy(self.interaction.beta)
        self.alpha_copy = copy.deepcopy(self.interaction.alpha_physical)
        self.seed = seed
        self.selector = selector
        self.policies = policies
        self.light_logger = light_logger
        self.activity_hierarchy = [
            "box",
            "hospital",
            "rail_travel_out",
            "rail_travel_back",
            "commute",
            "primary_activity",
            "leisure",
            "residence",
        ]
        self.check_inputs(time_config)
        self.timer = Timer(
            total_days=time_config["total_days"],
            weekday_step_duration=time_config["step_duration"]["weekday"],
            weekend_step_duration=time_config["step_duration"]["weekend"],
            weekday_activities=time_config["step_activities"]["weekday"],
            weekend_activities=time_config["step_activities"]["weekend"],
        )
        if not self.world.box_mode:
            self.logger = Logger(save_path=save_path, file_name=output_filename)
        else:
            self.logger = None
        self.all_activities = self.get_all_activities(time_config)
        if self.world.box_mode:
            self.activity_to_group_dict = {
                "box": ["boxes"],
            }
        else:
            self.activity_to_group_dict = {
                "hospital": ["hospitals"],
                "primary_activity": activity_to_groups.get("primary_activity", []),
                "leisure": activity_to_groups.get("leisure", []),
                "residence": activity_to_groups.get("residence", []),
                "commute": activity_to_groups.get("commute", []),
                "rail_travel": activity_to_groups.get("rail_travel", []),
            }
        self.min_age_home_alone = min_age_home_alone
        self.stay_at_home_complacency = stay_at_home_complacency
        if "commute" in self.all_activities:
            self.initialize_commute(activity_to_groups["commute"])
        if "leisure" in self.all_activities:
            self.leisure = leisure
        if (
            "rail_travel_out" in self.all_activities
            or "rail_travel_back" in self.all_activities
        ):
            self.initialize_rail_travel(activity_to_groups["rail_travel"])

    @classmethod
    def from_file(
        cls,
        world: "World",
        interaction: "Interaction",
        selector: "InfectionSelector",
<<<<<<< HEAD
        policies: Optional["Policies"] = None,
        seed: Optional["Seed"] = None,
        leisure: Optional["Leisure"] = None,
=======
        policies=Policies(),
        seed: "Seed" = None,
        leisure: "Leisure" = None,
>>>>>>> e5ba9de8
        config_filename: str = default_config_filename,
        save_path: str = "results",
    ) -> "Simulator":

        """
        Load config for simulator from world.yaml

        Parameters
        ----------
        config_filename
            The path to the world yaml configuration

        Returns
        -------
        A Simulator
        """
        with open(config_filename) as f:
            config = yaml.load(f, Loader=yaml.FullLoader)
        if world.box_mode:
            activity_to_groups = None
        else:
            activity_to_groups = config["activity_to_groups"]
        time_config = config["time"]
        return cls(
            world,
            interaction,
            selector,
            activity_to_groups,
            time_config,
            policies=policies,
            seed=seed,
            leisure=leisure,
            save_path=save_path,
        )

    def get_all_activities(self, time_config):
        weekday_activities = [
            activity for activity in time_config["step_activities"]["weekday"].values()
        ]
        weekend_activities = [
            activity for activity in time_config["step_activities"]["weekend"].values()
        ]
        return set(chain(*(weekday_activities + weekend_activities)))

    def initialize_commute(self, commute_options):
        if "commuteunits" in commute_options:
            self.commute_unit_distributor = CommuteUnitDistributor(
                self.world.commutehubs.members
            )
        if "commutecityunits" in commute_options:
            self.commute_city_unit_distributor = CommuteCityUnitDistributor(
                self.world.commutecities.members
            )

    def distribute_commuters(self):
        if hasattr(self, "commute_unit_distributor"):
            self.commute_unit_distributor.distribute_people()
        if hasattr(self, "commute_city_unit_distributor"):
            self.commute_city_unit_distributor.distribute_people()

    def initialize_rail_travel(self, travel_options):
        if "travelunits" in travel_options:
            self.travelunit_distributor = TravelUnitDistributor(
                self.world.travelcities.members, self.world.travelunits.members
            )

    def distribute_rail_out(self):
        if hasattr(self, "travelunit_distributor"):
            self.travelunit_distributor.distirbute_people_out()

    def distribute_rail_back(self):
        if hasattr(self, "travelunit_distributor"):
            self.travelunit_distributor.distribute_people_back()

    def check_inputs(self, time_config: dict):
        """
        Check that the iput time configuration is correct, i.e., activities are among allowed activities
        and days have 24 hours.

        Parameters
        ----------
        time_config:
            dictionary with time steps configuration
        """

        # Sadly, days only have 24 hours
        assert sum(time_config["step_duration"]["weekday"].values()) == 24
        # even during the weekend :(
        assert sum(time_config["step_duration"]["weekend"].values()) == 24

        # Check that all groups given in time_config file are in the valid group hierarchy
        all_groups = self.activity_hierarchy
        for step, activities in time_config["step_activities"]["weekday"].items():
            assert all(group in all_groups for group in activities)

        for step, activities in time_config["step_activities"]["weekend"].items():
            assert all(group in all_groups for group in activities)

    def apply_activity_hierarchy(self, activities: List[str]) -> List[str]:
        """
        Returns a list of activities with the right order, obeying the permanent activity hierarcy
        and shuflling the random one. 

        Parameters
        ----------
        activities:
            list of activities that take place at a given time step
        Returns
        -------
        Ordered list of activities according to hierarchy
        """
        activities.sort(key=lambda x: self.activity_hierarchy.index(x))
        return activities

    def activities_to_groups(self, activities: List[str]) -> List[str]:
        """
        Converts activities into Groups, the interaction will run over these Groups.

        Parameters
        ---------
        activities:
            list of activities that take place at a given time step
        Returns
        -------
        List of groups that are active.
        """

        groups = [self.activity_to_group_dict[activity] for activity in activities]
        return list(chain(*groups))

    def clear_world(self):
        """
        Removes everyone from all possible groups, and sets everyone's busy attribute
        to False.

        """
        for group_name in self.activities_to_groups(self.all_activities):
            if group_name in ["care_home_visits", "household_visits"]:
                continue
            grouptype = getattr(self.world, group_name)
            for group in grouptype.members:
                group.clear()

        for person in self.world.people.members:
            person.busy = False
            person.subgroups.leisure = None

    def get_subgroup_active(
        self, activities: List[str], person: "Person", date, duration, is_weekend
    ) -> "Subgroup":
        """
        Given the hierarchy of activities and a person, decide what subgroup  
        should they go to

        Parameters
        ----------
        activities:
            list of activities that take place at a given time step
        person:
            person that is looking for a subgroup to go to
        Returns
        -------
        Subgroup to which person has to go, given the hierarchy of activities
        """
<<<<<<< HEAD

        for activity in activities:
            if activity == "leisure" and person.leisure is None:
                subgroup = self.leisure.get_subgroup_for_person_and_housemates(
                    person=person,
                    delta_time=duration,
                    is_weekend=is_weekend,
                    closed_venues=self.policies.find_closed_venues(date),
=======
        activities = self.apply_activity_hierarchy(activities)
        # personal_closed_groups = self.policies.get_fully_closed_groups(
        #    time=self.timer.now
        # ) + self.policies.get_partially_closed_groups(
        #    person=person, time=self.timer.now
        # )
        for activity in activities:
            if activity == "leisure" and person.leisure is None:
                subgroup = self.leisure.get_subgroup_for_person_and_housemates(
                    person,
                    self.timer.duration,
                    self.timer.is_weekend,
                    closed_groups=[],  # personal_closed_groups,
>>>>>>> e5ba9de8
                )
            else:
                subgroup = getattr(person, activity)
            if subgroup is not None:
<<<<<<< HEAD
=======
                # if subgroup.group.spec in personal_closed_groups:
                #    continue
>>>>>>> e5ba9de8
                return subgroup
        raise SimulatorError(
            "Attention! Some people do not have an activity in this timestep."
        )

    def kid_drags_guardian(
        self, kid: "Person", guardian: "Person", activities: List[str], date, duration, is_weekend
    ):
        """
        A kid makes their guardian go home.

        Parameters
        ----------
        kid:
            kid that wants to take their guardian home
        guardian:
            guardian to be sent home
        activities:
            list of activities that take place at a given time step
        """

        if guardian is not None:
            if guardian.busy:
                guardian_subgroup = self.get_subgroup_active(activities, guardian, date, duration, is_weekend)
                guardian_subgroup.remove(guardian)
            guardian.residence.append(guardian)

    def move_mild_kid_guardian_to_household(self, kid: "Person", activities: List[str], date, duration, is_weekend):
        """
        Move  a kid and their guardian to the household, so no kid is left
        home alone.

        Parameters
        ----------
        kid:
            kid to be sent home
        activities:
            list of activities that take place at a given time step
        """
        possible_guardians = [
            housemate for housemate in kid.residence.group.people if housemate.age >= 18
        ]
        if len(possible_guardians) == 0:
            guardian = kid.find_guardian()
            self.kid_drags_guardian(kid, guardian, activities, date, duration, is_weekend)
        kid.residence.append(kid)

    def move_mild_ill_to_household(self, person: "Person", activities: List[str], date, duration, is_weekend):
        """
        Move person with a mild illness to their households. For kids that will
        always happen, and if they are left alone at home they will also drag one
        of their guardians home. For adults, they will go home with a probability 
        given by stay_at_home_complacency

        Parameters
        ----------
        person:
            person to be sent home
        activities:
            list of activities that take place at a given time step
        """
        if person.age < self.min_age_home_alone:
            self.move_mild_kid_guardian_to_household(person, activities, date, duration, is_weekend)
        elif random.random() <= self.stay_at_home_complacency:
            person.residence.append(person)
        else:
            subgroup = self.get_subgroup_active(activities, person, date, duration, is_weekend)
            subgroup.append(person)

    def move_people_to_active_subgroups(
        self,
        activities: List[str],
        date: datetime = datetime(2020, 2, 2),
        days_from_start=0.0,
        duration = 0.,
        is_weekend=True,
    ):
        """
        Sends every person to one subgroup. If a person has a mild illness,
        they stay at home with a certain probability given by stay_at_home_complacency

        Parameters
        ----------
        active_groups:
            list of groups that are active at a time step
        """
        activities = self.apply_activity_hierarchy(activities)
        for person in self.world.people.members:
            if person.dead or person.busy:
                continue
            allowed_activities = self.policies.apply_activity_ban(person, date, activities)
            if self.policies.must_stay_at_home(person, date, days_from_start):
                self.move_mild_ill_to_household(person, allowed_activities, date, duration, is_weekend)
            else:
                subgroup = self.get_subgroup_active(allowed_activities, person, date, duration, is_weekend)
                subgroup.append(person)

    def hospitalise_the_sick(self, person: "Person", previous_tag: str):
        """
        Hospitalise sick person. Also moves them from a regular bed
        to an ICU bed if their symptoms tag has changed.

        Parameters
        ----------
        person:
            person to hospitalise
        previous_tag:
            previous symptoms tag of a person
        """
        if person.hospital is None:
            self.world.hospitals.allocate_patient(person)
        elif previous_tag != person.health_information.tag:
            person.hospital.group.move_patient_within_hospital(person)

    def bury_the_dead(self, person: "Person", time: float):
        """
        When someone dies, send them to cemetery. 
        ZOMBIE ALERT!! 

        Parameters
        ----------
        person:
            person to send to cemetery
        """
        person.dead = True
        cemetery = self.world.cemeteries.get_nearest(person)
        cemetery.add(person)
        person.health_information.set_dead(time)
        person.subgroups = Activities(None, None, None, None, None, None, None)

    def recover(self, person: "Person", time: float):
        """
        When someone recovers, erase the health information they carry and change their susceptibility.

        Parameters
        ----------
        person:
            person to recover
        time:
            time (in days), at which the person recovers
        """
        # TODO: seems to be only used to set the infection length at the moment, but this is not logged
        # anywhere, so we could get rid of this potentially
        person.health_information.set_recovered(time)
        person.susceptibility = 0.0
        person.health_information = None

    def update_health_status(self, time: float, duration: float):
        """
        Update symptoms and health status of infected people.
        Send them to hospital if necessary, or bury them if they
        have died.

        Parameters
        ----------
        time:
            time now
        duration:
            duration of time step
        """
        ids = []
        symptoms = []
        n_secondary_infections = []
        for person in self.world.people.infected:
            health_information = person.health_information
            previous_tag = health_information.tag
            health_information.update_health_status(time, duration)
            ids.append(person.id)
            symptoms.append(person.health_information.tag.value)
            n_secondary_infections.append(person.health_information.number_of_infected)
            # Take actions on new symptoms
            if health_information.recovered:
                if person.hospital is not None:
                    person.hospital.group.release_as_patient(person)
                self.recover(person, time)
            elif health_information.should_be_in_hospital:
                self.hospitalise_the_sick(person, previous_tag)
            elif health_information.is_dead:
                self.bury_the_dead(person, time)
        if self.logger:
            self.logger.log_infected(
                self.timer.date, ids, symptoms, n_secondary_infections
            )

    def do_timestep(self):
        """
        Perform a time step in the simulation

        """
        activities = self.timer.activities

        if not activities or len(activities) == 0:
            sim_logger.info("==== do_timestep(): no active groups found. ====")
            return

        if "commute" in activities:
            self.distribute_commuters()
        if "rail_travel_out" in activities:
            self.distribute_rail_out()
        if "rail_travel_back" in activities:
            self.distribute_rail_back()
        self.move_people_to_active_subgroups(activities, self.timer.date, self.timer.now, 
                duration=self.timer.duration, is_weekend=self.timer.is_weekend)
        active_groups = self.activities_to_groups(activities)
        group_instances = [
            getattr(self.world, group)
            for group in active_groups
            if group not in ["household_visits", "care_home_visits"]
        ]
        n_people = 0
<<<<<<< HEAD
        if not self.world.box_mode:
            for cemetery in self.world.cemeteries.members:
                n_people += len(cemetery.people)
        sim_logger.info(
            f"Date = {self.timer.date}, number of deaths =  {n_people}, number of infected = {len(self.world.people.infected)}"
        )
        
        if self.policies.social_distancing and self.policies.social_distancing_start <= self.timer.date < self.policies.social_distancing_end:
            self.interaction.beta = self.policies.apply_social_distancing_policy(self.beta_copy, self.timer.now)
=======
        for cemetery in self.world.cemeteries.members:
            n_people += len(cemetery.people)
        sim_logger.info(
            f"Date = {self.timer.date}, number of deaths =  {n_people}, number of infected = {len(self.world.people.infected)}"
        )

        if (
            self.policies.social_distancing
            and self.policies.social_distancing_start
            <= self.timer.date
            < self.policies.social_distancing_end
        ):
            (
                self.interaction.alpha_physical,
                self.interaction.beta,
            ) = self.policies.social_distancing_policy(
                self.alpha_copy, self.beta_copy, self.timer.now
            )
>>>>>>> e5ba9de8
        else:
            self.interaction.alpha_physical = self.alpha_copy
            self.interaction.beta = self.beta_copy

        for group_type in group_instances:
            n_people_group = 0
            for group in group_type.members:
                self.interaction.time_step(
                    self.timer.now, self.timer.duration, group, 
                    self.logger, 
                )
                n_people += group.size
                n_people_group += group.size
            
        if n_people != len(self.world.people.members):
            raise SimulatorError(
                f"Number of people active {n_people} does not match "
                f"the total people number {len(self.world.people.members)}"
            )
        self.update_health_status(time=self.timer.now, duration=self.timer.duration)
        if self.logger:
            self.logger.log_infection_location(self.timer.date)
            self.logger.log_hospital_capacity(self.timer.date, self.world.hospitals)
        self.clear_world()

    def run(self):
        """
        Run simulation with n_seed initial infections

        Parameters
        ----------
        save:
            whether to save the last state of the world

        """
        sim_logger.info(
            f"Starting group_dynamics for {self.timer.total_days} days at day {self.timer.day}"
        )
        sim_logger.info(
            f"starting the loop ..., at {self.timer.day} days, to run for {self.timer.total_days} days"
        )
        self.clear_world()
        if self.logger:
            self.logger.log_population(
                self.world.people, light_logger=self.light_logger
            )
            self.logger.log_hospital_characteristics(self.world.hospitals)
        for time in self.timer:
            if time > self.timer.final_date:
                break
            if self.seed:
                if (time >= self.seed.min_date) and (time <= self.seed.max_date):
                    self.seed.unleash_virus_per_region(time)
            self.do_timestep()


class SimulatorBox(Simulator):
    def __init__(
        self,
        world: World,
        interaction: Interaction,
        selector: InfectionSelector,
        activity_to_groups: dict,
        time_config: dict,
        seed: Optional["Seed"] = None,
        leisure: Optional["Leisure"] = None,
        min_age_home_alone: int = 15,
        stay_at_home_complacency: float = 0.95,
        policies=Policies(),
        save_path: str = "results",
        output_filename: str = "logger.hdf5",
        light_logger: bool = False,
    ):
        """
        Class to run an epidemic spread simulation on a box. It is 
        basically a wrapper around the Simualtor class, disabling
        the options that are not available in box mode, like
        moving ill people to households.

        Parameters
        ----------
        world: 
            instance of World class
        interaction:
            instance of Interaction class 
        infection:
            instance of Infection class
        activity_to_groups:
            mapping between an activity and its corresponding groups
        time_config:
            dictionary with temporal configuration to set up the simulation
        min_age_home_alone:
            minimum age of a child to be left alone at home when ill
        stay_at_home_complacency:
            probability that an ill person will not stay at home
        policies:
            policies to be implemented at different time steps
        save_path:
            path to save logger results
        """
        super().__init__(
            world,
            interaction,
            selector,
            activity_to_groups,
            time_config,
            seed,
            leisure,
            min_age_home_alone,
            stay_at_home_complacency,
            policies,
            save_path,
            output_filename,
            light_logger,
        )

    def kid_drags_guardian(
        self, kid: "Person", guardian: "Person", activities: List[str]
    ):
        # not available in box
        pass

    def move_mild_kid_guardian_to_household(self, kid: "Person", activities: List[str]):
        # not available in box
        pass

    def move_mild_ill_to_household(self, person: "Person", activities: List[str]):
        # not available in box
        pass

    def move_people_to_active_subgroups(self, activities: List[str]):
        """
        Sends every person to one subgroup. If a person has a mild illness,
        they stay at home with a certain probability given by stay_at_home_complacency

        Parameters
        ----------
        active_groups:
            list of groups that are active at a time step
        """
        activities = self.apply_activity_hierarchy(activities)
        for person in self.world.people.members:
            if person.dead or person.busy:
                continue
            subgroup = self.get_subgroup_active(activities, person)
            subgroup.append(person)<|MERGE_RESOLUTION|>--- conflicted
+++ resolved
@@ -47,11 +47,7 @@
         leisure: Optional["Leisure"] = None,
         min_age_home_alone: int = 15,
         stay_at_home_complacency: float = 0.95,
-<<<<<<< HEAD
         policies: Optional["Policies"] = None,
-=======
-        policies=Policies(),
->>>>>>> e5ba9de8
         save_path: str = "results",
         output_filename: str = "logger.hdf5",
         light_logger: bool = False,
@@ -83,7 +79,6 @@
         self.world = world
         self.interaction = interaction
         self.beta_copy = copy.deepcopy(self.interaction.beta)
-        self.alpha_copy = copy.deepcopy(self.interaction.alpha_physical)
         self.seed = seed
         self.selector = selector
         self.policies = policies
@@ -142,15 +137,9 @@
         world: "World",
         interaction: "Interaction",
         selector: "InfectionSelector",
-<<<<<<< HEAD
         policies: Optional["Policies"] = None,
         seed: Optional["Seed"] = None,
         leisure: Optional["Leisure"] = None,
-=======
-        policies=Policies(),
-        seed: "Seed" = None,
-        leisure: "Leisure" = None,
->>>>>>> e5ba9de8
         config_filename: str = default_config_filename,
         save_path: str = "results",
     ) -> "Simulator":
@@ -315,7 +304,6 @@
         -------
         Subgroup to which person has to go, given the hierarchy of activities
         """
-<<<<<<< HEAD
 
         for activity in activities:
             if activity == "leisure" and person.leisure is None:
@@ -324,30 +312,10 @@
                     delta_time=duration,
                     is_weekend=is_weekend,
                     closed_venues=self.policies.find_closed_venues(date),
-=======
-        activities = self.apply_activity_hierarchy(activities)
-        # personal_closed_groups = self.policies.get_fully_closed_groups(
-        #    time=self.timer.now
-        # ) + self.policies.get_partially_closed_groups(
-        #    person=person, time=self.timer.now
-        # )
-        for activity in activities:
-            if activity == "leisure" and person.leisure is None:
-                subgroup = self.leisure.get_subgroup_for_person_and_housemates(
-                    person,
-                    self.timer.duration,
-                    self.timer.is_weekend,
-                    closed_groups=[],  # personal_closed_groups,
->>>>>>> e5ba9de8
                 )
             else:
                 subgroup = getattr(person, activity)
             if subgroup is not None:
-<<<<<<< HEAD
-=======
-                # if subgroup.group.spec in personal_closed_groups:
-                #    continue
->>>>>>> e5ba9de8
                 return subgroup
         raise SimulatorError(
             "Attention! Some people do not have an activity in this timestep."
@@ -558,17 +526,7 @@
             if group not in ["household_visits", "care_home_visits"]
         ]
         n_people = 0
-<<<<<<< HEAD
-        if not self.world.box_mode:
-            for cemetery in self.world.cemeteries.members:
-                n_people += len(cemetery.people)
-        sim_logger.info(
-            f"Date = {self.timer.date}, number of deaths =  {n_people}, number of infected = {len(self.world.people.infected)}"
-        )
-        
-        if self.policies.social_distancing and self.policies.social_distancing_start <= self.timer.date < self.policies.social_distancing_end:
-            self.interaction.beta = self.policies.apply_social_distancing_policy(self.beta_copy, self.timer.now)
-=======
+
         for cemetery in self.world.cemeteries.members:
             n_people += len(cemetery.people)
         sim_logger.info(
@@ -581,15 +539,11 @@
             <= self.timer.date
             < self.policies.social_distancing_end
         ):
-            (
-                self.interaction.alpha_physical,
-                self.interaction.beta,
-            ) = self.policies.social_distancing_policy(
-                self.alpha_copy, self.beta_copy, self.timer.now
+            
+            self.interaction.beta = self.policies.apply_social_distancing_policy(
+                self.beta_copy, self.timer.now
             )
->>>>>>> e5ba9de8
         else:
-            self.interaction.alpha_physical = self.alpha_copy
             self.interaction.beta = self.beta_copy
 
         for group_type in group_instances:

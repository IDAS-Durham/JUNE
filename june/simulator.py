import logging
import random
from june import paths
from typing import List
import datetime

from itertools import chain
import numpy as np
import yaml
import time

from june.demography import Person
from june.groups import Group
from june.groups.leisure import leisure
from june.infection.infection import InfectionSelector
from june.infection import Infection
from june.infection.health_index import HealthIndexGenerator
from june.interaction import Interaction

from june.logger.logger import Logger
from june.time import Timer
from june.world import World
from june.groups.commute.commuteunit_distributor import CommuteUnitDistributor
from june.groups.commute.commutecityunit_distributor import CommuteCityUnitDistributor
from june.groups.travel.travelunit_distributor import TravelUnitDistributor

default_config_filename = paths.configs_path / "config_example.yaml"

sim_logger = logging.getLogger(__name__)


class SimulatorError(BaseException):
    pass


class Simulator:
    def __init__(
        self,
        world: World,
        interaction: Interaction,
        selector: InfectionSelector,
        activity_to_groups: dict,
        time_config: dict,
        min_age_home_alone: int = 15,
        stay_at_home_complacency: float = 0.95,
        save_path: str = "results",
    ):
        """
        Class to run an epidemic spread simulation on the world

        Parameters
        ----------
        world: 
            instance of World class
        interaction:
            instance of Interaction class 
        infection:
            instance of Infection class
        activity_to_groups:
            mapping between an activity and its corresponding groups
        time_config:
            dictionary with temporal configuration to set up the simulation
        min_age_home_alone:
            minimum age of a child to be left alone at home when ill
        stay_at_home_complacency:
            probability that an ill person will not stay at home
        save_path:
            path to save logger results
        """
        self.world = world
        self.interaction = interaction
        self.selector = selector
        self.activity_hierarchy = [
            "box",
            "hospital",
            "rail_travel_out",
            "rail_travel_back",
            "commute",
            "primary_activity",
            "leisure",
            "residence",
        ]
        self.check_inputs(time_config)
        self.timer = Timer(
            total_days=time_config["total_days"],
            weekday_step_duration=time_config["step_duration"]["weekday"],
            weekend_step_duration=time_config["step_duration"]["weekend"],
            weekday_activities=time_config["step_activities"]["weekday"],
            weekend_activities=time_config["step_activities"]["weekend"],
        )
        if not self.world.box_mode:
            self.logger = Logger(save_path=save_path)
        else:
            self.logger = None
        self.all_activities = self.get_all_activities(time_config)
        if self.world.box_mode:
            self.activity_to_group_dict = {
                "box": ["boxes"],
            }
        else:
            self.activity_to_group_dict = {
                "hospital": ["hospitals"],
                "primary_activity": activity_to_groups.get("primary_activity", []),
                "leisure": activity_to_groups.get("leisure", []),
                "residence": activity_to_groups.get("residence", []),
                "commute": activity_to_groups.get("commute", []),
                "rail_travel": activity_to_groups.get("rail_travel", []),
            }
        self.min_age_home_alone = min_age_home_alone
        self.stay_at_home_complacency = stay_at_home_complacency
        if "commute" in self.all_activities:
            self.initialize_commute(activity_to_groups["commute"])
        if "leisure" in self.all_activities:
            self.initialize_leisure(activity_to_groups["leisure"])
<<<<<<< HEAD
        #if "rail_travel_out" in self.all_activities or "rail_travel_back" in self.all_activities:
        #    self.initialize_rail_travel(activity_to_groups["rail_travel"])
=======
        if (
            "rail_travel_out" in self.all_activities
            or "rail_travel_back" in self.all_activities
        ):
            self.initialize_rail_travel(activity_to_groups["rail_travel"])
>>>>>>> 6d14d141

    @classmethod
    def from_file(
        cls,
        world: "World",
        interaction: "Interaction",
        selector: "InfectionSelector",
        config_filename: str = default_config_filename,
        save_path: str = "results",
    ) -> "Simulator":

        """
        Load config for simulator from world.yaml

        Parameters
        ----------
        config_filename
            The path to the world yaml configuration

        Returns
        -------
        A Simulator
        """
        with open(config_filename) as f:
            config = yaml.load(f, Loader=yaml.FullLoader)
        if world.box_mode:
            activity_to_groups = None
        else:
            activity_to_groups = config["activity_to_groups"]
        time_config = config["time"]
        return Simulator(
            world,
            interaction,
            selector,
            activity_to_groups,
            time_config,
            save_path=save_path,
        )

    def get_all_activities(self, time_config):
        weekday_activities = [
            activity for activity in time_config["step_activities"]["weekday"].values()
        ]
        weekend_activities = [
            activity for activity in time_config["step_activities"]["weekend"].values()
        ]
        return set(chain(*(weekday_activities + weekend_activities)))

    def initialize_commute(self, commute_options):
        if "commuteunits" in commute_options:
            self.commute_unit_distributor = CommuteUnitDistributor(
                self.world.commutehubs.members
            )
        elif "commutecityunits" in commute_options:
            self.commute_city_unit_distributor = CommuteCityUnitDistributor(
                self.world.commutecities.members
            )
        elif "travelunits" in commute_options:
            self.travelunit_distributor = TravelUnitDistributor(self.world.travelcities.members, self.world.travelunits.members)

    def distribute_commuters(self):
        if hasattr(self, "travelunits"):
            self.travelunit_distirbutor.distribute_rail()
        if hasattr(self, "commute_unit_distributor"):
            self.commute_unit_distributor.distribute_people()
        if hasattr(self, "commute_city_unit_distributor"):
            self.commute_city_unit_distributor.distribute_people()

<<<<<<< HEAD
    #def initialize_rail_travel(self, travel_options):
    #    if "travelunits" in travel_options:
    #        self.travelunit_distributor = TravelUnitDistributor(self.world.travelcities.members, self.world.travelunits.members)
=======
    def initialize_rail_travel(self, travel_options):
        if "travelunits" in travel_options:
            self.travelunit_distributor = TravelUnitDistributor(
                self.world.travelcities.members, self.world.travelunits.members
            )
>>>>>>> 6d14d141

    def distribute_rail_out(self):
        if hasattr(self, "travelunit_distributor"):
            self.travelunit_distributor.distirbute_people_out()

    def distribute_rail_back(self):
        if hasattr(self, "travelunit_distributor"):
            self.travelunit_distributor.distribute_people_back()

    def initialize_leisure(self, leisure_options):
        self.leisure = leisure.generate_leisure_for_world(
            list_of_leisure_groups=leisure_options, world=self.world
        )

    def check_inputs(self, time_config: dict):
        """
        Check that the iput time configuration is correct, i.e., activities are among allowed activities
        and days have 24 hours.

        Parameters
        ----------
        time_config:
            dictionary with time steps configuration
        """

        # Sadly, days only have 24 hours
        assert sum(time_config["step_duration"]["weekday"].values()) == 24
        # even during the weekend :(
        assert sum(time_config["step_duration"]["weekend"].values()) == 24

        # Check that all groups given in time_config file are in the valid group hierarchy
        all_groups = self.activity_hierarchy
        for step, activities in time_config["step_activities"]["weekday"].items():
            assert all(group in all_groups for group in activities)

        for step, activities in time_config["step_activities"]["weekend"].items():
            assert all(group in all_groups for group in activities)

    def apply_activity_hierarchy(self, activities: List[str]) -> List[str]:
        """
        Returns a list of activities with the right order, obeying the permanent activity hierarcy
        and shuflling the random one. 

        Parameters
        ----------
        activities:
            list of activities that take place at a given time step
        Returns
        -------
        Ordered list of activities according to hierarchy
        """
        activities.sort(key=lambda x: self.activity_hierarchy.index(x))
        return activities

    def activities_to_groups(self, activities: List[str]) -> List[str]:
        """
        Converts activities into Groups, the interaction will run over these Groups.

        Parameters
        ---------
        activities:
            list of activities that take place at a given time step
        Returns
        -------
        List of groups that are active.
        """

        groups = [self.activity_to_group_dict[activity] for activity in activities]
        return list(chain(*groups))

    def clear_world(self):
        """
        Removes everyone from all possible groups, and sets everyone's busy attribute
        to False.

        """
        for group_name in self.activities_to_groups(self.all_activities):
            if group_name == "residence_visits":
                continue
            grouptype = getattr(self.world, group_name)
            for group in grouptype.members:
                for subgroup in group.subgroups:
                    subgroup._people.clear()

        for person in self.world.people.members:
            person.busy = False

    def get_subgroup_active(
        self, activities: List[str], person: "Person"
    ) -> "Subgroup":
        """
        Given the hierarchy of activities and a person, decide what subgroup  
        should they go to

        Parameters
        ----------
        activities:
            list of activities that take place at a given time step
        person:
            person that is looking for a subgroup to go to
        Returns
        -------
        Subgroup to which person has to go, given the hierarchy of activities
        """
        activities = self.apply_activity_hierarchy(activities)
        for activity in activities:
            if activity == "leisure" and person.leisure is None:
                subgroup = self.leisure.get_subgroup_for_person_and_housemates(
                    person, self.timer.duration, self.timer.is_weekend
                )
            else:
                subgroup = getattr(person, activity)
            if subgroup is not None:
                return subgroup

    def kid_drags_guardian(
        self, kid: "Person", guardian: "Person", activities: List[str]
    ):
        """
        A kid makes their guardian go home.

        Parameters
        ----------
        kid:
            kid that wants to take their guardian home
        guardian:
            guardian to be sent home
        activities:
            list of activities that take place at a given time step
        """

        if guardian is not None:
            if guardian.busy:
                guardian_subgroup = self.get_subgroup_active(activities, guardian)
                guardian_subgroup.remove(guardian)
            guardian.residence.append(guardian)

    def move_mild_kid_guardian_to_household(self, kid: "Person", activities: List[str]):
        """
        Move  a kid and their guardian to the household, so no kid is left
        home alone.

        Parameters
        ----------
        kid:
            kid to be sent home
        activities:
            list of activities that take place at a given time step
        """
        possible_guardians = [
            housemate for housemate in kid.residence.group.people if housemate.age >= 18
        ]
        if len(possible_guardians) == 0:
            guardian = kid.find_guardian()
            self.kid_drags_guardian(kid, guardian, activities)
        kid.residence.append(kid)

    def move_mild_ill_to_household(self, person: "Person", activities: List[str]):
        """
        Move person with a mild illness to their households. For kids that will
        always happen, and if they are left alone at home they will also drag one
        of their guardians home. For adults, they will go home with a probability 
        given by stay_at_home_complacency

        Parameters
        ----------
        person:
            person to be sent home
        activities:
            list of activities that take place at a given time step
        """
        if person.age < self.min_age_home_alone:
            self.move_mild_kid_guardian_to_household(person, activities)
        elif random.random() <= self.stay_at_home_complacency:
            person.residence.append(person)
        else:
            subgroup = self.get_subgroup_active(activities, person)
            subgroup.append(person)

    def move_people_to_active_subgroups(self, activities: List[str]):
        """
        Sends every person to one subgroup. If a person has a mild illness,
        they stay at home with a certain probability given by stay_at_home_complacency

        Parameters
        ----------
        active_groups:
            list of groups that are active at a time step
        """

        for person in self.world.people.members:
            if person.dead or person.busy:
                continue
            if (
                person.health_information is not None
                and person.health_information.must_stay_at_home
            ):
                self.move_mild_ill_to_household(person, activities)
            else:
                subgroup = self.get_subgroup_active(activities, person)
                subgroup.append(person)

    def hospitalise_the_sick(self, person: "Person", previous_tag: str):
        """
        Hospitalise sick person. Also moves them from a regular bed
        to an ICU bed if their symptoms tag has changed.

        Parameters
        ----------
        person:
            person to hospitalise
        previous_tag:
            previous symptoms tag of a person
        """
        if person.hospital is None:
            self.world.hospitals.allocate_patient(person)
        elif previous_tag != person.health_information.tag:
            person.hospital.group.move_patient_within_hospital(person)

    def bury_the_dead(self, person: "Person", time: float):
        """
        When someone dies, send them to cemetery. 
        ZOMBIE ALERT!! 

        Parameters
        ----------
        person:
            person to send to cemetery
        """
        person.dead = True
        cemetery = self.world.cemeteries.get_nearest(person)
        cemetery.add(person)
        person.health_information.set_dead(time)

    def recover(self, person: "Person", time: float):
        """
        When someone recovers, erase the health information they carry and change their susceptibility.

        Parameters
        ----------
        person:
            person to recover
        time:
            time (in days), at which the person recovers
        """
        # TODO: seems to be only used to set the infection length at the moment, but this is not logged
        # anywhere, so we could get rid of this potentially
        person.health_information.set_recovered(time)
        person.susceptibility = 0.0
        person.health_information = None

    def update_health_status(self, time: float, duration: float):
        """
        Update symptoms and health status of infected people.
        Send them to hospital if necessary, or bury them if they
        have died.

        Parameters
        ----------
        time:
            time now
        duration:
            duration of time step
        """
        ids = []
        symptoms = []
        n_secondary_infections = []
        for person in self.world.people.infected:
            health_information = person.health_information
            previous_tag = health_information.tag
            health_information.update_health_status(time, duration)
            ids.append(person.id)
            symptoms.append(person.health_information.tag.value)
            n_secondary_infections.append(person.health_information.number_of_infected)
            # Take actions on new symptoms
            if health_information.recovered:
                if person.hospital is not None:
                    person.hospital.group.release_as_patient(person)
                self.recover(person, time)
            elif health_information.should_be_in_hospital:
                self.hospitalise_the_sick(person, previous_tag)
            elif health_information.is_dead and not self.world.box_mode:
                self.bury_the_dead(person, time)
        if self.logger:
            self.logger.log_infected(
                self.timer.date, ids, symptoms, n_secondary_infections
            )

    def do_timestep(self):
        """
        Perform a time step in the simulation

        """
        activities = self.timer.activities

        if not activities or len(activities) == 0:
            sim_logger.info("==== do_timestep(): no active groups found. ====")
            return

        if "commute" in activities:
            self.distribute_commuters()
        #if "rail_travel_out" in activities:
        #    self.distribute_rail_out()
        #if "rail_travel_back" in activities:
        #    self.distribute_rail_back()
        self.move_people_to_active_subgroups(activities)
        active_groups = self.activities_to_groups(activities)
        group_instances = [
            getattr(self.world, group)
            for group in active_groups
            if group != "residence_visits"
        ]
        n_people = 0
        if not self.world.box_mode:
            for cemetery in self.world.cemeteries.members:
                n_people += len(cemetery.people)
        sim_logger.info(f"number of deaths =  {n_people}")
        for group_type in group_instances:
            n_active_in_group = 0
            for group in group_type.members:
                self.interaction.time_step(
                    self.timer.now, self.timer.duration, group, self.logger,
                )
                n_active_in_group += group.size
                n_people += group.size
            sim_logger.info(
                f"Number of people active in {group.spec} = {n_active_in_group}"
            )
        if n_people != len(self.world.people.members):
            raise SimulatorError(
                f"Number of people active {n_people} does not match "
                f"the total people number {len(self.world.people.members)}"
            )
        self.update_health_status(self.timer.now, self.timer.duration)
        if self.logger:
            self.logger.log_infection_location(self.timer.date)
            self.logger.log_hospital_capacity(self.timer.date, self.world.hospitals)
        self.clear_world()

    def run(self, save=False):
        """
        Run simulation with n_seed initial infections

        Parameters
        ----------
        save:
            whether to save the last state of the world

        """
        sim_logger.info(
            f"Starting group_dynamics for {self.timer.total_days} days at day {self.timer.day}"
        )
        sim_logger.info(
            f"starting the loop ..., at {self.timer.day} days, to run for {self.timer.total_days} days"
        )
        self.clear_world()
        if self.logger:
            self.logger.log_population(self.world.people)
            self.logger.log_hospital_characteristics(self.world.hospitals)
        for time in self.timer:
            if time > self.timer.final_date:
                break
            self.do_timestep()
        # Save the world
        if save:
            self.world.to_pickle("final_world.pickle")<|MERGE_RESOLUTION|>--- conflicted
+++ resolved
@@ -112,16 +112,13 @@
             self.initialize_commute(activity_to_groups["commute"])
         if "leisure" in self.all_activities:
             self.initialize_leisure(activity_to_groups["leisure"])
-<<<<<<< HEAD
-        #if "rail_travel_out" in self.all_activities or "rail_travel_back" in self.all_activities:
+
+
+        #if (
+        #    "rail_travel_out" in self.all_activities
+        #    or "rail_travel_back" in self.all_activities
+        #):
         #    self.initialize_rail_travel(activity_to_groups["rail_travel"])
-=======
-        if (
-            "rail_travel_out" in self.all_activities
-            or "rail_travel_back" in self.all_activities
-        ):
-            self.initialize_rail_travel(activity_to_groups["rail_travel"])
->>>>>>> 6d14d141
 
     @classmethod
     def from_file(
@@ -190,17 +187,15 @@
         if hasattr(self, "commute_city_unit_distributor"):
             self.commute_city_unit_distributor.distribute_people()
 
-<<<<<<< HEAD
     #def initialize_rail_travel(self, travel_options):
     #    if "travelunits" in travel_options:
     #        self.travelunit_distributor = TravelUnitDistributor(self.world.travelcities.members, self.world.travelunits.members)
-=======
-    def initialize_rail_travel(self, travel_options):
-        if "travelunits" in travel_options:
-            self.travelunit_distributor = TravelUnitDistributor(
-                self.world.travelcities.members, self.world.travelunits.members
-            )
->>>>>>> 6d14d141
+
+    #def initialize_rail_travel(self, travel_options):
+    #    if "travelunits" in travel_options:
+    #        self.travelunit_distributor = TravelUnitDistributor(
+    #            self.world.travelcities.members, self.world.travelunits.members
+    #        )
 
     def distribute_rail_out(self):
         if hasattr(self, "travelunit_distributor"):

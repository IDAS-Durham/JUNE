--- conflicted
+++ resolved
@@ -615,24 +615,10 @@
                 activity_manager=self.activity_manager,
             )
         while self.timer.date < self.timer.final_date:
-<<<<<<< HEAD
             if self.infection_seeds:
                 self.infection_seeds.unleash_virus_per_day(
                     self.timer.date, record=self.record
                 )
-=======
-            if self.infection_seed:
-                if (
-                    self.infection_seed.max_date
-                    >= self.timer.date
-                    >= self.infection_seed.min_date
-                ):
-                    self.infection_seed.unleash_virus_per_day(
-                        self.timer.date,
-                        record=self.record,
-                        days_from_start=self.timer.now,
-                    )
->>>>>>> 0cc67252
             self.do_timestep()
             if (
                 self.timer.date.date() in self.checkpoint_save_dates

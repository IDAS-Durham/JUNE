import copy
import logging
import random
from datetime import datetime
from itertools import chain
from typing import List, Optional

import yaml

from june import paths
from june.demography import Person, Activities
from june.groups.commute.commutecityunit_distributor import CommuteCityUnitDistributor
from june.groups.commute.commuteunit_distributor import CommuteUnitDistributor
from june.groups.travel.travelunit_distributor import TravelUnitDistributor
from june.infection.infection import InfectionSelector
from june.interaction import Interaction
from june.logger.logger import Logger
from june.policy import Policies
from june.time import Timer
from june.world import World, possible_groups
from june.infection.symptom_tag import SymptomTag

default_config_filename = paths.configs_path / "config_example.yaml"

sim_logger = logging.getLogger(__name__)


class SimulatorError(BaseException):
    pass


class Simulator:
    def __init__(
        self,
        world: World,
        interaction: Interaction,
        selector: InfectionSelector,
        activity_to_groups: dict,
        time_config: dict,
        infection_seed: Optional["InfectionSeed"] = None,
        leisure: Optional["Leisure"] = None,
        min_age_home_alone: int = 15,
        stay_at_home_complacency: float = 0.95,
        policies: Optional["Policies"] = None,
        save_path: str = "results",
        output_filename: str = "logger.hdf5",
        light_logger: bool = False,
    ):
        """
        Class to run an epidemic spread simulation on the world

        Parameters
        ----------
        world: 
            instance of World class
        interaction:
            instance of Interaction class 
        infection:
            instance of Infection class
        activity_to_groups:
            mapping between an activity and its corresponding groups
        time_config:
            dictionary with temporal configuration to set up the simulation
        min_age_home_alone:
            minimum age of a child to be left alone at home when ill
        stay_at_home_complacency:
            probability that an ill person will not stay at home
        policies:
            policies to be implemented at different time steps
        save_path:
            path to save logger results
        """
        self.world = world
        self.interaction = interaction
        self.beta_copy = copy.deepcopy(self.interaction.beta)
        self.infection_seed = infection_seed
        self.selector = selector
        self.policies = policies
        self.light_logger = light_logger
        self.activity_hierarchy = [
            "box",
            "hospital",
            "rail_travel_out",
            "rail_travel_back",
            "commute",
            "primary_activity",
            "leisure",
            "residence",
        ]
        self.check_inputs(time_config)
        self.timer = Timer(
            total_days=time_config["total_days"],
            weekday_step_duration=time_config["step_duration"]["weekday"],
            weekend_step_duration=time_config["step_duration"]["weekend"],
            weekday_activities=time_config["step_activities"]["weekday"],
            weekend_activities=time_config["step_activities"]["weekend"],
        )
        if not self.world.box_mode:
            self.logger = Logger(save_path=save_path, file_name=output_filename)
        else:
            self.logger = None
        self.all_activities = self.get_all_activities(time_config)
        if self.world.box_mode:
            self.activity_to_group_dict = {
                "box": ["boxes"],
            }
        else:
            self.activity_to_group_dict = {
                "hospital": ["hospitals"],
                "primary_activity": activity_to_groups.get("primary_activity", []),
                "leisure": activity_to_groups.get("leisure", []),
                "residence": activity_to_groups.get("residence", []),
                "commute": activity_to_groups.get("commute", []),
                "rail_travel": activity_to_groups.get("rail_travel", []),
            }
        self.min_age_home_alone = min_age_home_alone
        self.stay_at_home_complacency = stay_at_home_complacency
        if "commute" in self.all_activities:
            self.initialize_commute(activity_to_groups["commute"])
        self.leisure = leisure
        if "leisure" in self.all_activities:
            self.leisure.generate_leisure_probabilities_for_timestep
        if (
            "rail_travel_out" in self.all_activities
            or "rail_travel_back" in self.all_activities
        ):
            self.initialize_rail_travel(activity_to_groups["rail_travel"])

    @classmethod
    def from_file(
        cls,
        world: "World",
        interaction: "Interaction",
        selector: "InfectionSelector",
        policies: Optional["Policies"] = None,
        infection_seed: Optional["InfectionSeed"] = None,
        leisure: Optional["Leisure"] = None,
        config_filename: str = default_config_filename,
        save_path: str = "results",
    ) -> "Simulator":

        """
        Load config for simulator from world.yaml

        Parameters
        ----------
        config_filename
            The path to the world yaml configuration

        Returns
        -------
        A Simulator
        """
        with open(config_filename) as f:
            config = yaml.load(f, Loader=yaml.FullLoader)
        if world.box_mode:
            activity_to_groups = None
        else:
            activity_to_groups = config["activity_to_groups"]
        time_config = config["time"]
        return cls(
            world,
            interaction,
            selector,
            activity_to_groups,
            time_config,
            policies=policies,
            infection_seed=infection_seed,
            leisure=leisure,
            save_path=save_path,
        )

    def get_all_activities(self, time_config):
        weekday_activities = [
            activity for activity in time_config["step_activities"]["weekday"].values()
        ]
        weekend_activities = [
            activity for activity in time_config["step_activities"]["weekend"].values()
        ]
        return set(chain(*(weekday_activities + weekend_activities)))

    def initialize_commute(self, commute_options):
        if "commuteunits" in commute_options:
            self.commute_unit_distributor = CommuteUnitDistributor(
                self.world.commutehubs.members
            )
        if "commutecityunits" in commute_options:
            self.commute_city_unit_distributor = CommuteCityUnitDistributor(
                self.world.commutecities.members
            )

    def distribute_commuters(self):
        if hasattr(self, "commute_unit_distributor"):
            self.commute_unit_distributor.distribute_people()
        if hasattr(self, "commute_city_unit_distributor"):
            self.commute_city_unit_distributor.distribute_people()

    def initialize_rail_travel(self, travel_options):
        if "travelunits" in travel_options:
            self.travelunit_distributor = TravelUnitDistributor(
                self.world.travelcities.members, self.world.travelunits.members
            )

    def distribute_rail_out(self):
        if hasattr(self, "travelunit_distributor"):
            self.travelunit_distributor.distirbute_people_out()

    def distribute_rail_back(self):
        if hasattr(self, "travelunit_distributor"):
            self.travelunit_distributor.distribute_people_back()

    def check_inputs(self, time_config: dict):
        """
        Check that the iput time configuration is correct, i.e., activities are among allowed activities
        and days have 24 hours.

        Parameters
        ----------
        time_config:
            dictionary with time steps configuration
        """

        # Sadly, days only have 24 hours
        assert sum(time_config["step_duration"]["weekday"].values()) == 24
        # even during the weekend :(
        assert sum(time_config["step_duration"]["weekend"].values()) == 24

        # Check that all groups given in time_config file are in the valid group hierarchy
        all_groups = self.activity_hierarchy
        for step, activities in time_config["step_activities"]["weekday"].items():
            assert all(group in all_groups for group in activities)

        for step, activities in time_config["step_activities"]["weekend"].items():
            assert all(group in all_groups for group in activities)

    def apply_activity_hierarchy(self, activities: List[str]) -> List[str]:
        """
        Returns a list of activities with the right order, obeying the permanent activity hierarcy
        and shuflling the random one. 

        Parameters
        ----------
        activities:
            list of activities that take place at a given time step
        Returns
        -------
        Ordered list of activities according to hierarchy
        """
        activities.sort(key=lambda x: self.activity_hierarchy.index(x))
        return activities

    def activities_to_groups(self, activities: List[str]) -> List[str]:
        """
        Converts activities into Groups, the interaction will run over these Groups.

        Parameters
        ---------
        activities:
            list of activities that take place at a given time step
        Returns
        -------
        List of groups that are active.
        """

        groups = [self.activity_to_group_dict[activity] for activity in activities]
        return list(chain(*groups))

    def clear_world(self):
        """
        Removes everyone from all possible groups, and sets everyone's busy attribute
        to False.

        """
        for group_name in self.activities_to_groups(self.all_activities):
            if group_name in ["care_home_visits", "household_visits"]:
                continue
            grouptype = getattr(self.world, group_name)
            if grouptype is not None:
                for group in grouptype.members:
                    group.clear()

        for person in self.world.people.members:
            person.busy = False
            person.subgroups.leisure = None

    def move_to_active_subgroup(
        self, activities: List[str], person: "Person"
    ) -> "Subgroup":
        """
        Given the hierarchy of activities and a person, decide what subgroup  
        should they go to

        Parameters
        ----------
        activities:
            list of activities that take place at a given time step
        person:
            person that is looking for a subgroup to go to
        Returns
        -------
        Subgroup to which person has to go, given the hierarchy of activities
        """
        for activity in activities:
            if activity == "leisure" and person.leisure is None:
                subgroup = self.leisure.get_subgroup_for_person_and_housemates(
                    person=person,
                )
            else:
                subgroup = getattr(person, activity)
            if subgroup is not None:
                subgroup.append(person)
                return
        raise SimulatorError(
            "Attention! Some people do not have an activity in this timestep."
        )

    def kid_drags_guardian(
        self, guardian: "Person",
    ):
        """
        A kid makes their guardian go home.

        Parameters
        ----------
        kid:
            kid that wants to take their guardian home
        guardian:
            guardian to be sent home
        activities:
            list of activities that take place at a given time step
        """
        if guardian is not None:
            if guardian.busy:
                for subgroup in guardian.subgroups.iter():
                    if guardian in subgroup:
                        subgroup.remove(guardian)
                        break
            guardian.residence.append(guardian)

    def move_mild_kid_guardian_to_household(self, kid: "Person"):
        """
        Move  a kid and their guardian to the household, so no kid is left
        home alone.

        Parameters
        ----------
        kid:
            kid to be sent home
        activities:
            list of activities that take place at a given time step
        """
        possible_guardians = [
            housemate for housemate in kid.residence.group.people if housemate.age >= 18
        ]
        if len(possible_guardians) == 0:
            guardian = kid.find_guardian()
            self.kid_drags_guardian(guardian)
        kid.residence.append(kid)

    def move_mild_ill_to_household(self, person: "Person", activities: List[str]):
        """
        Move person with a mild illness to their households. For kids that will
        always happen, and if they are left alone at home they will also drag one
        of their guardians home. For adults, they will go home with a probability 
        given by stay_at_home_complacency

        Parameters
        ----------
        person:
            person to be sent home
        activities:
            list of activities that take place at a given time step
        """
        if person.age < self.min_age_home_alone:
            self.move_mild_kid_guardian_to_household(person)
        elif random.random() <= self.stay_at_home_complacency:
            person.residence.append(person)
        else:
            self.move_to_active_subgroup(activities, person)

    def move_people_to_active_subgroups(
        self,
        activities: List[str],
        date: datetime = datetime(2020, 2, 2),
        days_from_start=0.0,
    ):
        """
        Sends every person to one subgroup. If a person has a mild illness,
        they stay at home with a certain probability given by stay_at_home_complacency

        Parameters
        ----------
        active_groups:
            list of groups that are active at a time step
        """
        skip_activity_collection = self.policies.skip_activity_collection(date=date)
        stay_home_collection = self.policies.stay_home_collection(date=date)

        activities = self.apply_activity_hierarchy(activities)
        for person in self.world.people.members:
            if person.dead or person.busy:
                continue
            allowed_activities = skip_activity_collection(person, activities)
            if stay_home_collection(person, days_from_start):
                self.move_mild_ill_to_household(person, allowed_activities)
            else:
                self.move_to_active_subgroup(allowed_activities, person)

    def hospitalise_the_sick(self, person: "Person", previous_tag: str):
        """
        Hospitalise sick person. Also moves them from a regular bed
        to an ICU bed if their symptoms tag has changed.

        Parameters
        ----------
        person:
            person to hospitalise
        previous_tag:
            previous symptoms tag of a person
        """
        if person.hospital is None:
            self.world.hospitals.allocate_patient(person)
        elif previous_tag != person.health_information.tag:
            person.hospital.group.move_patient_within_hospital(person)

    def bury_the_dead(self, person: "Person", time: float):
        """
        When someone dies, send them to cemetery. 
        ZOMBIE ALERT!! 

        Parameters
        ----------
        person:
            person to send to cemetery
        """
        person.dead = True
        cemetery = self.world.cemeteries.get_nearest(person)
        cemetery.add(person)
        person.health_information.set_dead(time)
        person.subgroups = Activities(None, None, None, None, None, None, None)

    def recover(self, person: "Person", time: float):
        """
        When someone recovers, erase the health information they carry and change their susceptibility.

        Parameters
        ----------
        person:
            person to recover
        time:
            time (in days), at which the person recovers
        """
        # TODO: seems to be only used to set the infection length at the moment, but this is not logged
        # anywhere, so we could get rid of this potentially
        person.health_information.set_recovered(time)
        person.susceptibility = 0.0
        person.health_information = None

    def update_health_status(self, time: float, duration: float):
        """
        Update symptoms and health status of infected people.
        Send them to hospital if necessary, or bury them if they
        have died.

        Parameters
        ----------
        time:
            time now
        duration:
            duration of time step
        """
        ids = []
        symptoms = []
        n_secondary_infections = []
        for person in self.world.people.infected:
            health_information = person.health_information
            previous_tag = health_information.tag
            health_information.update_health_status(time, duration)
            if (
                previous_tag == SymptomTag.exposed
                and health_information.tag == SymptomTag.influenza
            ):
                person.residence.group.quarantine_starting_date = time
            ids.append(person.id)
            symptoms.append(person.health_information.tag.value)
            n_secondary_infections.append(person.health_information.number_of_infected)
            # Take actions on new symptoms
            if health_information.recovered:
                if person.hospital is not None:
                    person.hospital.group.release_as_patient(person)
                self.recover(person, time)
            elif health_information.should_be_in_hospital:
                self.hospitalise_the_sick(person, previous_tag)
            elif health_information.is_dead:
                self.bury_the_dead(person, time)
        if self.logger:
            self.logger.log_infected(
                self.timer.date, ids, symptoms, n_secondary_infections
            )

    def do_timestep(self):
        """
        Perform a time step in the simulation

        """
        activities = self.timer.activities

        if not activities or len(activities) == 0:
            sim_logger.info("==== do_timestep(): no active groups found. ====")
            return

        if "commute" in activities:
            self.distribute_commuters()
        if "rail_travel_out" in activities:
            self.distribute_rail_out()
        if "rail_travel_back" in activities:
            self.distribute_rail_back()
        if self.leisure is not None:
            self.leisure.generate_leisure_probabilities_for_timestep(
                self.timer.duration,
                self.timer.is_weekend,
                self.policies.find_closed_venues(self.timer.date),
            )
            if self.policies is not None:
                self.policies.apply_change_probabilities_leisure(
                    self.timer.date, self.leisure
                )
        self.move_people_to_active_subgroups(
            activities, self.timer.date, self.timer.now,
        )
        active_groups = self.activities_to_groups(activities)
        group_instances = [
            getattr(self.world, group)
            for group in active_groups
            if group not in ["household_visits", "care_home_visits"]
        ]
        n_people = 0

        for cemetery in self.world.cemeteries.members:
            n_people += len(cemetery.people)
        sim_logger.info(
            f"Date = {self.timer.date}, number of deaths =  {n_people}, number of infected = {len(self.world.people.infected)}"
        )

        if (
            self.policies.social_distancing
            and self.policies.social_distancing_start
            <= self.timer.date
            < self.policies.social_distancing_end
        ):

            self.interaction.beta = self.policies.apply_social_distancing_policy(
                self.beta_copy, self.timer.now
            )
        else:
            self.interaction.beta = self.beta_copy

        for group_type in group_instances:
            n_people_group = 0
            for group in group_type.members:
                self.interaction.time_step(
                    self.timer.now, self.timer.duration, group, self.logger,
                )
                n_people += group.size
                n_people_group += group.size

        if n_people != len(self.world.people.members):
            raise SimulatorError(
                f"Number of people active {n_people} does not match "
                f"the total people number {len(self.world.people.members)}"
            )
        self.update_health_status(time=self.timer.now, duration=self.timer.duration)
        if self.logger:
            self.logger.log_infection_location(self.timer.date)
            self.logger.log_hospital_capacity(self.timer.date, self.world.hospitals)
        self.clear_world()

    def run(self):
        """
        Run simulation with n_seed initial infections

        Parameters
        ----------
        save:
            whether to save the last state of the world

        """
        sim_logger.info(
            f"Starting group_dynamics for {self.timer.total_days} days at day {self.timer.day}"
        )
        sim_logger.info(
            f"starting the loop ..., at {self.timer.day} days, to run for {self.timer.total_days} days"
        )
        self.clear_world()
        if self.logger:
            self.logger.log_population(
                self.world.people, light_logger=self.light_logger
            )
            self.logger.log_hospital_characteristics(self.world.hospitals)
        for time in self.timer:
            if time > self.timer.final_date:
                break
<<<<<<< HEAD
            if self.seed:
                if (time >= self.seed.min_date) and (time <= self.seed.max_date):
                    self.seed.unleash_virus_per_region(time)
            self.do_timestep()
=======
            if self.infection_seed:
                if (time >= self.infection_seed.min_date) and (time <= self.infection_seed.max_date):
                    self.infection_seed.unleash_virus_per_region(time)
            self.do_timestep()


class SimulatorBox(Simulator):
    def __init__(
        self,
        world: World,
        interaction: Interaction,
        selector: InfectionSelector,
        activity_to_groups: dict,
        time_config: dict,
        infection_seed: Optional["InfectionSeed"] = None,
        leisure: Optional["Leisure"] = None,
        min_age_home_alone: int = 15,
        stay_at_home_complacency: float = 0.95,
        policies=Policies(),
        save_path: str = "results",
        output_filename: str = "logger.hdf5",
        light_logger: bool = False,
    ):
        """
        Class to run an epidemic spread simulation on a box. It is 
        basically a wrapper around the Simualtor class, disabling
        the options that are not available in box mode, like
        moving ill people to households.

        Parameters
        ----------
        world: 
            instance of World class
        interaction:
            instance of Interaction class 
        infection:
            instance of Infection class
        activity_to_groups:
            mapping between an activity and its corresponding groups
        time_config:
            dictionary with temporal configuration to set up the simulation
        min_age_home_alone:
            minimum age of a child to be left alone at home when ill
        stay_at_home_complacency:
            probability that an ill person will not stay at home
        policies:
            policies to be implemented at different time steps
        save_path:
            path to save logger results
        """
        super().__init__(
            world,
            interaction,
            selector,
            activity_to_groups,
            time_config,
            infection_seed,
            leisure,
            min_age_home_alone,
            stay_at_home_complacency,
            policies,
            save_path,
            output_filename,
            light_logger,
        )

    def kid_drags_guardian(
        self, guardian
    ):
        # not available in box
        pass

    def move_mild_kid_guardian_to_household(self, kid: "Person", activities: List[str]):
        # not available in box
        pass

    def move_mild_ill_to_household(self, person: "Person", activities: List[str]):
        # not available in box
        pass

    def move_people_to_active_subgroups(self, activities: List[str]):
        """
        Sends every person to one subgroup. If a person has a mild illness,
        they stay at home with a certain probability given by stay_at_home_complacency

        Parameters
        ----------
        active_groups:
            list of groups that are active at a time step
        """
        activities = self.apply_activity_hierarchy(activities)
        for person in self.world.people.members:
            if person.dead or person.busy:
                continue
            self.move_to_active_subgroup(activities, person)

    def do_timestep(self):
        """
        Perform a time step in the simulation

        """
        activities = self.timer.activities

        if not activities or len(activities) == 0:
            sim_logger.info("==== do_timestep(): no active groups found. ====")
            return
        if self.policies is not None:
            self.policies.apply_change_probabilities_leisure(
                self.timer.date, self.leisure
            )
        self.move_people_to_active_subgroups(activities,)
        active_groups = self.activities_to_groups(activities)
        group_instances = [
            getattr(self.world, group)
            for group in active_groups
            if group not in ["household_visits", "care_home_visits"]
        ]
        n_people = 0

        for cemetery in self.world.cemeteries.members:
            n_people += len(cemetery.people)
        sim_logger.info(
            f"Date = {self.timer.date}, number of deaths =  {n_people}, number of infected = {len(self.world.people.infected)}"
        )

        if (
            self.policies is not None
            and self.policies.social_distancing
            and self.policies.social_distancing_start
            <= self.timer.date
            < self.policies.social_distancing_end
        ):

            self.interaction.beta = self.policies.apply_social_distancing_policy(
                self.beta_copy, self.timer.now
            )
        else:
            self.interaction.beta = self.beta_copy

        for group_type in group_instances:
            n_people_group = 0
            for group in group_type.members:
                self.interaction.time_step(
                    self.timer.now, self.timer.duration, group, self.logger,
                )
                n_people += group.size
                n_people_group += group.size

        if n_people != len(self.world.people.members):
            raise SimulatorError(
                f"Number of people active {n_people} does not match "
                f"the total people number {len(self.world.people.members)}"
            )
        self.update_health_status(time=self.timer.now, duration=self.timer.duration)
        if self.logger:
            self.logger.log_infection_location(self.timer.date)
            self.logger.log_hospital_capacity(self.timer.date, self.world.hospitals)
        self.clear_world()

    def move_to_active_subgroup(
        self, activities: List[str], person: "Person"
    ) -> "Subgroup":
        """
        Given the hierarchy of activities and a person, decide what subgroup  
        should they go to

        Parameters
        ----------
        activities:
            list of activities that take place at a given time step
        person:
            person that is looking for a subgroup to go to
        Returns
        -------
        Subgroup to which person has to go, given the hierarchy of activities
        """
        for activity in activities:
            subgroup = getattr(person, activity)
            if subgroup is not None:
                subgroup.append(person)
            return
        raise SimulatorError(
            "Attention! Some people do not have an activity in this timestep."
        )
>>>>>>> ea9755c5
<|MERGE_RESOLUTION|>--- conflicted
+++ resolved
@@ -600,194 +600,7 @@
         for time in self.timer:
             if time > self.timer.final_date:
                 break
-<<<<<<< HEAD
-            if self.seed:
-                if (time >= self.seed.min_date) and (time <= self.seed.max_date):
-                    self.seed.unleash_virus_per_region(time)
-            self.do_timestep()
-=======
             if self.infection_seed:
                 if (time >= self.infection_seed.min_date) and (time <= self.infection_seed.max_date):
                     self.infection_seed.unleash_virus_per_region(time)
-            self.do_timestep()
-
-
-class SimulatorBox(Simulator):
-    def __init__(
-        self,
-        world: World,
-        interaction: Interaction,
-        selector: InfectionSelector,
-        activity_to_groups: dict,
-        time_config: dict,
-        infection_seed: Optional["InfectionSeed"] = None,
-        leisure: Optional["Leisure"] = None,
-        min_age_home_alone: int = 15,
-        stay_at_home_complacency: float = 0.95,
-        policies=Policies(),
-        save_path: str = "results",
-        output_filename: str = "logger.hdf5",
-        light_logger: bool = False,
-    ):
-        """
-        Class to run an epidemic spread simulation on a box. It is 
-        basically a wrapper around the Simualtor class, disabling
-        the options that are not available in box mode, like
-        moving ill people to households.
-
-        Parameters
-        ----------
-        world: 
-            instance of World class
-        interaction:
-            instance of Interaction class 
-        infection:
-            instance of Infection class
-        activity_to_groups:
-            mapping between an activity and its corresponding groups
-        time_config:
-            dictionary with temporal configuration to set up the simulation
-        min_age_home_alone:
-            minimum age of a child to be left alone at home when ill
-        stay_at_home_complacency:
-            probability that an ill person will not stay at home
-        policies:
-            policies to be implemented at different time steps
-        save_path:
-            path to save logger results
-        """
-        super().__init__(
-            world,
-            interaction,
-            selector,
-            activity_to_groups,
-            time_config,
-            infection_seed,
-            leisure,
-            min_age_home_alone,
-            stay_at_home_complacency,
-            policies,
-            save_path,
-            output_filename,
-            light_logger,
-        )
-
-    def kid_drags_guardian(
-        self, guardian
-    ):
-        # not available in box
-        pass
-
-    def move_mild_kid_guardian_to_household(self, kid: "Person", activities: List[str]):
-        # not available in box
-        pass
-
-    def move_mild_ill_to_household(self, person: "Person", activities: List[str]):
-        # not available in box
-        pass
-
-    def move_people_to_active_subgroups(self, activities: List[str]):
-        """
-        Sends every person to one subgroup. If a person has a mild illness,
-        they stay at home with a certain probability given by stay_at_home_complacency
-
-        Parameters
-        ----------
-        active_groups:
-            list of groups that are active at a time step
-        """
-        activities = self.apply_activity_hierarchy(activities)
-        for person in self.world.people.members:
-            if person.dead or person.busy:
-                continue
-            self.move_to_active_subgroup(activities, person)
-
-    def do_timestep(self):
-        """
-        Perform a time step in the simulation
-
-        """
-        activities = self.timer.activities
-
-        if not activities or len(activities) == 0:
-            sim_logger.info("==== do_timestep(): no active groups found. ====")
-            return
-        if self.policies is not None:
-            self.policies.apply_change_probabilities_leisure(
-                self.timer.date, self.leisure
-            )
-        self.move_people_to_active_subgroups(activities,)
-        active_groups = self.activities_to_groups(activities)
-        group_instances = [
-            getattr(self.world, group)
-            for group in active_groups
-            if group not in ["household_visits", "care_home_visits"]
-        ]
-        n_people = 0
-
-        for cemetery in self.world.cemeteries.members:
-            n_people += len(cemetery.people)
-        sim_logger.info(
-            f"Date = {self.timer.date}, number of deaths =  {n_people}, number of infected = {len(self.world.people.infected)}"
-        )
-
-        if (
-            self.policies is not None
-            and self.policies.social_distancing
-            and self.policies.social_distancing_start
-            <= self.timer.date
-            < self.policies.social_distancing_end
-        ):
-
-            self.interaction.beta = self.policies.apply_social_distancing_policy(
-                self.beta_copy, self.timer.now
-            )
-        else:
-            self.interaction.beta = self.beta_copy
-
-        for group_type in group_instances:
-            n_people_group = 0
-            for group in group_type.members:
-                self.interaction.time_step(
-                    self.timer.now, self.timer.duration, group, self.logger,
-                )
-                n_people += group.size
-                n_people_group += group.size
-
-        if n_people != len(self.world.people.members):
-            raise SimulatorError(
-                f"Number of people active {n_people} does not match "
-                f"the total people number {len(self.world.people.members)}"
-            )
-        self.update_health_status(time=self.timer.now, duration=self.timer.duration)
-        if self.logger:
-            self.logger.log_infection_location(self.timer.date)
-            self.logger.log_hospital_capacity(self.timer.date, self.world.hospitals)
-        self.clear_world()
-
-    def move_to_active_subgroup(
-        self, activities: List[str], person: "Person"
-    ) -> "Subgroup":
-        """
-        Given the hierarchy of activities and a person, decide what subgroup  
-        should they go to
-
-        Parameters
-        ----------
-        activities:
-            list of activities that take place at a given time step
-        person:
-            person that is looking for a subgroup to go to
-        Returns
-        -------
-        Subgroup to which person has to go, given the hierarchy of activities
-        """
-        for activity in activities:
-            subgroup = getattr(person, activity)
-            if subgroup is not None:
-                subgroup.append(person)
-            return
-        raise SimulatorError(
-            "Attention! Some people do not have an activity in this timestep."
-        )
->>>>>>> ea9755c5
+            self.do_timestep()
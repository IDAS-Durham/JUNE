import logging
import datetime
import numpy as np
import pickle
import yaml
from itertools import chain
from typing import Optional, List
from pathlib import Path
from time import perf_counter
from time import time as wall_clock

from june import paths
from june.activity import ActivityManager, activity_hierarchy
from june.demography import Person, Activities
from june.exc import SimulatorError
from june.groups.leisure import Leisure
<<<<<<< HEAD
from june.groups import MedicalFacilities
=======
from june.groups.travel import Travel
>>>>>>> 22022d0a
from june.infection.symptom_tag import SymptomTag
from june.infection import InfectionSelector
from june.infection_seed import InfectionSeed
from june.interaction import Interaction, InteractiveGroup
from june.policy import Policies, MedicalCarePolicies, InteractionPolicies
from june.time import Timer
from june.world import World
from june.mpi_setup import mpi_comm, mpi_size, mpi_rank

default_config_filename = paths.configs_path / "config_example.yaml"

output_logger = logging.getLogger(__name__)


class Simulator:
    ActivityManager = ActivityManager

    def __init__(
        self,
        world: World,
        interaction: Interaction,
        timer: Timer,
        activity_manager: ActivityManager,
        infection_selector: InfectionSelector = None,
        infection_seed: Optional["InfectionSeed"] = None,
        record: Optional["Record"] = None,
        checkpoint_dates: List[datetime.date] = None,
        checkpoint_path: str = None,
    ):
        """
        Class to run an epidemic spread simulation on the world.

        Parameters
        ----------
        world: 
            instance of World class
        """
        self.activity_manager = activity_manager
        self.world = world
        self.interaction = interaction
        self.infection_selector = infection_selector
        self.infection_seed = infection_seed
        self.timer = timer
        # self.comment = comment
        if checkpoint_path is not None:
            self.checkpoint_path = Path(checkpoint_path)
            self.checkpoint_path.mkdir(parents=True, exist_ok=True)
            self.checkpoint_dates = checkpoint_dates
<<<<<<< HEAD
        self.sort_people_world()
        self.medical_facilities = self._get_medical_facilities()
        if save_path is not None:
            self.save_path = Path(save_path)
            self.save_path.mkdir(exist_ok=True, parents=True)
        if not self.world.box_mode and save_path is not None:
            self.logger = Logger(save_path=self.save_path)
=======
>>>>>>> 22022d0a
        else:
            self.checkpoint_dates = ()
        self.record = record

    @classmethod
    def from_file(
        cls,
        world: World,
        interaction: Interaction,
        infection_selector=None,
        policies: Optional[Policies] = None,
        infection_seed: Optional[InfectionSeed] = None,
        leisure: Optional[Leisure] = None,
        travel: Optional[Travel] = None,
        config_filename: str = default_config_filename,
        checkpoint_path: str = None,
        # comment: str = None,
        record: Optional["Record"] = None,
    ) -> "Simulator":

        """
        Load config for simulator from world.yaml

        Parameters
        ----------
        leisure
        infection_seed
        policies
        interaction
        world
        config_filename
            The path to the world yaml configuration
        comment
            A brief description of the purpose of the run(s)

        Returns
        -------
        A Simulator
        """
        with open(config_filename) as f:
            config = yaml.load(f, Loader=yaml.FullLoader)
        if world.box_mode:
            activity_to_super_groups = None
        else:
            try:
                activity_to_super_groups = config["activity_to_super_groups"]
            except:
                output_logger.warning(
                    "Activity to groups in config is deprecated, please change it to activity_to_super_groups"
                )
                activity_to_super_groups = config["activity_to_groups"]
        time_config = config["time"]
        if "checkpoint_dates" in config:
            if isinstance(config["checkpoint_dates"], datetime.date):
                checkpoint_dates = [config["checkpoint_dates"]]
            else:
                checkpoint_dates = []
                for date_str in config["checkpoint_dates"].split():
                    checkpoint_dates.append(
                        datetime.datetime.strptime(date_str, "%Y-%m-%d").date()
                    )
        else:
            checkpoint_dates = None
        weekday_activities = [
            activity for activity in time_config["step_activities"]["weekday"].values()
        ]
        weekend_activities = [
            activity for activity in time_config["step_activities"]["weekend"].values()
        ]
        all_activities = set(
            chain.from_iterable(weekday_activities + weekend_activities)
        )

        cls.check_inputs(time_config)

        timer = Timer(
            initial_day=time_config["initial_day"],
            total_days=time_config["total_days"],
            weekday_step_duration=time_config["step_duration"]["weekday"],
            weekend_step_duration=time_config["step_duration"]["weekend"],
            weekday_activities=time_config["step_activities"]["weekday"],
            weekend_activities=time_config["step_activities"]["weekend"],
        )

        activity_manager = cls.ActivityManager(
            world=world,
            all_activities=all_activities,
            activity_to_super_groups=activity_to_super_groups,
            leisure=leisure,
            travel=travel,
            policies=policies,
            timer=timer,
        )
        return cls(
            world=world,
            interaction=interaction,
            timer=timer,
            activity_manager=activity_manager,
            infection_selector=infection_selector,
            infection_seed=infection_seed,
            # comment=comment,
            record=record,
            checkpoint_dates=checkpoint_dates,
            checkpoint_path=checkpoint_path,
        )

    @classmethod
    def from_checkpoint(
        cls,
        world: World,
        checkpoint_path: str,
        interaction: Interaction,
        infection_selector=None,
        policies: Optional[Policies] = None,
        infection_seed: Optional[InfectionSeed] = None,
        leisure: Optional[Leisure] = None,
        travel: Optional[Travel] = None,
        config_filename: str = default_config_filename,
        record: Optional["Record"] = None,
        # comment: Optional[str] = None,
    ):
        from june.hdf5_savers.checkpoint_saver import generate_simulator_from_checkpoint

        return generate_simulator_from_checkpoint(
            world=world,
            checkpoint_path=checkpoint_path,
            interaction=interaction,
            infection_selector=infection_selector,
            policies=policies,
            infection_seed=infection_seed,
            leisure=leisure,
            travel=travel,
            config_filename=config_filename,
            record=record,
            # comment=comment,
        )

    def clear_world(self):
        """
        Removes everyone from all possible groups, and sets everyone's busy attribute
        to False.
        """
<<<<<<< HEAD
        for group_name in self.activity_manager.all_groups:
            if "visits" in group_name:
=======
        for super_group_name in self.activity_manager.all_super_groups:
            if super_group_name in ["care_home_visits", "household_visits"]:
>>>>>>> 22022d0a
                continue
            grouptype = getattr(self.world, super_group_name)
            if grouptype is not None:
                for group in grouptype.members:
                    if not group.external:
                        group.clear()

        for person in self.world.people.members:
            person.busy = False
            person.subgroups.leisure = None

    def _get_medical_facilities(self):
        medical_facilities = []
        for group_name in self.activity_manager.all_groups:
            if "visits" in group_name:
                continue
            grouptype = getattr(self.world, group_name)
            if grouptype is not None:
                if isinstance(grouptype, MedicalFacilities):
                    medical_facilities.append(grouptype)
        return medical_facilities

    @staticmethod
    def check_inputs(time_config: dict):
        """
        Check that the iput time configuration is correct, i.e., activities are among allowed activities
        and days have 24 hours.

        Parameters
        ----------
        time_config:
            dictionary with time steps configuration
        """

        try:
            assert sum(time_config["step_duration"]["weekday"].values()) == 24
            assert sum(time_config["step_duration"]["weekend"].values()) == 24
        except AssertionError:
            raise SimulatorError(
                "Daily activity durations in config do not add to 24 hours."
            )

        # Check that all groups given in time_config file are in the valid group hierarchy
        all_super_groups = activity_hierarchy
        try:
            for step, activities in time_config["step_activities"]["weekday"].items():
                assert all(group in all_super_groups for group in activities)

            for step, activities in time_config["step_activities"]["weekend"].items():
                assert all(group in all_super_groups for group in activities)
        except AssertionError:
            raise SimulatorError("Config file contains unsupported activity name.")

    def bury_the_dead(self, world: World, person: "Person"):
        """
        When someone dies, send them to cemetery. 
        ZOMBIE ALERT!! 

        Parameters
        ----------
        time
        person:
            person to send to cemetery
        """
        if self.record is not None:
            if person.medical_facility is not None:
                death_location = person.medical_facility.group
            else:
                death_location = person.residence.group
            self.record.accumulate(
                table_name="deaths",
                location_spec=death_location.spec,
                location_id=death_location.id,
                dead_person_id=person.id,
            )
        person.dead = True
        person.infection = None
        cemetery = world.cemeteries.get_nearest(person)
        cemetery.add(person)
        if person.residence.group.spec == "household":
            household = person.residence.group
            person.residence.residents = tuple(
                mate for mate in household.residents if mate != person
            )
        person.subgroups = Activities(None, None, None, None, None, None, None)

    def recover(self, person: "Person"):
        """
        When someone recovers, erase the health information they carry and change their susceptibility.

        Parameters
        ----------
        person:
            person to recover
        time:
            time (in days), at which the person recovers
        """
        person.infection = None
        if self.record is not None:
            self.record.accumulate(
                table_name="recoveries", recovered_person_id=person.id
            )

    def update_health_status(self, time: float, duration: float):
        """
        Update symptoms and health status of infected people.
        Send them to hospital if necessary, or bury them if they
        have died.

        Parameters
        ----------
        time:
            time now
        duration:
            duration of time step
        """
        for person in self.world.people.infected:
            previous_tag = person.infection.tag
            new_status = person.infection.update_health_status(time, duration)
            if (
                previous_tag == SymptomTag.exposed
                and person.infection.tag == SymptomTag.mild
            ):
                person.residence.group.quarantine_starting_date = time
            if self.record is not None:
                if previous_tag != person.infection.tag:
                    self.record.accumulate(
                        table_name="symptoms",
                        infected_id=person.id,
                        symptoms=person.infection.tag.value,
                    )
            # Take actions on new symptoms
            self.activity_manager.policies.medical_care_policies.apply(
                person=person,
<<<<<<< HEAD
                medical_facilities=self.medical_facilities,
                days_from_start=time,
=======
                medical_facilities=self.world.hospitals,
                record=self.record,
>>>>>>> 22022d0a
            )
            if new_status == "recovered":
                self.recover(person)
            elif new_status == "dead":
                self.bury_the_dead(self.world, person)

    def infect_people(self, infected_ids, people_from_abroad_dict):
        foreign_ids = []
        for inf_id in infected_ids:
            if inf_id in self.world.people.people_dict:
                person = self.world.people.get_from_id(inf_id)
                self.infection_selector.infect_person_at_time(person, self.timer.now)
            else:
                foreign_ids.append(inf_id)
        if foreign_ids:
            infect_in_domains = {}
            people_ids = []
            people_domains = []
            for spec in people_from_abroad_dict:
                for group in people_from_abroad_dict[spec]:
                    for subgroup in people_from_abroad_dict[spec][group]:
                        p_ids = list(
                            people_from_abroad_dict[spec][group][subgroup].keys()
                        )
                        people_ids += p_ids
                        people_domains += [
                            people_from_abroad_dict[spec][group][subgroup][id]["dom"]
                            for id in p_ids
                        ]
            for id, domain in zip(people_ids, people_domains):
                if id in foreign_ids:
                    if domain not in infect_in_domains:
                        infect_in_domains[domain] = []
                    infect_in_domains[domain].append(id)
            return infect_in_domains

    def tell_domains_to_infect(self, infect_in_domains):
        people_to_infect = []
        tick, tickw = perf_counter(), wall_clock()
        for rank_sending in range(mpi_size):
            if rank_sending == mpi_rank:
                # my turn to send my data
                for rank_receiving in range(mpi_size):
                    if rank_sending == rank_receiving:
                        continue
                    if (
                        infect_in_domains is None
                        or rank_receiving not in infect_in_domains
                    ):
                        mpi_comm.send(None, dest=rank_receiving, tag=mpi_rank)
                    else:
                        mpi_comm.send(
                            infect_in_domains[rank_receiving],
                            dest=rank_receiving,
                            tag=mpi_rank,
                        )
                        continue
            else:
                # I have to listen
                data = mpi_comm.recv(source=rank_sending, tag=rank_sending)
                if data is not None:
                    people_to_infect += data
        tock, tockw = perf_counter(), wall_clock()
        output_logger.info(
            f"CMS: Infection COMS for rank {mpi_rank}/{mpi_size} - {tock-tick},{tockw-tickw} - {self.timer.date}"
        )
        for infection_data in people_to_infect:
            person = self.world.people.get_from_id(infection_data)
            self.infection_selector.infect_person_at_time(person, self.timer.now)

    def do_timestep(self):
        """
        Perform a time step in the simulation. First, ActivityManager is called
        to send people to the corresponding subgroups according to the current daytime.
        Then we iterate over all the groups and create an InteractiveGroup object, which
        extracts the relevant information of each group to carry the interaction in it.
        We then pass the interactive group to the interaction module, which returns the ids 
        of the people who got infected. We record the infection locations, update the health
        status of the population, and distribute scores among the infectors to calculate R0.
        """
        tick, tickw = perf_counter(), wall_clock()
        if self.activity_manager.policies is not None:
            self.activity_manager.policies.interaction_policies.apply(
                date=self.timer.date, interaction=self.interaction,
            )
        activities = self.timer.activities
        if not activities or len(activities) == 0:
            output_logger.info("==== do_timestep(): no active groups found. ====")
            return
<<<<<<< HEAD
        self.activity_manager.do_timestep()

        active_groups = self.activity_manager.active_groups
        group_instances = [
            getattr(self.world, group)
            for group in active_groups
            if "visits" not in group
        ]
=======
        (
            people_from_abroad_dict,
            n_people_from_abroad,
            n_people_going_abroad,
        ) = self.activity_manager.do_timestep()

        # get the supergroup instances that are active in this time step:
        active_super_groups = self.activity_manager.active_super_groups
        super_group_instances = []
        for super_group_name in active_super_groups:
            if super_group_name not in ["household_visits", "care_home_visits"]:
                super_group_instance = getattr(self.world, super_group_name)
                if super_group_instance is None or len(super_group_instance) == 0:
                    continue
                super_group_instances.append(super_group_instance)

        # for checking that people is conserved
>>>>>>> 22022d0a
        n_people = 0
        # count people in the cemetery
        for cemetery in self.world.cemeteries.members:
            n_people += len(cemetery.people)
        output_logger.info(
            f"Date = {self.timer.date}, "
            f"number of deaths =  {n_people}, "
            f"number of infected = {len(self.world.people.infected)}"
        )
        # main interaction loop
        infected_ids = []
        for super_group in super_group_instances:
            for group in super_group:
                if group.external:
                    continue
                if (
                    group.spec in people_from_abroad_dict
                    and group.id in people_from_abroad_dict[group.spec]
                ):
                    foreign_people = people_from_abroad_dict[group.spec][group.id]
                else:
                    foreign_people = None
                int_group = InteractiveGroup(group, foreign_people)
                n_people += int_group.size
                if int_group.must_timestep:
                    new_infected_ids = self.interaction.time_step_for_group(
                        self.timer.duration, int_group
                    )
                    if new_infected_ids and self.record is not None:
                        n_infected = len(new_infected_ids)
                        tprob_norm = sum(int_group.transmission_probabilities)
                        infector_ids = list(chain.from_iterable(int_group.infector_ids))
                        infector_ids = np.random.choice(
                            infector_ids,
                            n_infected,
                            # TODO: p=np.array(transmission_probabilities) / tprob_norm,
                        )
                        self.record.accumulate(
                            table_name="infections",
                            location_spec=group.spec,
                            location_id=group.id,
                            region_name=group.super_area.region.name,
                            infected_ids=new_infected_ids,
                            infector_ids=infector_ids,
                        )

                    infected_ids += new_infected_ids
        # infect the people that got exposed
        if self.infection_selector:
            infect_in_domains = self.infect_people(
                infected_ids=infected_ids,
                people_from_abroad_dict=people_from_abroad_dict,
            )
            to_infect = self.tell_domains_to_infect(infect_in_domains)
        # recount people active to check people conservation
        people_active = (
            len(self.world.people) + n_people_from_abroad - n_people_going_abroad
        )
        if n_people != people_active:
            raise SimulatorError(
                f"Number of people active {n_people} does not match "
                f"the total people number {people_active}.\n"
                f"People in the world {len(self.world.people)}\n"
                f"People going abroad {n_people_going_abroad}\n"
                f"People coming from abroad {n_people_from_abroad}\n"
                f"Current rank {mpi_rank}\n"
            )
        # update the health status of the population
        self.update_health_status(time=self.timer.now, duration=self.timer.duration)
        if self.record is not None:
            self.record.summarise_time_step(timestamp=self.timer.date, world=self.world)
            self.record.time_step(timestamp=self.timer.date)
        # remove everyone from their active groups
        self.clear_world()
        tock, tockw = perf_counter(), wall_clock()
        output_logger.info(
            f"CMS: Timestep for rank {mpi_rank}/{mpi_size} - {tock - tick}, {tockw-tickw} - {self.timer.date}"
        )

    def run(self):
        """
        Run simulation with n_seed initial infections
        """
        output_logger.info(
            f"Starting simulation for {self.timer.total_days} days at day {self.timer.date}, to run for {self.timer.total_days} days"
        )
        self.clear_world()
        if self.record is not None:
            self.record.parameters(
                    interaction=self.interaction,
                    infection_seed=self.infection_seed,
                    infection_selector=self.infection_selector,
                    activity_manager=self.activity_manager
            )
        while self.timer.date < self.timer.final_date:
            if self.infection_seed:
                if (
                    self.infection_seed.max_date
                    >= self.timer.date
                    >= self.infection_seed.min_date
                ):
                    self.infection_seed.unleash_virus_per_day(
                        self.timer.date, record=self.record
                    )
            self.do_timestep()
            if (
                self.timer.date.date() in self.checkpoint_dates
                and (self.timer.now + self.timer.duration).is_integer()
            ):  # this saves in the last time step of the day
                saving_date = self.timer.date.date()
                next(self.timer)  # we want to save at the next time step so that
                # we can resume consistenly
                output_logger.info(
                    f"Saving simulation checkpoint at {self.timer.date.date()}"
                )
                self.save_checkpoint(saving_date)
                continue
            next(self.timer)

    def save_checkpoint(self, saving_date):
        from june.hdf5_savers.checkpoint_saver import save_checkpoint_to_hdf5

        if mpi_size == 1:
            save_path = self.checkpoint_path / f"checkpoint_{saving_date}.hdf5"
        else:
            save_path = (
                self.checkpoint_path / f"checkpoint_{saving_date}.{mpi_rank}.hdf5"
            )
        save_checkpoint_to_hdf5(
            population=self.world.people,
            date=str(saving_date),
            hdf5_file_path=save_path,
        )<|MERGE_RESOLUTION|>--- conflicted
+++ resolved
@@ -14,11 +14,8 @@
 from june.demography import Person, Activities
 from june.exc import SimulatorError
 from june.groups.leisure import Leisure
-<<<<<<< HEAD
 from june.groups import MedicalFacilities
-=======
 from june.groups.travel import Travel
->>>>>>> 22022d0a
 from june.infection.symptom_tag import SymptomTag
 from june.infection import InfectionSelector
 from june.infection_seed import InfectionSeed
@@ -67,18 +64,9 @@
             self.checkpoint_path = Path(checkpoint_path)
             self.checkpoint_path.mkdir(parents=True, exist_ok=True)
             self.checkpoint_dates = checkpoint_dates
-<<<<<<< HEAD
-        self.sort_people_world()
-        self.medical_facilities = self._get_medical_facilities()
-        if save_path is not None:
-            self.save_path = Path(save_path)
-            self.save_path.mkdir(exist_ok=True, parents=True)
-        if not self.world.box_mode and save_path is not None:
-            self.logger = Logger(save_path=self.save_path)
-=======
->>>>>>> 22022d0a
         else:
             self.checkpoint_dates = ()
+        self.medical_facilities = self._get_medical_facilities()
         self.record = record
 
     @classmethod
@@ -93,7 +81,6 @@
         travel: Optional[Travel] = None,
         config_filename: str = default_config_filename,
         checkpoint_path: str = None,
-        # comment: str = None,
         record: Optional["Record"] = None,
     ) -> "Simulator":
 
@@ -219,13 +206,8 @@
         Removes everyone from all possible groups, and sets everyone's busy attribute
         to False.
         """
-<<<<<<< HEAD
-        for group_name in self.activity_manager.all_groups:
-            if "visits" in group_name:
-=======
         for super_group_name in self.activity_manager.all_super_groups:
-            if super_group_name in ["care_home_visits", "household_visits"]:
->>>>>>> 22022d0a
+            if "visits" in super_group_name:
                 continue
             grouptype = getattr(self.world, super_group_name)
             if grouptype is not None:
@@ -239,7 +221,7 @@
 
     def _get_medical_facilities(self):
         medical_facilities = []
-        for group_name in self.activity_manager.all_groups:
+        for group_name in self.activity_manager.all_super_groups:
             if "visits" in group_name:
                 continue
             grouptype = getattr(self.world, group_name)
@@ -360,13 +342,9 @@
             # Take actions on new symptoms
             self.activity_manager.policies.medical_care_policies.apply(
                 person=person,
-<<<<<<< HEAD
                 medical_facilities=self.medical_facilities,
                 days_from_start=time,
-=======
-                medical_facilities=self.world.hospitals,
                 record=self.record,
->>>>>>> 22022d0a
             )
             if new_status == "recovered":
                 self.recover(person)
@@ -456,16 +434,6 @@
         if not activities or len(activities) == 0:
             output_logger.info("==== do_timestep(): no active groups found. ====")
             return
-<<<<<<< HEAD
-        self.activity_manager.do_timestep()
-
-        active_groups = self.activity_manager.active_groups
-        group_instances = [
-            getattr(self.world, group)
-            for group in active_groups
-            if "visits" not in group
-        ]
-=======
         (
             people_from_abroad_dict,
             n_people_from_abroad,
@@ -476,14 +444,13 @@
         active_super_groups = self.activity_manager.active_super_groups
         super_group_instances = []
         for super_group_name in active_super_groups:
-            if super_group_name not in ["household_visits", "care_home_visits"]:
+            if "visits" not in super_group_name:
                 super_group_instance = getattr(self.world, super_group_name)
                 if super_group_instance is None or len(super_group_instance) == 0:
                     continue
                 super_group_instances.append(super_group_instance)
 
         # for checking that people is conserved
->>>>>>> 22022d0a
         n_people = 0
         # count people in the cemetery
         for cemetery in self.world.cemeteries.members:

import logging
import datetime
import numpy as np
import pickle
import yaml
from itertools import chain
from typing import Optional, List
from pathlib import Path

from june import paths
from june.activity import ActivityManager, activity_hierarchy
from june.demography import Person, Activities
from june.exc import SimulatorError
from june.groups.leisure import Leisure
from june.groups import MedicalFacilities
from june.infection.symptom_tag import SymptomTag
from june.infection import InfectionSelector
from june.infection_seed import InfectionSeed
from june.interaction import Interaction, InteractiveGroup
from june.logger.logger import Logger
from june.policy import Policies, MedicalCarePolicies, InteractionPolicies
from june.time import Timer
from june.world import World

default_config_filename = paths.configs_path / "config_example.yaml"

logger = logging.getLogger(__name__)


class Simulator:
    ActivityManager = ActivityManager

    def __init__(
        self,
        world: World,
        interaction: Interaction,
        timer: Timer,
        activity_manager: ActivityManager,
        infection_selector: InfectionSelector = None,
        infection_seed: Optional["InfectionSeed"] = None,
        save_path: str = "results",
        checkpoint_dates: List[datetime.date] = None,
        light_logger: bool = False,
    ):
        """
        Class to run an epidemic spread simulation on the world.

        Parameters
        ----------
        world: 
            instance of World class
        save_path:
            path to save logger results
        """
        self.activity_manager = activity_manager
        self.world = world
        self.interaction = interaction
        self.infection_selector = infection_selector
        self.infection_seed = infection_seed
        self.light_logger = light_logger
        self.timer = timer
        if checkpoint_dates is None:
            self.checkpoint_dates = ()
        else:
            self.checkpoint_dates = checkpoint_dates
        self.sort_people_world()
        self.medical_facilities = self._get_medical_facilities()
        if save_path is not None:
            self.save_path = Path(save_path)
            self.save_path.mkdir(exist_ok=True, parents=True)
        if not self.world.box_mode and save_path is not None:
            self.logger = Logger(save_path=self.save_path)
        else:
            self.logger = None

    @classmethod
    def from_file(
        cls,
        world: World,
        interaction: Interaction,
        infection_selector=None,
        policies: Optional[Policies] = None,
        infection_seed: Optional[InfectionSeed] = None,
        leisure: Optional[Leisure] = None,
        config_filename: str = default_config_filename,
        save_path: str = "results",
    ) -> "Simulator":

        """
        Load config for simulator from world.yaml

        Parameters
        ----------
        save_path
        leisure
        infection_seed
        policies
        interaction
        world
        config_filename
            The path to the world yaml configuration

        Returns
        -------
        A Simulator
        """
        with open(config_filename) as f:
            config = yaml.load(f, Loader=yaml.FullLoader)
        if world.box_mode:
            activity_to_groups = None
        else:
            activity_to_groups = config["activity_to_groups"]
        time_config = config["time"]
        if "checkpoint_dates" in config:
            if isinstance(config["checkpoint_dates"], datetime.date):
                checkpoint_dates = [config["checkpoint_dates"]]
            else:
                checkpoint_dates = []
                for date_str in config["checkpoint_dates"].split():
                    checkpoint_dates.append(
                        datetime.datetime.strptime(date_str, "%Y-%m-%d").date()
                    )
        else:
            checkpoint_dates = None
        weekday_activities = [
            activity for activity in time_config["step_activities"]["weekday"].values()
        ]
        weekend_activities = [
            activity for activity in time_config["step_activities"]["weekend"].values()
        ]
        all_activities = set(
            chain.from_iterable(weekday_activities + weekend_activities)
        )

        cls.check_inputs(time_config)

        timer = Timer(
            initial_day=time_config["initial_day"],
            total_days=time_config["total_days"],
            weekday_step_duration=time_config["step_duration"]["weekday"],
            weekend_step_duration=time_config["step_duration"]["weekend"],
            weekday_activities=time_config["step_activities"]["weekday"],
            weekend_activities=time_config["step_activities"]["weekend"],
        )

        activity_manager = cls.ActivityManager(
            world=world,
            all_activities=all_activities,
            activity_to_groups=activity_to_groups,
            leisure=leisure,
            policies=policies,
            timer=timer,
        )
        return cls(
            world=world,
            activity_manager=activity_manager,
            timer=timer,
            infection_selector=infection_selector,
            infection_seed=infection_seed,
            save_path=save_path,
            interaction=interaction,
            checkpoint_dates=checkpoint_dates,
        )

    @classmethod
    def from_checkpoint(
        cls,
        world: World,
        checkpoint_path: str,
        interaction: Interaction,
        infection_selector: Optional[InfectionSelector] = None,
        policies: Optional[Policies] = None,
        infection_seed: Optional[InfectionSeed] = None,
        leisure: Optional[Leisure] = None,
        config_filename: str = default_config_filename,
        save_path: str = "results",
    ):
        """
        Initializes the simulator from a saved checkpoint. The arguments are the same as the standard .from_file()
        initialisation but with the additional path to where the checkpoint pickle file is located.
        The checkpoint saves information about the infection status of all the people in the world as well as the timings.
        Note, nonetheless, that all the past infections / deaths will have the checkpoint date as date.
        """
        simulator = cls.from_file(
            world=world,
            interaction=interaction,
            infection_selector=infection_selector,
            policies=policies,
            infection_seed=infection_seed,
            leisure=leisure,
            config_filename=config_filename,
            save_path=save_path,
        )
        with open(checkpoint_path, "rb") as f:
            checkpoint_data = pickle.load(f)
        first_person_id = simulator.world.people[0].id
        for dead_id in checkpoint_data["dead_ids"]:
            person = simulator.world.people[dead_id - first_person_id]
            person.dead = True
            person.susceptibility = 0.0
            cemetery = world.cemeteries.get_nearest(person)
            cemetery.add(person)
            person.subgroups = Activities(None, None, None, None, None, None, None)
        for recovered_id in checkpoint_data["recovered_ids"]:
            person = simulator.world.people[recovered_id - first_person_id]
            person.susceptibility = 0.0
        for infected_id, health_information in zip(
            checkpoint_data["infected_ids"], checkpoint_data["health_information_list"]
        ):
            person = simulator.world.people[infected_id - first_person_id]
            person.health_information = health_information
            person.susceptibility = 0.0
        # restore timer
        checkpoint_timer = checkpoint_data["timer"]
        simulator.timer.initial_date = checkpoint_timer.initial_date
        simulator.timer.date = checkpoint_timer.date
        simulator.timer.delta_time = checkpoint_timer.delta_time
        simulator.timer.shift = checkpoint_timer.shift
        return simulator

    def sort_people_world(self):
        """
        Sorts world population by id so it is easier to find them later.
        """
        people_ids = np.array([person.id for person in self.world.people])
        ids_sorted_idx = np.argsort(people_ids)
        self.world.people.people = np.array(self.world.people)[ids_sorted_idx]

    def clear_world(self):
        """
        Removes everyone from all possible groups, and sets everyone's busy attribute
        to False.
        """
        for group_name in self.activity_manager.all_groups:
            if group_name in ["care_home_visits", "household_visits"]:
                continue
            grouptype = getattr(self.world, group_name)
            if grouptype is not None:
                for group in grouptype.members:
                    group.clear()

        for person in self.world.people.members:
            person.busy = False
            person.subgroups.leisure = None

    def _get_medical_facilities(self):
        medical_facilities = []
        for group_name in self.activity_manager.all_groups:
            if group_name in ["care_home_visits", "household_visits"]:
                continue
            grouptype = getattr(self.world, group_name)
            if grouptype is not None:
                if isinstance(grouptype, MedicalFacilities):
                    medical_facilities.append(grouptype)
        return medical_facilities

    @staticmethod
    def check_inputs(time_config: dict):
        """
        Check that the iput time configuration is correct, i.e., activities are among allowed activities
        and days have 24 hours.

        Parameters
        ----------
        time_config:
            dictionary with time steps configuration
        """

        try:
            assert sum(time_config["step_duration"]["weekday"].values()) == 24
            assert sum(time_config["step_duration"]["weekend"].values()) == 24
        except AssertionError:
            raise SimulatorError(
                "Daily activity durations in config do not add to 24 hours."
            )

        # Check that all groups given in time_config file are in the valid group hierarchy
        all_groups = activity_hierarchy
        try:
            for step, activities in time_config["step_activities"]["weekday"].items():
                assert all(group in all_groups for group in activities)

            for step, activities in time_config["step_activities"]["weekend"].items():
                assert all(group in all_groups for group in activities)
        except AssertionError:
            raise SimulatorError("Config file contains unsupported activity name.")

    @staticmethod
    def bury_the_dead(world: World, person: "Person", time: float):
        """
        When someone dies, send them to cemetery. 
        ZOMBIE ALERT!! 

        Parameters
        ----------
        time
        person:
            person to send to cemetery
        """
        person.dead = True
        person.susceptibility = 0.0
        cemetery = world.cemeteries.get_nearest(person)
        cemetery.add(person)
        person.health_information.set_dead(time)
        person.subgroups = Activities(None, None, None, None, None, None, None)

    @staticmethod
    def recover(person: "Person", time: float):
        """
        When someone recovers, erase the health information they carry and change their susceptibility.

        Parameters
        ----------
        person:
            person to recover
        time:
            time (in days), at which the person recovers
        """
        # TODO: seems to be only used to set the infection length at the moment, but this is not logged
        # anywhere, so we could get rid of this potentially
        person.health_information.set_recovered(time)
        person.susceptibility = 0.0
        person.health_information = None

    def update_health_status(self, time: float, duration: float):
        """
        Update symptoms and health status of infected people.
        Send them to hospital if necessary, or bury them if they
        have died.

        Parameters
        ----------
        time:
            time now
        duration:
            duration of time step
        """
        ids = []
        symptoms = []
        n_secondary_infections = []
        for person in self.world.people.infected:
            health_information = person.health_information
            previous_tag = health_information.tag
            health_information.update_health_status(time, duration)
            if (
                previous_tag == SymptomTag.exposed
                and health_information.tag == SymptomTag.mild
            ):
                person.residence.group.quarantine_starting_date = time
            ids.append(person.id)
            symptoms.append(person.health_information.tag.value)
            n_secondary_infections.append(person.health_information.number_of_infected)
            # Take actions on new symptoms
<<<<<<< HEAD
            medical_care_policies.apply(
                person=person,
                medical_facilities=self.medical_facilities,
                days_from_start=self.timer.now,
=======
            self.activity_manager.policies.medical_care_policies.apply(
                person=person, medical_facilities=self.world.hospitals
>>>>>>> c0ca3838
            )
            if health_information.recovered:
                self.recover(person, time)
            elif health_information.is_dead:
                self.bury_the_dead(self.world, person, time)
        if self.logger is not None:
            self.logger.log_infected(
                self.timer.date, ids, symptoms, n_secondary_infections
            )

    def do_timestep(self):
        """
        Perform a time step in the simulation. First, ActivityManager is called
        to send people to the corresponding subgroups according to the current daytime.
        Then we iterate over all the groups and create an InteractiveGroup object, which
        extracts the relevant information of each group to carry the interaction in it.
        We then pass the interactive group to the interaction module, which returns the ids 
        of the people who got infected. We record the infection locations, update the health
        status of the population, and distribute scores among the infectors to calculate R0.
        """
        if self.activity_manager.policies is not None:
            self.activity_manager.policies.interaction_policies.apply(
                date=self.timer.date, interaction=self.interaction,
            )
        activities = self.timer.activities
        if not activities or len(activities) == 0:
            logger.info("==== do_timestep(): no active groups found. ====")
            return
        self.activity_manager.do_timestep()

        active_groups = self.activity_manager.active_groups
        group_instances = [
            getattr(self.world, group)
            for group in active_groups
            if group not in ["household_visits", "care_home_visits"]
        ]
        n_people = 0

        for cemetery in self.world.cemeteries.members:
            n_people += len(cemetery.people)
        logger.info(
            f"Date = {self.timer.date}, "
            f"number of deaths =  {n_people}, "
            f"number of infected = {len(self.world.people.infected)}"
        )
        infected_ids = []
        first_person_id = self.world.people[0].id
        for group_type in group_instances:
            for group in group_type.members:
                int_group = InteractiveGroup(group)
                n_people += int_group.size
                if int_group.must_timestep:
                    new_infected_ids = self.interaction.time_step_for_group(
                        self.timer.duration, int_group
                    )
                    if new_infected_ids:
                        n_infected = len(new_infected_ids)
                        if self.logger is not None:
                            self.logger.accumulate_infection_location(
                                group.spec, n_infected
                            )
                        # assign blame of infections
                        tprob_norm = sum(int_group.transmission_probabilities)
                        for infector_id in chain.from_iterable(int_group.infector_ids):
                            infector = self.world.people[infector_id - first_person_id]
                            assert infector.id == infector_id
                            infector.health_information.number_of_infected += (
                                n_infected
                                * infector.health_information.infection.transmission.probability
                                / tprob_norm
                            )
                    infected_ids += new_infected_ids
        people_to_infect = [
            self.world.people[idx - first_person_id] for idx in infected_ids
        ]
        if n_people != len(self.world.people):
            raise SimulatorError(
                f"Number of people active {n_people} does not match "
                f"the total people number {len(self.world.people.members)}"
            )
        # infect people
        if self.infection_selector:
            for i, person in enumerate(people_to_infect):
                assert infected_ids[i] == person.id
                self.infection_selector.infect_person_at_time(person, self.timer.now)
        self.update_health_status(time=self.timer.now, duration=self.timer.duration)
        if self.logger:
            self.logger.log_infection_location(self.timer.date)
            if self.world.hospitals is not None:
                self.logger.log_hospital_capacity(self.timer.date, self.world.hospitals)
        self.clear_world()

    def run(self):
        """
        Run simulation with n_seed initial infections
        """
        logger.info(
            f"Starting group_dynamics for {self.timer.total_days} days at day {self.timer.day}"
        )
        logger.info(
            f"starting the loop ..., at {self.timer.day} days, to run for {self.timer.total_days} days"
        )
        self.clear_world()
        if self.logger:
            self.logger.log_population(
                self.world.people, light_logger=self.light_logger
            )

            self.logger.log_parameters(
                interaction=self.interaction,
                infection_seed=self.infection_seed,
                infection_selector=self.infection_selector,
                activity_manager=self.activity_manager,
            )

            if self.world.hospitals is not None:
                self.logger.log_hospital_characteristics(self.world.hospitals)

        while self.timer.date < self.timer.final_date:
            if self.infection_seed:
                if (
                    self.infection_seed.max_date
                    >= self.timer.date
                    >= self.infection_seed.min_date
                ):
                    self.infection_seed.unleash_virus_per_region(self.timer.date)
            self.do_timestep()
            if (
                self.timer.date.date() in self.checkpoint_dates
                and (self.timer.now + self.timer.duration).is_integer()
            ):  # this saves in the last time step of the day
                saving_date = self.timer.date.date()
                next(self.timer)  # we want to save at the next time step so that
                # we can resume consistenly
                logger.info(f"Saving simulation checkpoint at {self.timer.date.date()}")
                self.save_checkpoint(saving_date)
                continue
            next(self.timer)

    def save_checkpoint(self, date: datetime):
        """
        Saves a checkpoint at the given date. We save all the health information of the
        population. We can then load the world back to the checkpoint state using the
        from_checkpoint class method of this class.
        """
        recovered_people_ids = [
            person.id for person in self.world.people if person.recovered
        ]
        dead_people_ids = [person.id for person in self.world.people if person.dead]
        susceptible_people_ids = [
            person.id for person in self.world.people if person.susceptible
        ]
        infected_people_ids = []
        health_information_list = []
        for person in self.world.people.infected:
            infected_people_ids.append(person.id)
            health_information_list.append(person.health_information)
        checkpoint_data = {
            "recovered_ids": recovered_people_ids,
            "dead_ids": dead_people_ids,
            "susceptible_ids": susceptible_people_ids,
            "infected_ids": infected_people_ids,
            "health_information_list": health_information_list,
            "timer": self.timer,
        }
        with open(self.save_path / f"checkpoint_{str(date)}.pkl", "wb") as f:
            pickle.dump(checkpoint_data, f)<|MERGE_RESOLUTION|>--- conflicted
+++ resolved
@@ -351,15 +351,8 @@
             symptoms.append(person.health_information.tag.value)
             n_secondary_infections.append(person.health_information.number_of_infected)
             # Take actions on new symptoms
-<<<<<<< HEAD
-            medical_care_policies.apply(
-                person=person,
-                medical_facilities=self.medical_facilities,
-                days_from_start=self.timer.now,
-=======
             self.activity_manager.policies.medical_care_policies.apply(
                 person=person, medical_facilities=self.world.hospitals
->>>>>>> c0ca3838
             )
             if health_information.recovered:
                 self.recover(person, time)

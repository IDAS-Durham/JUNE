--- conflicted
+++ resolved
@@ -19,7 +19,7 @@
 from june.interaction import Interaction
 from june.policy import Policies
 
-from june.logger.logger import Logger 
+from june.logger.logger import Logger
 from june.time import Timer
 from june.world import World
 from june.groups.commute.commuteunit_distributor import CommuteUnitDistributor
@@ -32,530 +32,10 @@
 
 
 class SimulatorError(BaseException):
-        pass
+    pass
 
 
 class Simulator:
-<<<<<<< HEAD
-        def __init__(
-                self,
-                world: World,
-                interaction: Interaction,
-                selector: InfectionSelector,
-                activity_to_groups: dict,
-                time_config: dict,
-                seed: Optional["Seed"] = None,
-                min_age_home_alone: int = 15,
-                stay_at_home_complacency: float = 0.95,
-                save_path: str = "results",
-                output_filename: str = "logger.hdf5",
-                light_logger: bool = False,
-                ):
-                """
-                Class to run an epidemic spread simulation on the world
-
-                Parameters
-                ----------
-                world: 
-                        instance of World class
-                interaction:
-                        instance of Interaction class 
-                infection:
-                        instance of Infection class
-                activity_to_groups:
-                        mapping between an activity and its corresponding groups
-                time_config:
-                        dictionary with temporal configuration to set up the simulation
-                min_age_home_alone:
-                        minimum age of a child to be left alone at home when ill
-                stay_at_home_complacency:
-                        probability that an ill person will not stay at home
-                save_path:
-                        path to save logger results
-                """
-                self.world = world
-                self.interaction = interaction
-                self.seed = seed
-                self.selector = selector
-                self.activity_hierarchy = [
-                        "box",
-                        "hospital",
-                        "rail_travel_out",
-                        "rail_travel_back",
-                        "commute",
-                        "primary_activity",
-                        "leisure",
-                        "residence",
-                ]
-                self.check_inputs(time_config)
-                self.timer = Timer(
-                        total_days=time_config["total_days"],
-                        weekday_step_duration=time_config["step_duration"]["weekday"],
-                        weekend_step_duration=time_config["step_duration"]["weekend"],
-                        weekday_activities=time_config["step_activities"]["weekday"],
-                        weekend_activities=time_config["step_activities"]["weekend"],
-                )
-                self.light_logger = light_logger
-                if not self.world.box_mode:
-                    self.logger = Logger(save_path=save_path, 
-                            file_name=output_filename)
-                else:
-                    self.logger = None
-                self.all_activities = self.get_all_activities(time_config)
-                if self.world.box_mode:
-                        self.activity_to_group_dict = {
-                                "box": ["boxes"],
-                        }
-                else:
-                        self.activity_to_group_dict = {
-                                "hospital": ["hospitals"],
-                                "primary_activity": activity_to_groups.get("primary_activity", []),
-                                "leisure": activity_to_groups.get("leisure", []),
-                                "residence": activity_to_groups.get("residence", []),
-                                "commute": activity_to_groups.get("commute", []),
-                                "rail_travel": activity_to_groups.get("rail_travel", []),
-                        }
-                self.min_age_home_alone = min_age_home_alone
-                self.stay_at_home_complacency = stay_at_home_complacency
-                if "commute" in self.all_activities:
-                        self.initialize_commute(activity_to_groups["commute"])
-                if "leisure" in self.all_activities:
-                        self.initialize_leisure(activity_to_groups["leisure"])
-                if (
-                        "rail_travel_out" in self.all_activities
-                        or "rail_travel_back" in self.all_activities
-                ):
-                        self.initialize_rail_travel(activity_to_groups["rail_travel"])
-
-        @classmethod
-        def from_file(
-                cls,
-                world: "World",
-                interaction: "Interaction",
-                selector: "InfectionSelector",
-                seed: "Seed" = None,
-                config_filename: str = default_config_filename,
-                save_path: str = "results",
-                output_filename: str = "logger.hdf5"
-        ) -> "Simulator":
-
-                """
-                Load config for simulator from world.yaml
-
-                Parameters
-                ----------
-                config_filename
-                        The path to the world yaml configuration
-
-                Returns
-                -------
-                A Simulator
-                """
-                with open(config_filename) as f:
-                        config = yaml.load(f, Loader=yaml.FullLoader)
-                if world.box_mode:
-                        activity_to_groups = None
-                else:
-                        activity_to_groups = config["activity_to_groups"]
-                time_config = config["time"]
-                return Simulator(
-                        world,
-                        interaction,
-                        selector,
-                        activity_to_groups,
-                        time_config,
-                        seed=seed,
-                        save_path=save_path,
-                        output_filename=output_filename
-                )
-
-        def get_all_activities(self, time_config):
-                weekday_activities = [
-                        activity for activity in time_config["step_activities"]["weekday"].values()
-                ]
-                weekend_activities = [
-                        activity for activity in time_config["step_activities"]["weekend"].values()
-                ]
-                return set(chain(*(weekday_activities + weekend_activities)))
-
-        def initialize_commute(self, commute_options):
-                if "commuteunits" in commute_options:
-                        self.commute_unit_distributor = CommuteUnitDistributor(
-                                self.world.commutehubs.members
-                        )
-                if "commutecityunits" in commute_options:
-                        self.commute_city_unit_distributor = CommuteCityUnitDistributor(
-                                self.world.commutecities.members
-                        )
-
-        def distribute_commuters(self):
-                if hasattr(self, "commute_unit_distributor"):
-                        self.commute_unit_distributor.distribute_people()
-                if hasattr(self, "commute_city_unit_distributor"):
-                        self.commute_city_unit_distributor.distribute_people()
-
-        def initialize_rail_travel(self, travel_options):
-                if "travelunits" in travel_options:
-                        self.travelunit_distributor = TravelUnitDistributor(
-                                self.world.travelcities.members, self.world.travelunits.members
-                        )
-
-        def distribute_rail_out(self):
-                if hasattr(self, "travelunit_distributor"):
-                        self.travelunit_distributor.distirbute_people_out()
-
-        def distribute_rail_back(self):
-                if hasattr(self, "travelunit_distributor"):
-                        self.travelunit_distributor.distribute_people_back()
-
-        def initialize_leisure(self, leisure_options):
-                self.leisure = leisure.generate_leisure_for_world(
-                        list_of_leisure_groups=leisure_options, world=self.world
-                )
-
-        def check_inputs(self, time_config: dict):
-                """
-                Check that the iput time configuration is correct, i.e., activities are among allowed activities
-                and days have 24 hours.
-
-                Parameters
-                ----------
-                time_config:
-                        dictionary with time steps configuration
-                """
-
-                # Sadly, days only have 24 hours
-                assert sum(time_config["step_duration"]["weekday"].values()) == 24
-                # even during the weekend :(
-                assert sum(time_config["step_duration"]["weekend"].values()) == 24
-
-                # Check that all groups given in time_config file are in the valid group hierarchy
-                all_groups = self.activity_hierarchy
-                for step, activities in time_config["step_activities"]["weekday"].items():
-                        assert all(group in all_groups for group in activities)
-
-                for step, activities in time_config["step_activities"]["weekend"].items():
-                        assert all(group in all_groups for group in activities)
-
-        #@profile
-        def apply_activity_hierarchy(self, activities: List[str]) -> List[str]:
-                """
-                Returns a list of activities with the right order, obeying the permanent activity hierarcy
-                and shuflling the random one. 
-
-                Parameters
-                ----------
-                activities:
-                        list of activities that take place at a given time step
-                Returns
-                -------
-                Ordered list of activities according to hierarchy
-                """
-                activities.sort(key=lambda x: self.activity_hierarchy.index(x))
-                return activities
-
-        #@profile
-        def activities_to_groups(self, activities: List[str]) -> List[str]:
-                """
-                Converts activities into Groups, the interaction will run over these Groups.
-
-                Parameters
-                ---------
-                activities:
-                        list of activities that take place at a given time step
-                Returns
-                -------
-                List of groups that are active.
-                """
-
-                groups = [self.activity_to_group_dict[activity] for activity in activities]
-                return list(chain(*groups))
-
-        #@profile
-        def clear_world(self):
-                """
-                Removes everyone from all possible groups, and sets everyone's busy attribute
-                to False.
-
-                """
-                for group_name in self.activities_to_groups(self.all_activities):
-                        if group_name == "residence_visits":
-                                continue
-                        grouptype = getattr(self.world, group_name)
-                        for group in grouptype.members:
-                                group.clear()
-
-                for person in self.world.people.members:
-                        person.busy = False
-
-        #@profile
-        def get_subgroup_active(
-                self, activities: List[str], person: "Person"
-        ) -> "Subgroup":
-                """
-                Given the hierarchy of activities and a person, decide what subgroup  
-                should they go to
-
-                Parameters
-                ----------
-                activities:
-                        list of activities that take place at a given time step
-                person:
-                        person that is looking for a subgroup to go to
-                Returns
-                -------
-                Subgroup to which person has to go, given the hierarchy of activities
-                """
-        #        activities = self.apply_activity_hierarchy(activities)
-                for activity in activities:
-                        if activity == "leisure" and person.leisure is None:
-                                subgroup = self.leisure.get_subgroup_for_person_and_housemates(
-                                        person, self.timer.duration, self.timer.is_weekend
-                                )
-                        else:
-                                subgroup = getattr(person, activity)
-                        if subgroup is not None:
-                                return subgroup
-
-        def kid_drags_guardian(
-                self, kid: "Person", guardian: "Person", activities: List[str]
-        ):
-                """
-                A kid makes their guardian go home.
-
-                Parameters
-                ----------
-                kid:
-                        kid that wants to take their guardian home
-                guardian:
-                        guardian to be sent home
-                activities:
-                        list of activities that take place at a given time step
-                """
-
-                if guardian is not None:
-                        if guardian.busy:
-                                guardian_subgroup = self.get_subgroup_active(activities, guardian)
-                                guardian_subgroup.remove(guardian)
-                        guardian.residence.append(guardian)
-
-        def move_mild_kid_guardian_to_household(self, kid: "Person", activities: List[str]):
-                """
-                Move  a kid and their guardian to the household, so no kid is left
-                home alone.
-
-                Parameters
-                ----------
-                kid:
-                        kid to be sent home
-                activities:
-                        list of activities that take place at a given time step
-                """
-                possible_guardians = [
-                        housemate for housemate in kid.residence.group.people if housemate.age >= 18
-                ]
-                if len(possible_guardians) == 0:
-                        guardian = kid.find_guardian()
-                        self.kid_drags_guardian(kid, guardian, activities)
-                kid.residence.append(kid)
-
-        def move_mild_ill_to_household(self, person: "Person", activities: List[str]):
-                """
-                Move person with a mild illness to their households. For kids that will
-                always happen, and if they are left alone at home they will also drag one
-                of their guardians home. For adults, they will go home with a probability 
-                given by stay_at_home_complacency
-
-                Parameters
-                ----------
-                person:
-                        person to be sent home
-                activities:
-                        list of activities that take place at a given time step
-                """
-                #activities = self.apply_activity_hierarchy(activities)
-                if person.age < self.min_age_home_alone:
-                        self.move_mild_kid_guardian_to_household(person, activities)
-                elif random.random() <= self.stay_at_home_complacency:
-                        person.residence.append(person)
-                else:
-                        subgroup = self.get_subgroup_active(activities, person)
-                        subgroup.append(person)
-
-        def move_people_to_active_subgroups(self, activities: List[str]):
-                """
-                Sends every person to one subgroup. If a person has a mild illness,
-                they stay at home with a certain probability given by stay_at_home_complacency
-
-                Parameters
-                ----------
-                active_groups:
-                        list of groups that are active at a time step
-                """
-                activities = self.apply_activity_hierarchy(activities)
-                for person in self.world.people.members:
-                        if person.dead or person.busy:
-                                continue
-                        if (
-                                person.health_information is not None
-                                and person.health_information.must_stay_at_home
-                        ):
-                                self.move_mild_ill_to_household(person, activities)
-                        else:
-                                subgroup = self.get_subgroup_active(activities, person)
-                                subgroup.append(person)
-
-        def hospitalise_the_sick(self, person: "Person", previous_tag: str):
-                """
-                Hospitalise sick person. Also moves them from a regular bed
-                to an ICU bed if their symptoms tag has changed.
-
-                Parameters
-                ----------
-                person:
-                        person to hospitalise
-                previous_tag:
-                        previous symptoms tag of a person
-                """
-                if person.hospital is None:
-                        self.world.hospitals.allocate_patient(person)
-                elif previous_tag != person.health_information.tag:
-                        person.hospital.group.move_patient_within_hospital(person)
-
-        def bury_the_dead(self, person: "Person", time: float):
-                """
-                When someone dies, send them to cemetery. 
-                ZOMBIE ALERT!! 
-
-                Parameters
-                ----------
-                person:
-                        person to send to cemetery
-                """
-                person.dead = True
-                cemetery = self.world.cemeteries.get_nearest(person)
-                cemetery.add(person)
-                person.health_information.set_dead(time)
-
-        def recover(self, person: "Person", time: float):
-                """
-                When someone recovers, erase the health information they carry and change their susceptibility.
-
-                Parameters
-                ----------
-                person:
-                        person to recover
-                time:
-                        time (in days), at which the person recovers
-                """
-                # TODO: seems to be only used to set the infection length at the moment, but this is not logged
-                # anywhere, so we could get rid of this potentially
-                person.health_information.set_recovered(time)
-                person.susceptibility = 0.0
-                person.health_information = None
-
-        #@profile
-        def update_health_status(self, time: float, duration: float):
-                """
-                Update symptoms and health status of infected people.
-                Send them to hospital if necessary, or bury them if they
-                have died.
-
-                Parameters
-                ----------
-                time:
-                        time now
-                duration:
-                        duration of time step
-                """
-                ids = []
-                symptoms = []
-                n_secondary_infections = []
-                for person in self.world.people.infected:
-                        health_information = person.health_information
-                        previous_tag = health_information.tag
-                        health_information.update_health_status(time, duration)
-                        ids.append(person.id)
-                        symptoms.append(person.health_information.tag.value)
-                        n_secondary_infections.append(person.health_information.number_of_infected)
-                        # Take actions on new symptoms
-                        if health_information.recovered:
-                                if person.hospital is not None:
-                                        person.hospital.group.release_as_patient(person)
-                                self.recover(person, time)
-                        elif health_information.should_be_in_hospital:
-                                self.hospitalise_the_sick(person, previous_tag)
-                        elif health_information.is_dead and not self.world.box_mode:
-                                self.bury_the_dead(person, time)
-                if self.logger: 
-                        self.logger.log_infected(
-                                self.timer.date, ids, symptoms, n_secondary_infections
-                        )
-        #@profile
-        def do_timestep(self):
-                """
-                Perform a time step in the simulation
-
-                """
-                activities = self.timer.activities
-
-                if not activities or len(activities) == 0:
-                        sim_logger.info("==== do_timestep(): no active groups found. ====")
-                        return
-
-                if "commute" in activities:
-                        self.distribute_commuters()
-                if "rail_travel_out" in activities:
-                        self.distribute_rail_out()
-                if "rail_travel_back" in activities:
-                        self.distribute_rail_back()
-                self.move_people_to_active_subgroups(activities)
-                active_groups = self.activities_to_groups(activities)
-                group_instances = [
-                        getattr(self.world, group)
-                        for group in active_groups
-                        if group != "residence_visits"
-                ]
-                n_people = 0
-                if not self.world.box_mode:
-                        for cemetery in self.world.cemeteries.members:
-                                n_people += len(cemetery.people)
-                sim_logger.info(f"Date = {self.timer.date}, number of deaths =  {n_people}, number of infected = {len(self.world.people.infected)}")
-                for group_type in group_instances:
-                        for group in group_type.members:
-                                self.interaction.time_step(
-                                        self.timer.now, self.timer.duration, group, self.logger,
-                                )
-                                n_people += group.size
-                if n_people != len(self.world.people.members):
-                        raise SimulatorError(
-                                f"Number of people active {n_people} does not match "
-                                f"the total people number {len(self.world.people.members)}"
-                        )
-                if self.timer.previous_date.day != self.timer.date.day:
-                    print('updating at = ', self.timer.now)
-                    self.update_health_status(self.timer.now, 1)
-                if self.logger:
-                    self.logger.log_infection_location(self.timer.date)
-                    self.logger.log_hospital_capacity(self.timer.date, self.world.hospitals)
-                self.clear_world()
-
-        def run(self, save=False):
-                """
-                Run simulation with n_seed initial infections
-
-                Parameters
-                ----------
-                save:
-                        whether to save the last state of the world
-
-                """
-                sim_logger.info(
-                        f"Starting group_dynamics for {self.timer.total_days} days at day {self.timer.day}"
-                )
-                sim_logger.info(
-                        f"starting the loop ..., at {self.timer.day} days, to run for {self.timer.total_days} days"
-=======
     def __init__(
         self,
         world: World,
@@ -568,6 +48,8 @@
         stay_at_home_complacency: float = 0.95,
         policies = Policies(),
         save_path: str = "results",
+        output_filename: str = "logger.hdf5",
+        light_logger: bool = False,
     ):
         """
         Class to run an epidemic spread simulation on the world
@@ -600,6 +82,7 @@
         self.seed = seed
         self.selector = selector
         self.policies = policies
+        self.light_logger = light_logger
         self.activity_hierarchy = [
             "box",
             "hospital",
@@ -619,7 +102,8 @@
             weekend_activities=time_config["step_activities"]["weekend"],
         )
         if not self.world.box_mode:
-            self.logger = Logger(save_path=save_path)
+            self.logger = Logger(save_path=save_path,
+                    file_name = output_filename)
         else:
             self.logger = None
         self.all_activities = self.get_all_activities(time_config)
@@ -1067,19 +551,48 @@
             for group in group_type.members:
                 self.interaction.time_step(
                     self.timer.now, self.timer.duration, group, self.logger,
->>>>>>> 7415b929
                 )
-                self.clear_world()
-                if self.logger:
-                    self.logger.log_population(self.world.people, light_logger=self.light_logger)
-                    self.logger.log_hospital_characteristics(self.world.hospitals)
-                for time in self.timer:
-                        if time > self.timer.final_date:
-                                break
-                        if self.seed:
-                                if (time >= self.seed.min_date) and (time <= self.seed.max_date):
-                                        self.seed.unleash_virus_per_region(time)
-                        self.do_timestep()
-                # Save the world
-                if save:
-                        self.world.to_pickle("final_world.pickle")+                n_people += group.size
+        if n_people != len(self.world.people.members):
+            raise SimulatorError(
+                f"Number of people active {n_people} does not match "
+                f"the total people number {len(self.world.people.members)}"
+            )
+        # update health status only once at night
+        if self.timer.previous_date.day != self.timer.date.day:
+            self.update_health_status(time=self.timer.now, duration=1.)
+        if self.logger:
+            self.logger.log_infection_location(self.timer.date)
+            self.logger.log_hospital_capacity(self.timer.date, self.world.hospitals)
+        self.clear_world()
+
+    def run(self, save=False):
+        """
+        Run simulation with n_seed initial infections
+
+        Parameters
+        ----------
+        save:
+            whether to save the last state of the world
+
+        """
+        sim_logger.info(
+            f"Starting group_dynamics for {self.timer.total_days} days at day {self.timer.day}"
+        )
+        sim_logger.info(
+            f"starting the loop ..., at {self.timer.day} days, to run for {self.timer.total_days} days"
+        )
+        self.clear_world()
+        if self.logger:
+            self.logger.log_population(self.world.people, light_logger=self.light_logger)
+            self.logger.log_hospital_characteristics(self.world.hospitals)
+        for time in self.timer:
+            if time > self.timer.final_date:
+                break
+            if self.seed:
+                if (time >= self.seed.min_date) and (time <= self.seed.max_date):
+                    self.seed.unleash_virus_per_region(time)
+            self.do_timestep()
+        # Save the world
+        if save:
+            self.world.to_pickle("final_world.pickle")
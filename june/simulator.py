--- conflicted
+++ resolved
@@ -2,19 +2,10 @@
 import random
 from pathlib import Path
 from typing import List
-<<<<<<< HEAD
-=======
-
->>>>>>> 25140c61
+
 import numpy as np
 import yaml
 
-<<<<<<< HEAD
-from . import Logger
-from . import Timer
-from .infection import Infection
-from .infection.health_index import HealthIndexGenerator
-=======
 from june.demography import Person
 from june.groups import Group
 from june.infection import Infection
@@ -23,7 +14,6 @@
 from june.logger_simulation import Logger
 from june.time import Timer
 from june.world import World
->>>>>>> 25140c61
 
 default_config_filename = Path(__file__).parent.parent / "configs/config_example.yaml"
 

--- conflicted
+++ resolved
@@ -150,11 +150,7 @@
             self.commute_city_unit_distributor = CommuteCityUnitDistributor(
                 self.world.commutecities.members
             )
-<<<<<<< HEAD
-            
-=======
-
->>>>>>> 614bc0e3
+
     def distribute_commuters(self):
         if hasattr(self, "commute_unit_distributor"):
             self.commute_unit_distributor.distribute_people()

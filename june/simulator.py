import logging
import random
from june import paths
from typing import List

from itertools import chain
import numpy as np
import yaml

from june.demography import Person
from june.groups import Group
from june.groups.leisure import leisure
from june.infection.infection import InfectionSelector
from june.infection import Infection
from june.infection.health_index import HealthIndexGenerator
from june.interaction import Interaction
from june.logger_simulation import Logger
from june.time import Timer
from june.world import World
from june.groups.commute.commuteunit_distributor import CommuteUnitDistributor
from june.groups.commute.commutecityunit_distributor import CommuteCityUnitDistributor

default_config_filename = paths.configs_path / "config_example.yaml"

sim_logger = logging.getLogger(__name__)


class SimulatorError(BaseException):
    pass


class Simulator:
    def __init__(
        self,
        world: World,
        interaction: Interaction,
        selector: InfectionSelector,
        activity_to_groups: dict,
        time_config: dict,
        min_age_home_alone: int = 15,
        stay_at_home_complacency: float = 0.95,
        save_path: str = "results",
    ):
        """
        Class to run an epidemic spread simulation on the world

        Parameters
        ----------
        world: 
            instance of World class
        interaction:
            instance of Interaction class 
        infection:
            instance of Infection class
        activity_to_groups:
            mapping between an activity and its corresponding groups
        time_config:
            dictionary with temporal configuration to set up the simulation
        min_age_home_alone:
            minimum age of a child to be left alone at home when ill
        stay_at_home_complacency:
            probability that an ill person will not stay at home
        save_path:
            path to save logger results
        """
        self.world = world
        self.interaction = interaction
        self.selector = selector
        self.activity_hierarchy = [
            "box",
            "hospital",
            "commute",
            "primary_activity",
            "leisure",
            "residence",
        ]
        self.check_inputs(time_config)
        self.timer = Timer(time_config)
        self.logger = Logger(self, self.world, self.timer, save_path,)
        self.all_activities = self.get_all_activities(time_config)
        if self.world.box_mode:
            self.activity_to_group_dict = {
            "box": ["boxes"],
            }
        else:
            self.activity_to_group_dict = {
                "hospital": ["hospitals"],
                "primary_activity": activity_to_groups.get("primary_activity", []),
                "leisure": activity_to_groups.get("leisure", []),
                "residence": activity_to_groups.get("residence", []),
                "commute": activity_to_groups.get("commute", []),
            }
        self.min_age_home_alone = min_age_home_alone
        self.stay_at_home_complacency = stay_at_home_complacency
        if "commute" in self.all_activities:
            self.initialize_commute(activity_to_groups["commute"])
        if "leisure" in self.all_activities:
            self.initialize_leisure(activity_to_groups["leisure"])

    @classmethod
    def from_file(
        cls,
        world: "World",
        interaction: "Interaction",
        selector: "InfectionSelector",
        config_filename: str = default_config_filename,
    ) -> "Simulator":

        """
        Load config for simulator from world.yaml

        Parameters
        ----------
        config_filename
            The path to the world yaml configuration

        Returns
        -------
        A Simulator
        """
        with open(config_filename) as f:
            config = yaml.load(f, Loader=yaml.FullLoader)
        if world.box_mode:
            activity_to_groups = None
        else:
            activity_to_groups = config["activity_to_groups"]
        time_config = config["time"]
        return Simulator(
            world, interaction, selector, activity_to_groups, time_config
        )

    def get_all_activities(self, time_config):
        weekday_activities = [
            activity for activity in time_config["step_activities"]["weekday"].values()
        ]
        weekend_activities = [
            activity for activity in time_config["step_activities"]["weekend"].values()
        ]
        return set(chain(*(weekday_activities + weekend_activities)))

    def initialize_commute(self, commute_options):
        if "commuteunits" in commute_options:
            self.commute_unit_distributor = CommuteUnitDistributor(
                self.world.commutehubs.members
            )
        elif "commutecityunits" in commute_options:
            self.commute_city_unit_distributor = CommuteCityUnitDistributor(
                self.world.commutecities.members
            )
    def distribute_commuters(self):
        if hasattr(self, 'commute_unit_distributor'): 
            self.commute_unit_distributor.distribute_people()
        if hasattr(self, 'commute_city_unit_distributor'): 
            self.commute_city_unit_distributor.distribute_people()

    def initialize_leisure(self, leisure_options):
        self.leisure = leisure.generate_leisure_for_world(
            list_of_leisure_groups=leisure_options, world=self.world
        )

    def check_inputs(self, time_config: dict):
        """
        Check that the iput time configuration is correct, i.e., activities are among allowed activities
        and days have 24 hours.

        Parameters
        ----------
        time_config:
            dictionary with time steps configuration
        """

        # Sadly, days only have 24 hours
        assert sum(time_config["step_duration"]["weekday"].values()) == 24
        # even during the weekend :(
        assert sum(time_config["step_duration"]["weekend"].values()) == 24

        # Check that all groups given in time_config file are in the valid group hierarchy
        all_groups = self.activity_hierarchy
        for step, activities in time_config["step_activities"]["weekday"].items():
            assert all(group in all_groups for group in activities)

        for step, activities in time_config["step_activities"]["weekend"].items():
            assert all(group in all_groups for group in activities)

    def apply_activity_hierarchy(self, activities: List[str]) -> List[str]:
        """
        Returns a list of activities with the right order, obeying the permanent activity hierarcy
        and shuflling the random one. 

        Parameters
        ----------
        activities:
            list of activities that take place at a given time step
        Returns
        -------
        Ordered list of activities according to hierarchy
        """
        activities.sort(key=lambda x: self.activity_hierarchy.index(x))
        return activities

    def activities_to_groups(self, activities: List[str]) -> List[str]:
        """
        Converts activities into Groups, the interaction will run over these Groups.

        Parameters
        ---------
        activities:
            list of activities that take place at a given time step
        Returns
        -------
        List of groups that are active.
        """

        groups = [self.activity_to_group_dict[activity] for activity in activities]
        return list(chain(*groups))

    def clear_world(self):
        """
        Removes everyone from all possible groups, and sets everyone's busy attribute
        to False.

        """
        for group_name in self.activities_to_groups(self.all_activities):
            grouptype = getattr(self.world, group_name)
            for group in grouptype.members:
                for subgroup in group.subgroups:
                    subgroup._people.clear()

        for person in self.world.people.members:
            person.busy = False

    def get_subgroup_active(
        self, activities: List[str], person: "Person"
    ) -> "Subgroup":
        """
        Given the hierarchy of activities and a person, decide what subgroup  
        should they go to

        Parameters
        ----------
        activities:
            list of activities that take place at a given time step
        person:
            person that is looking for a subgroup to go to
        Returns
        -------
        Subgroup to which person has to go, given the hierarchy of activities
        """
        activities = self.apply_activity_hierarchy(activities)
<<<<<<< HEAD
        #TODO: call policy to modify activities
        for group_name in activities:
            subgroup = getattr(person, group_name)
=======
        for activity in activities:
            if activity == "leisure" and person.leisure is None:
                subgroup = self.leisure.get_subgroup_for_person_and_housemates(
                    person, self.timer.duration, self.timer.is_weekend
                )
            else:
                subgroup = getattr(person, activity)
>>>>>>> 00d38a0f
            if subgroup is not None:
                return subgroup

    def kid_drags_guardian(
        self, kid: "Person", guardian: "Person", activities: List[str]
    ):
        """
        A kid makes their guardian go home.

        Parameters
        ----------
        kid:
            kid that wants to take their guardian home
        guardian:
            guardian to be sent home
        activities:
            list of activities that take place at a given time step
        """

        if guardian is not None:
            if guardian.busy:
                guardian_subgroup = self.get_subgroup_active(activities, guardian)
                guardian_subgroup.remove(guardian)
            guardian.residence.append(guardian)

    def move_mild_kid_guardian_to_household(self, kid: "Person", activities: List[str]):
        """
        Move  a kid and their guardian to the household, so no kid is left
        home alone.

        Parameters
        ----------
        kid:
            kid to be sent home
        activities:
            list of activities that take place at a given time step
        """
        possible_guardians = [
            housemate for housemate in kid.residence.group.people if housemate.age >= 18
        ]
        if len(possible_guardians) == 0:
            guardian = kid.find_guardian()
            self.kid_drags_guardian(kid, guardian, activities)
        kid.residence.append(kid)

    def move_mild_ill_to_household(self, person: "Person", activities: List[str]):
        """
        Move person with a mild illness to their households. For kids that will
        always happen, and if they are left alone at home they will also drag one
        of their guardians home. For adults, they will go home with a probability 
        given by stay_at_home_complacency

        Parameters
        ----------
        person:
            person to be sent home
        activities:
            list of activities that take place at a given time step
        """
        if person.age < self.min_age_home_alone:
            self.move_mild_kid_guardian_to_household(person, activities)
        elif random.random() <= self.stay_at_home_complacency:
            person.residence.append(person)
        else:
            subgroup = self.get_subgroup_active(activities, person)
            subgroup.append(person)

    def move_people_to_active_subgroups(self, activities: List[str]):
        """
        Sends every person to one subgroup. If a person has a mild illness,
        they stay at home with a certain probability given by stay_at_home_complacency

        Parameters
        ----------
        active_groups:
            list of groups that are active at a time step
        """

        for person in self.world.people.members:
            if person.health_information.dead or person.busy:
                continue
            if person.health_information.must_stay_at_home:
                self.move_mild_ill_to_household(person, activities)
            else:
                subgroup = self.get_subgroup_active(activities, person)
                subgroup.append(person)

    def hospitalise_the_sick(self, person: "Person", previous_tag: str):
        """
        Hospitalise sick person. Also moves them from a regular bed
        to an ICU bed if their symptoms tag has changed.

        Parameters
        ----------
        person:
            person to hospitalise
        previous_tag:
            previous symptoms tag of a person
        """
        if person.hospital is None:
            self.world.hospitals.allocate_patient(person)
        elif previous_tag != person.health_information.tag:
            person.hospital.group.move_patient_within_hospital(person)

    def bury_the_dead(self, person: "Person", time: float):
        """
        When someone dies, send them to cemetery. 
        ZOMBIE ALERT!! 
        Parameters
        ----------
        person:
            person sent to cemetery
        """
        cemetery = self.world.cemeteries.get_nearest(person)
        cemetery.add(person)
        person.health_information.set_dead(time)

    def update_health_status(self, time: float, delta_time: float):
        """
        Update symptoms and health status of infected people.
        Send them to hospital if necessary, or bury them if they
        have died.

        Parameters
        ----------
        time:
            time now
        delta_time:
            duration of time step
        """

        for person in self.world.people.infected:
            health_information = person.health_information
            previous_tag = health_information.tag
            health_information.update_health_status(time, delta_time)
            # release patients that recovered
            if health_information.recovered:
                if person.hospital is not None:
                    person.hospital.group.release_as_patient(person)
                health_information.set_recovered(time)
            elif health_information.should_be_in_hospital:
                self.hospitalise_the_sick(person, previous_tag)
            elif health_information.is_dead and not self.world.box_mode:
                self.bury_the_dead(person, time)

    def do_timestep(self):
        """
        Perform a time step in the simulation

        """
        activities = self.timer.activities()

        if not activities or len(activities) == 0:
            sim_logger.info("==== do_timestep(): no active groups found. ====")
            return

        if "commute" in activities:
            self.distribute_commuters()
        self.move_people_to_active_subgroups(activities)
        active_groups = self.activities_to_groups(activities)
        group_instances = [getattr(self.world, group) for group in active_groups]
        n_people = 0
        if not self.world.box_mode:
            for cemetery in self.world.cemeteries.members:
                n_people += len(cemetery.people)
        sim_logger.info(f"number of deaths =  {n_people}")
        for group_type in group_instances:
            n_active_in_group = 0
            for group in group_type.members:
                self.interaction.time_step(
                    self.timer.now, self.timer.duration, group,
                )
                n_active_in_group += group.size
                n_people += group.size
            sim_logger.info(
                f"Number of people active in {group.spec} = {n_active_in_group}"
            )


        # assert conservation of people
        if n_people != len(self.world.people.members):
            raise SimulatorError(
                f"Number of people active {n_people} does not match "
                f"the total people number {len(self.world.people.members)}"
            )

        self.update_health_status(self.timer.now, self.timer.duration)
        self.clear_world()

    def run(self, save=False):
        """
        Run simulation with n_seed initial infections

        Parameters
        ----------
        save:
            whether to save the last state of the world

        """
        sim_logger.info(
            f"Starting group_dynamics for {self.timer.total_days} days at day {self.timer.day}"
        )
        sim_logger.info(
            f"starting the loop ..., at {self.timer.day} days, to run for {self.timer.total_days} days"
        )
        self.clear_world()
        self.logger.log_timestep(1.0)
        for day in self.timer:
            if day > self.timer.total_days:
                break
            self.logger.log_timestep(day)
            self.do_timestep()
        # Save the world
        if save:
            self.world.to_pickle("world.pickle")<|MERGE_RESOLUTION|>--- conflicted
+++ resolved
@@ -247,11 +247,6 @@
         Subgroup to which person has to go, given the hierarchy of activities
         """
         activities = self.apply_activity_hierarchy(activities)
-<<<<<<< HEAD
-        #TODO: call policy to modify activities
-        for group_name in activities:
-            subgroup = getattr(person, group_name)
-=======
         for activity in activities:
             if activity == "leisure" and person.leisure is None:
                 subgroup = self.leisure.get_subgroup_for_person_and_housemates(
@@ -259,7 +254,6 @@
                 )
             else:
                 subgroup = getattr(person, activity)
->>>>>>> 00d38a0f
             if subgroup is not None:
                 return subgroup
 

hospitalisation:
  start_time: 1000-01-01
  end_time: 9999-01-01

severe_symptoms_stay_home:
  start_time: 1000-01-01
  end_time: 9999-01-01

<<<<<<< HEAD
=======
regional_compliance:
  1:
    start_time: 1000-07-04
    end_time: 9999-12-01
    compliances_per_region:
      London: 1.15
      South East: 0.99
      South West: 0.99
      West Midlands: 1.
      East Midlands: 1.
      East of England: 1.
      North West: 0.95
      North East: 0.95
      Yorkshire and The Humber: 0.95

tiered_lockdown:
  1:
    start_time: 2020-10-14
    end_time: 2020-10-17
    tiers_per_region:
      London: 1.
      South East: 1.
      South West: 1.
      West Midlands: 2. # becuase of Birmingham
      East Midlands: 1.
      East of England: 1.
      North West: 2. # dicounting anomaly of Liverpool for now 
      North East: 2.
      Yorkshire and The Humber: 2. # because of Sheffield and Leeds etc.
  2:
    start_time: 2020-10-17
    end_time: 2020-11-05 # breaking for the national lockdown
    tiers_per_region:
      London: 2.
      South East: 1.
      South West: 1.
      West Midlands: 2. # becuase of Birmingham
      East Midlands: 1.
      East of England: 1.
      North West: 2. # dicounting anomaly of Liverpool for now 
      North East: 2.
      Yorkshire and The Humber: 2. # because of Sheffield and Leeds etc.
  3:
    start_time: 2020-12-03
    end_time: 2020-12-19
    tiers_per_region:
      London: 2.
      South East: 2.
      South West: 2.
      West Midlands: 3. # becuase of Birmingham
      East Midlands: 3.
      East of England: 2.
      North West: 3. # becuase of Manchester
      North East: 3.
      Yorkshire and The Humber: 3. # because of Sheffield and Leeds etc.
  4:
    start_time: 2020-12-19
    end_time: 2020-12-26
    tiers_per_region:
      London: 3.
      South East: 3.
      South West: 2.
      West Midlands: 3. # becuase of Birmingham
      East Midlands: 3.
      East of England: 2.
      North West: 3. # becuase of Manchester
      North East: 3.
      Yorkshire and The Humber: 3. # because of Sheffield and Leeds etc.
  5:
    start_time: 2020-12-26
    end_time: 2020-12-31
    tiers_per_region:
      London: 4.
      South East: 4.
      South West: 3.
      West Midlands: 3. # becuase of Birmingham
      East Midlands: 3.
      East of England: 4.
      North West: 3. 
      North East: 3.
      Yorkshire and The Humber: 3. # because of Sheffield and Leeds etc.
  6:
    start_time: 2020-12-31
    end_time: 2021-01-05 # after which the country went into a national lockdown
    tiers_per_region:
      London: 4.
      South East: 4.
      South West: 3.
      West Midlands: 4. # becuase of Birmingham
      East Midlands: 4.
      East of England: 4.
      North West: 4. 
      North East: 4.
      Yorkshire and The Humber: 3. # because of Sheffield and Leeds etc.

>>>>>>> b4ca0652
limit_long_commute:
  # prevents people that have their workplace
  # far away from their homes of commuting daily.
  start_time: 1000-01-01
  end_time: 9999-01-01
  apply_from_distance: 100
  going_to_work_probability: 0.2 # once a week

regional_compliance:
    1:
        start_time: 1000-07-04
        end_time: 9999-12-01
        compliances_per_region:
            London: 1.15
            South East: 0.99
            South West: 0.99
            West Midlands: 1.
            East Midlands: 1.
            East of England: 1.
            North West: 0.95
            North East: 0.95
            Yorkshire and The Humber: 0.95

tiered_lockdown:
    1:
      start_time: 2020-12-03
      end_time: 9999-12-01
      tiers_per_region:
          London: 2.
          South East: 2.
          South West: 2.
          West Midlands: 3. # becuase of Birmingham
          East Midlands: 3.
          East of England: 2.
          North West: 3. # becuase of Manchester
          North East: 3.
          Yorkshire and The Humber: 3. # because of Sheffield and Leeds etc.


vaccine_distribution:
    # Groups 1-4 Pfizer/BioNTech
    1:
        start_time: 2020-12-08 
        end_time: 2020-02-15 
        group_by: 'residence'
        group_type: 'care_home'
        group_coverage: 0.5
        first_dose_efficacy: 0.52 # FDA - primary efficacy endpoint
        second_dose_efficacy: 0.95 # FDA + Pfizer > 55=0.94
        second_dose_compliance: 0.95 # assumption
        mean_time_delay: 14 # 21-7 from FDA monitoring - to be changed
        std_time_delay: 5 # based on Pfizer trials - to be changed
        effective_after_first_dose: 12 # FDA monitoring
        effective_after_second_dose: 7 # FDA monitoring
    2:
        start_time: 2020-01-01 
        end_time: 2020-02-15 
        group_by: 'age'
        group_type: '70-100'
        group_coverage: 0.5
        first_dose_efficacy: 0.52 # FDA - primary efficacy endpoint
        second_dose_efficacy: 0.95 # FDA + Pfizer > 55=0.94
        second_dose_compliance: 0.95 # assumption
        mean_time_delay: 14 # 21-7 from FDA monitoring
        std_time_delay: 5 # based on Pfizer trials
        effective_after_first_dose: 12 # FDA monitoring
        effective_after_second_dose: 7 # FDA monitoring
    3:
        start_time: 2020-01-01 
        end_time: 2020-02-15 
        group_by: 'primary_activity'
        group_type: 'care_home'
        group_coverage: 0.5
        first_dose_efficacy: 0.52 # FDA - primary efficacy endpoint
        second_dose_efficacy: 0.95 # FDA + Pfizer > 55=0.94
        second_dose_compliance: 0.95 # assumption
        mean_time_delay: 14 # 21-7 from FDA monitoring
        std_time_delay: 5 # based on Pfizer trials
        effective_after_first_dose: 12 # FDA monitoring
        effective_after_second_dose: 7 # FDA monitoring

    # Groups 1-4 Oxford/AstraZeneca
    4:
        start_time: 2020-01-03
        end_time: 2020-02-15 
        group_by: 'residence'
        group_type: 'care_home'
        group_coverage: 0.5
        first_dose_efficacy: 0.4 # assumption
        second_dose_efficacy: 0.60 # Lancet UK SD/SD
        second_dose_compliance: 0.95 # assumption
        mean_time_delay: 36 # roughly from Lancet trials
        std_time_delay: 10 # roughly from Lancet trials
        effective_after_first_dose: 12 # Taken as Pfizer - unknown
        effective_after_second_dose: 14 # Lancet trials
    5:
        start_time: 2020-01-03
        end_time: 2020-02-15 
        group_by: 'age'
        group_type: '70-100'
        group_coverage: 0.5
        first_dose_efficacy: 0.4 # assumption
        second_dose_efficacy: 0.60 # Lancet UK SD/SD
        second_dose_compliance: 0.95 # assumption
        mean_time_delay: 36 # roughly from Lancet trials
        std_time_delay: 10 # roughly from Lancet trials
        effective_after_first_dose: 12 # Taken as Pfizer - unknown
        effective_after_second_dose: 14 # Lancet trials
    6:
        start_time: 2020-01-03
        end_time: 2020-02-15 
        group_by: 'primary_activity'
        group_type: 'care_home'
        group_coverage: 0.5
        first_dose_efficacy: 0.4 # assumption
        second_dose_efficacy: 0.60 # Lancet UK SD/SD
        second_dose_compliance: 0.95 # assumption
        mean_time_delay: 36 # roughly from Lancet trials
        std_time_delay: 10 # roughly from Lancet trials
        effective_after_first_dose: 12 # Taken as Pfizer - unknown
        effective_after_second_dose: 14 # Lancet trials


quarantine:
    1:
        n_days: 7 # for the symptomatic person
        n_days_household: 14 # for the housemates
        compliance: 0.5 
        household_compliance: 0.2
        start_time: 2020-03-16 
        end_time: 2020-03-24 
    2:
        n_days: 7 # for the symptomatic person
        n_days_household: 14 # for the housemates
        compliance: 0.95 # for the symptomatic individual - needs to be checked
        household_compliance: 0.9
        start_time: 2020-03-24
        end_time: 9999-07-04

shielding:
    1:
        min_age: 70
        compliance: 0.2
        start_time: 2020-03-16 
        end_time: 2020-03-24
    2:
        min_age: 70
        compliance: 0.7
        start_time: 2020-03-24
        end_time: 2020-08-01
    3:
        min_age: 70
        compliance: 0.7
        start_time: 2020-11-05
        end_time: 2020-12-03
    4:
        min_age: 70
        compliance: 0.7
        start_time: 2021-01-05
        end_time: 2021-03-31


close_companies:
    1:
        start_time: 2020-03-16
        end_time: 2020-03-20
        full_closure: False 
        avoid_work_probability: 0.20 # prob of avoiding workplace if still working (YouGov)
        furlough_probability: 0.04 # prob of being furloughed (Statista)
        key_probability: 0.22 # prob of being a key worker (ONS)
    2:
        start_time: 2020-03-20
        end_time: 2020-03-27
        full_closure: False 
        avoid_work_probability: 0.29
        furlough_probability: 0.04
        key_probability: 0.19
    3:
        start_time: 2020-03-27
        end_time: 2020-04-17
        full_closure: False 
        avoid_work_probability: 0.38
        furlough_probability: 0.04
        key_probability: 0.19
    4:
        start_time: 2020-04-17
        end_time: 2020-05-01
        full_closure: False 
        avoid_work_probability: 0.36
        furlough_probability: 0.1
        key_probability: 0.19
    5:
        start_time: 2020-05-01
        end_time: 2020-05-15
        full_closure: False 
        avoid_work_probability: 0.35
        furlough_probability: 0.25
        key_probability: 0.19
    6:
        start_time: 2020-05-15
        end_time: 2020-06-16
        full_closure: False 
        avoid_work_probability: 0.31
        furlough_probability: 0.30
        key_probability: 0.19
    7:
        start_time: 2020-06-16
        end_time: 2020-07-12
        full_closure: False 
        avoid_work_probability: 0.25
        furlough_probability: 0.33
        key_probability: 0.19
    8:
        start_time: 2020-07-12
        end_time: 2020-07-26
        full_closure: False 
        avoid_work_probability: 0.21
        furlough_probability: 0.34
        key_probability: 0.19
    9:
        start_time: 2020-07-26
        end_time: 2020-08-07
        full_closure: False 
        avoid_work_probability: 0.20
        furlough_probability: 0.34
        key_probability: 0.19
    10:
        start_time: 2020-08-07
        end_time: 2020-08-12
        full_closure: False 
        avoid_work_probability: 0.20
        furlough_probability: 0.34
        key_probability: 0.19
    11:
        start_time: 2020-08-12
        end_time: 2020-08-25
        full_closure: False 
        avoid_work_probability: 0.18
        furlough_probability: 0.34
        key_probability: 0.19
    12:
        start_time: 2020-08-25
        end_time: 2020-09-09
        full_closure: False 
        avoid_work_probability: 0.15
        furlough_probability: 0.34
        key_probability: 0.19
    13:
        start_time: 2020-09-09
        end_time: 2020-11-05
        full_closure: False 
        avoid_work_probability: 0.135
        furlough_probability: 0.34
        key_probability: 0.19
    14:
        start_time: 2020-11-05
        end_time: 2020-12-03
        full_closure: False 
        avoid_work_probability: 0.38
        furlough_probability: 0.34
        key_probability: 0.19
    15:
        start_time: 2020-12-03
        end_time: 2021-01-05
        full_closure: False 
        avoid_work_probability: 0.135
        furlough_probability: 0.34
        key_probability: 0.19
    16:
        start_time: 2021-01-05
        end_time: 2021-03-31
        full_closure: False 
        avoid_work_probability: 0.38
        furlough_probability: 0.34
        key_probability: 0.19
    17:
        start_time: 2021-03-31
        end_time: 9999-12-01
        full_closure: False 
        avoid_work_probability: 0.135
        furlough_probability: 0.34
        key_probability: 0.19

social_distancing:
    1: 
        start_time: 2020-03-16
        end_time: 2020-03-24 
        beta_factors:
            box: 0.875
            pub: 0.875
            grocery: 0.875
            cinema: 0.875
            city_transport: 0.875
            inter_city_transport: 0.875
            hospital: 0.875
            care_home: 0.875
            company: 0.875
            school: 0.875
            household: 1.0
            university: 0.875
            gym: 0.875
            household_visits: 0.875

    2:
        start_time: 2020-03-24
        end_time: 2020-05-11 
        beta_factors:
            box: 0.75
            pub: 0.75
            grocery: 0.75
            cinema: 0.75
            city_transport: 0.75
            inter_city_transport: 0.75
            hospital: 0.75
            care_home: 0.75
            company: 0.75
            school: 0.75
            household: 1.0
            university: 0.75
            gym: 0.75
            household_visits: 0.75
    3:
        start_time: 2020-05-11
        end_time: 2020-07-04
        beta_factors:
            box: 0.786
            pub: 0.786
            grocery: 0.786
            cinema: 0.786
            city_transport: 0.786
            inter_city_transport: 0.786
            hospital: 0.786
            care_home: 0.786
            company: 0.786
            school: 0.786
            household: 1.0
            university: 0.786
            gym: 0.786
            household_visits: 0.5
    4:
        start_time: 2020-07-04 
        end_time: 2020-09-01
        beta_factors:
            box: 0.875
            pub: 0.875
            grocery: 0.875
            cinema: 0.875
            city_transport: 0.875
            inter_city_transport: 0.875
            hospital: 0.875
            care_home: 0.875
            company: 0.875
            school: 0.875
            household: 1.0
            university: 0.875
            gym: 0.875
            household_visits: 0.5
            care_visits: 0.5
    5:
        start_time: 2020-09-01
        end_time: 2020-11-05
        beta_factors:
            box: 0.75
            pub: 0.75
            grocery: 0.75
            cinema: 0.75
            city_transport: 0.75
            inter_city_transport: 0.75
            hospital: 0.75
            care_home: 0.75
            company: 0.75
            school: 0.75
            household: 1.0
            university: 0.75
            household_visits: 0.5
            care_visits: 0.5
    6:
        start_time: 2020-11-05
        end_time: 2020-12-03
        beta_factors:
            box: 0.75
            pub: 0.75
            grocery: 0.75
            cinema: 0.75
            city_transport: 0.75
            inter_city_transport: 0.75
            hospital: 0.75
            care_home: 0.75
            company: 0.75
            school: 0.75
            household: 1.0
            university: 0.75
            household_visits: 0.5
            care_visits: 0.5
    7:
        start_time: 2020-12-03
        end_time: 2021-01-05
        beta_factors:
            box: 0.75
            pub: 0.75
            grocery: 0.75
            cinema: 0.75
            city_transport: 0.75
            inter_city_transport: 0.75
            hospital: 0.75
            care_home: 0.75
            company: 0.75
            school: 0.75
            household: 1.0
            university: 0.75
            household_visits: 0.5
            care_visits: 0.5
    8:
        start_time: 2020-01-05
        end_time: 2021-03-31
        beta_factors:
            box: 0.75
            pub: 0.75
            grocery: 0.75
            cinema: 0.75
            city_transport: 0.75
            inter_city_transport: 0.75
            hospital: 0.75
            care_home: 0.75
            company: 0.75
            school: 0.75
            household: 1.0
            university: 0.75
            household_visits: 0.5
            care_visits: 0.5


mask_wearing:
    1: 
        start_time: 2020-03-27
        end_time: 2020-04-24
        compliance: 0.09 # overall mask wearing compliance (YouGov)
        beta_factor: 0.5 # overall beta reducion if mask wearing
        mask_probabilities: # given a mask is work, probability of where it is worn
            box: 1.
            pub: 0.
            grocery: 0.5
            cinema: 0.
            inter_city_transport: 1.
            city_transport: 1.
            hospital: 0.
            care_home: 0.5
            company: 0.5
            school: 0.
            household: 0.
            university: 0.5
    2: 
        start_time: 2020-04-24
        end_time: 2020-05-21
        compliance: 0.17
        beta_factor: 0.5
        mask_probabilities:
            box: 1.
            pub: 0.
            grocery: 0.5
            cinema: 0.
            inter_city_transport: 1.
            city_transport: 1.
            hospital: 0.
            care_home: 0.5
            company: 0.5
            school: 0.
            household: 0.
            university: 0.5
    3: 
        start_time: 2020-05-21
        end_time: 2020-06-16
        compliance: 0.23
        beta_factor: 0.5
        mask_probabilities: 
            box: 1.
            pub: 0.
            grocery: 0.5
            cinema: 0.
            inter_city_transport: 1.
            city_transport: 1.
            hospital: 0.
            care_home: 0.5
            company: 0.5
            school: 0.
            household: 0.
            university: 0.5
    4: 
        start_time: 2020-06-16
        end_time: 2020-06-25
        compliance: 0.29
        beta_factor: 0.5
        mask_probabilities: 
            box: 1.
            pub: 0.
            grocery: 0.5
            cinema: 0.
            inter_city_transport: 1.
            city_transport: 1.
            hospital: 0.
            care_home: 0.5
            company: 0.5
            school: 0.
            household: 0.
            university: 0.5
    5: 
        start_time: 2020-06-25
        end_time: 2020-07-12
        compliance: 0.35
        beta_factor: 0.5
        mask_probabilities: 
            box: 1.
            pub: 0.
            grocery: 0.5
            cinema: 0.
            inter_city_transport: 1.
            city_transport: 1.
            hospital: 0.
            care_home: 0.5
            company: 0.5
            school: 0.
            household: 0.
            university: 0.5
    6: 
        start_time: 2020-07-12
        end_time: 2020-07-24
        compliance: 0.48
        beta_factor: 0.5
        mask_probabilities: 
            box: 1.
            pub: 0.
            grocery: 0.5
            cinema: 0.
            inter_city_transport: 1.
            city_transport: 1.
            hospital: 0.
            care_home: 0.5
            company: 0.5
            school: 0.
            household: 0.
            university: 0.5
    7: 
        start_time: 2020-07-24
        end_time: 2020-07-26
        compliance: 0.48
        beta_factor: 0.5
        mask_probabilities: 
            box: 1.
            pub: 0.
            grocery: 1.
            cinema: 0.
            inter_city_transport: 1.
            city_transport: 1.
            hospital: 0.
            care_home: 0.5
            company: 0.5
            school: 0.
            household: 0.
            university: 0.5
    8: 
        start_time: 2020-07-26
        end_time: 2020-07-31
        compliance: 0.63
        beta_factor: 0.5
        mask_probabilities: 
            box: 1.
            pub: 0.
            grocery: 1.
            cinema: 0.
            inter_city_transport: 1.
            city_transport: 1.
            hospital: 0.
            care_home: 0.5
            company: 0.5
            school: 0.
            household: 0.
            university: 0.5
    9: 
        start_time: 2020-07-31
        end_time: 2020-08-07
        compliance: 0.67
        beta_factor: 0.5
        mask_probabilities: 
            box: 1.
            pub: 0.
            grocery: 1.
            cinema: 0.
            inter_city_transport: 1.
            city_transport: 1.
            hospital: 0.
            care_home: 0.5
            company: 0.5
            school: 0.
            household: 0.
            university: 0.5
    10: 
        start_time: 2020-08-07
        end_time: 2020-08-12
        compliance: 0.70
        beta_factor: 0.5
        mask_probabilities: 
            box: 1.
            pub: 0.
            grocery: 1.
            cinema: 0.
            inter_city_transport: 1.
            city_transport: 1.
            hospital: 0.
            care_home: 0.5
            company: 0.5
            school: 0.
            household: 0.
            university: 0.5
    11: 
        start_time: 2020-08-12
        end_time: 2020-08-25
        compliance: 0.745
        beta_factor: 0.5
        mask_probabilities: 
            box: 1.
            pub: 0.
            grocery: 1.
            cinema: 0.
            inter_city_transport: 1.
            city_transport: 1.
            hospital: 0.
            care_home: 0.5
            company: 0.5
            school: 0.
            household: 0.
            university: 0.5
    12: 
        start_time: 2020-08-25
        end_time: 2020-09-08
        compliance: 0.725
        beta_factor: 0.5
        mask_probabilities: 
            box: 1.
            pub: 0.
            grocery: 1.
            cinema: 0.
            inter_city_transport: 1.
            city_transport: 1.
            hospital: 0.
            care_home: 0.5
            company: 0.5
            school: 0.
            household: 0.
            university: 0.5
    13: 
        start_time: 2020-09-08
        #end_time: 2020-09-16
        end_time: 2021-12-01
        compliance: 0.735
        beta_factor: 0.5
        mask_probabilities: 
            box: 1.
            pub: 0.
            grocery: 1.
            cinema: 0.
            inter_city_transport: 1.
            city_transport: 1.
            hospital: 0.
            care_home: 0.5
            company: 0.5
            school: 0.
            household: 0.
            university: 0.5


close_leisure_venue:
    1:
        start_time: 2020-03-21
        end_time: 2020-07-04 
        venues_to_close: ['pub', 'cinema', 'gym']
    2:
        start_time: 2020-11-05
        end_time: 2020-12-03 
        venues_to_close: ['pub', 'cinema', 'gym'] 
    3: 
      start_time: 2021-01-05
      end_time: 2021-03-31
      venues_to_close: ['pub', 'cinema', 'gym']

change_leisure_probability:
    1:
        start_time: 2020-03-24
        end_time: 2020-05-21
        activity_reductions:
          residence_visits:
            both_sexes:
              0-100: 0.05
    2:
        start_time: 2020-05-21
        end_time: 2020-05-31
        activity_reductions:
          residence_visits:
            both_sexes:
              0-100: 0.125
    3:
        start_time: 2020-05-31
        end_time: 2020-06-04
        activity_reductions:
            residence_visits:
              both_sexes:
                0-100: 0.25
    4:
        start_time: 2020-06-04
        end_time: 2020-06-14
        activity_reductions:
            residence_visits:
              both_sexes: 
                0-100: 0.35
    5:
        start_time: 2020-06-14
        end_time: 2020-07-04
        activity_reductions:
          residence_visits:
            both_sexes: 
              0-100: 0.625

    6:
        start_time: 2020-07-04
        end_time: 2020-07-11
        activity_reductions:
          residence_visits:
            both_sexes:
              0-100: 0.7
          pubs:
            both_sexes:
              0-100: 0.3

    7:
        start_time: 2020-07-11
        end_time: 2020-07-18
        activity_reductions:
            pubs:
              weekday:
                both_sexes:
                  0-100: 0.4
              weekend:
                both_sexes:
                  0-100: 0.6
            residence_visits:
              both_sexes:
                0-100: 0.7

    8:
        start_time: 2020-07-18
        end_time: 2020-07-25
        activity_reductions:
            pubs:
              weekday:
                both_sexes:
                  0-100: 0.55
              weekend:
                both_sexes:
                  0-100: 0.7
            residence_visits:
              both_sexes:
                0-100: 0.7

    9:
        start_time: 2020-07-25
        end_time: 2020-08-01
        activity_reductions:
            pubs:
              weekday:
                both_sexes:
                  0-100: 0.6
              weekend:
                both_sexes:
                  0-100: 0.75
            residence_visits:
              both_sexes:
                0-100: 0.7

    10:
        start_time: 2020-08-01
        end_time: 2020-08-08
        activity_reductions:
            pubs:
              weekday:
                both_sexes:
                  0-100: 1.1
              weekend:
                both_sexes:
                  0-100: 0.9
            residence_visits:
              both_sexes:
                0-100: 0.7

    11:
        start_time: 2020-08-08
        end_time: 2020-08-15
        activity_reductions:
            pubs:
              weekday:
                both_sexes:
                  0-100: 1.4
              weekend:
                both_sexes:
                  0-100: 0.85

    12:
        start_time: 2020-08-15
        end_time: 2020-08-22
        activity_reductions:
            pubs:
              weekday:
                both_sexes:
                  0-100: 1.6
              weekend:
                both_sexes:
                  0-100: 0.9

    13:
        start_time: 2020-08-22
        end_time: 2020-08-29
        activity_reductions:
            pubs:
              weekday:
                both_sexes:
                  0-100: 2
              weekend:
                both_sexes:
                  0-100: 1.05

    14:
        start_time: 2020-08-29
        end_time: 2020-08-31
        activity_reductions:
            pubs:
              weekday:
                both_sexes:
                  0-100: 2
              weekend:
                both_sexes:
                  0-100: 1.2
    15:
        start_time: 2020-11-05
        end_time: 2020-12-03
        activity_reductions:
            residence_visits:
              both_sexes:
                0-100: 0.05
    16:
        start_time: 2021-01-05
        end_time: 2021-03-31
        activity_reductions:
            residence_visits:
              both_sexes:
                0-100: 0.05

change_visits_probability:
  1:
    start_time: 2020-03-24
    end_time: 2020-07-01
    new_residence_type_probabilities:
      household: 0.97
      care_home : 0.03
  2:
    start_time: 2020-07-01
    end_time: 2020-11-05
    new_residence_type_probabilities:
      household: 0.9
      care_home : 0.1
  3:
    start_time: 2020-11-05
    end_time: 2020-12-03
    new_residence_type_probabilities:
      household: 0.97
      care_home : 0.03
  4:
    start_time: 2020-12-03
    end_time: 2021-01-05
    new_residence_type_probabilities:
      household: 0.9
      care_home : 0.1
  5:
    start_time: 2020-01-05
    end_time: 2021-01-03
    new_residence_type_probabilities:
      household: 0.97
      care_home : 0.03

close_schools:
    1:
        start_time: 2020-03-20
        end_time: 2020-06-01
        years_to_close: all
        full_closure: False
    2:
        start_time: 2020-06-01
        end_time: 2020-06-11
        years_to_close: [0,1,2,7,8,9,12,13,14,15,16,17,18,19]
        attending_compliance: 0.125
        full_closure: False
    3:
        start_time: 2020-06-11
        end_time: 2020-06-18
        years_to_close: [0,1,2,7,8,9,12,13,14,15,16,17,18,19]
        attending_compliance: 0.195
        full_closure: False
    4:
        start_time: 2020-06-18
        end_time: 2020-06-25
        years_to_close: [0,1,2,7,8,9,12,13,14,15,16,17,18,19]
        attending_compliance: 0.253
        full_closure: False
    5:
        start_time: 2020-06-25
        end_time: 2020-07-02
        years_to_close: [0,1,2,7,8,9,12,13,14,15,16,17,18,19]
        attending_compliance: 0.312
        full_closure: False
    6:
        start_time: 2020-07-02
        end_time: 2020-07-16
        years_to_close: [0,1,2,7,8,9,12,13,14,15,16,17,18,19]
        attending_compliance: 0.37 
        full_closure: False
    7:
        start_time: 2020-07-16
        end_time: 2020-09-01
        years_to_close: all
        full_closure: False
    8:
        start_time: 2020-10-26
        end_time: 2020-10-31
        years_to_close: all
        full_closure: False
    9:
        start_time: 2020-12-19
        end_time: 2021-01-03
        years_to_close: all
        full_closure: True
    10:
        start_time: 2021-01-05
        end_time: 2021-03-31
        years_to_close: all
        full_closure: False

close_universities:
    start_time: 2020-03-20
    end_time: 2021-09-28<|MERGE_RESOLUTION|>--- conflicted
+++ resolved
@@ -6,8 +6,6 @@
   start_time: 1000-01-01
   end_time: 9999-01-01
 
-<<<<<<< HEAD
-=======
 regional_compliance:
   1:
     start_time: 1000-07-04
@@ -103,7 +101,7 @@
       North East: 4.
       Yorkshire and The Humber: 3. # because of Sheffield and Leeds etc.
 
->>>>>>> b4ca0652
+
 limit_long_commute:
   # prevents people that have their workplace
   # far away from their homes of commuting daily.
@@ -111,37 +109,6 @@
   end_time: 9999-01-01
   apply_from_distance: 100
   going_to_work_probability: 0.2 # once a week
-
-regional_compliance:
-    1:
-        start_time: 1000-07-04
-        end_time: 9999-12-01
-        compliances_per_region:
-            London: 1.15
-            South East: 0.99
-            South West: 0.99
-            West Midlands: 1.
-            East Midlands: 1.
-            East of England: 1.
-            North West: 0.95
-            North East: 0.95
-            Yorkshire and The Humber: 0.95
-
-tiered_lockdown:
-    1:
-      start_time: 2020-12-03
-      end_time: 9999-12-01
-      tiers_per_region:
-          London: 2.
-          South East: 2.
-          South West: 2.
-          West Midlands: 3. # becuase of Birmingham
-          East Midlands: 3.
-          East of England: 2.
-          North West: 3. # becuase of Manchester
-          North East: 3.
-          Yorkshire and The Humber: 3. # because of Sheffield and Leeds etc.
-
 
 vaccine_distribution:
     # Groups 1-4 Pfizer/BioNTech

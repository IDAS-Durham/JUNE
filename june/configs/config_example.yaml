title: Covid configuration example

activity_to_super_groups:
  medical_facility: ["hospitals"]
  primary_activity: ['schools', 'companies', "universities"]
  leisure: ['pubs', 'cinemas', 'groceries', "care_home_visits", "household_visits"] 
  residence: ['households', 'care_homes']
  commute: ['city_transports', 'inter_city_transports']

time:
<<<<<<< HEAD
  total_days: 30
  initial_day: "2020-02-28" 
=======
  total_days: 130
  initial_day: "2020-03-01" 
>>>>>>> 82677183
  step_duration: 
      weekday:
          0: 1 
          1: 8
          2: 1
          3: 3
          4: 11
      weekend:
          0: 4 
          1: 4 
          2: 4 
          3: 12 
  step_activities:
      weekday:
          0: ['medical_facility', 'residence', 'commute'] 
          1: ['medical_facility', 'primary_activity', 'leisure', 'residence'] 
          2: ['medical_facility', 'residence', 'commute'] 
          3: ['medical_facility', 'leisure', 'residence']
          4: ['medical_facility', 'residence']
      weekend:
          0: ['medical_facility', 'leisure', 'residence']
          1: ['medical_facility', 'leisure', 'residence']
          2: ['medical_facility', 'leisure', 'residence']
          3: ['medical_facility', 'residence']

checkpoint_dates:
  2020-07-04<|MERGE_RESOLUTION|>--- conflicted
+++ resolved
@@ -8,13 +8,8 @@
   commute: ['city_transports', 'inter_city_transports']
 
 time:
-<<<<<<< HEAD
-  total_days: 30
-  initial_day: "2020-02-28" 
-=======
   total_days: 130
   initial_day: "2020-03-01" 
->>>>>>> 82677183
   step_duration: 
       weekday:
           0: 1 

--- conflicted
+++ resolved
@@ -5,13 +5,9 @@
 from collections import Counter
 from june import paths
 from typing import List, Optional
-<<<<<<< HEAD
 from june.domain import Domain
 from june.demography import Population
-from june.demography.geography import SuperAreas
-=======
 from june.geography import SuperAreas
->>>>>>> 1e9a4120
 from june.infection.infection_selector import InfectionSelector
 from june.infection.health_index import HealthIndexGenerator
 

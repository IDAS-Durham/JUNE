import numpy as np
import pandas as pd
from random import shuffle
import datetime
from collections import Counter, defaultdict
from june import paths
from typing import List, Optional

from june.records import Record
from june.domain import Domain
from june.demography import Population
from june.geography import SuperAreas
from june.infection.infection_selector import InfectionSelector
from june.infection.health_index.health_index import HealthIndexGenerator
from june.utils import parse_probabilities

default_infection_seeds_config_file = (
    paths.configs_path / "default/infection/infection_seeds.yaml"
)


class InfectionSeed:
    def __init__(
        self,
        world: "World",
        infection_selector: InfectionSelector,
        seed_strength: float = 1.0,
        age_profile: Optional[dict] = None,
        daily_super_area_cases: Optional[pd.DataFrame] = None,
    ):
        """
        Class that generates the seed for the infection.

        Parameters
        ----------
        world:
            world to infect
        infection_selector:
            selector to generate infections
        seed_strength:
            float that controls the strength of the seed
        age_profile:
            dictionary with weight on age groups. Example:
            age_profile = {'0-20': 0., '21-50':1, '51-100':0.}
            would only infect people aged between 21 and 50
        """
        self.world = world
        self.infection_selector = infection_selector
        self.seed_strength = seed_strength
        self.age_profile = age_profile
        self.daily_super_area_cases = daily_super_area_cases
        if self.daily_super_area_cases is not None:
            self.min_date = self.daily_super_area_cases.index.min()
            self.max_date = self.daily_super_area_cases.index.max()
        self.dates_seeded = set()

    def unleash_virus(
        self,
        population: "Population",
        n_cases: int,
        time: float,
        mpi_rank: int = 0,
        days_from_start: float = 0,
        mpi_comm: Optional["MPI.COMM_WORLD"] = None,
        mpi_size: Optional[int] = None,
        box_mode=False,
        record: Optional["Record"] = None,
    ):
        """
        Infects ```n_cases``` people in ```population```

        Parameters
        ----------
        population:
            population to infect
        n_cases:
            number of initial cases
        mpi_rank:
            rank of the process
        mpi_comm:
            mpi comm_world to enable communication between
            different processes
        mpi_size:
            number of processes
        box_mode:
            whether to run on box mode
        """
        if mpi_rank == 0:
            susceptible_ids = [
                person.id for person in population.people if person.susceptible
            ]
            n_cases = round(self.seed_strength * n_cases)
            if self.age_profile is None:
                ids_to_infect = np.random.choice(
                    susceptible_ids,
                    n_cases,
                    replace=False,
                )
            else:
                ids_to_infect = self.select_susceptiles_by_age(susceptible_ids, n_cases)
        if mpi_comm is not None:
            for rank_receiving in range(1, mpi_size):
                mpi_comm.send(ids_to_infect, est=rank_receiving, tag=0)
            if mpi_rank > 0:
                ids_to_infect = mpi_comm.recv(source=0, tag=0)
            for inf_id in ids_to_infect:
                if inf_id in self.world.people.people_dict:
                    person = self.world.people.get_from_id(inf_id)
<<<<<<< HEAD
                    self.infection_selector.infect_person_at_time(person, time=time)
=======
                    self.infection_selector.infect_person_at_time(
                        person, days_from_start
                    )
>>>>>>> 0cc67252
                    if record is not None:
                        record.accumulate(
                            table_name="infections",
                            location_spec="infection_seed",
                            region_name=person.super_area.region.name,
                            location_id=0,
                            infected_ids=[person.id],
                            infector_ids=[person.id],
                            infection_ids=[person.infection.infection_id()],
                        )
        else:
            for inf_id in ids_to_infect:
                # if isinstance(self.world, Domain):
                if box_mode:
                    person_to_infect = self.world.members[0].people[inf_id]
                else:
                    person_to_infect = self.world.people.get_from_id(inf_id)
                self.infection_selector.infect_person_at_time(
<<<<<<< HEAD
                    person_to_infect, time=time
=======
                    person_to_infect, days_from_start
>>>>>>> 0cc67252
                )
                if record is not None:
                    record.accumulate(
                        table_name="infections",
                        location_spec="infection_seed",
                        region_name=person_to_infect.super_area.region.name,
                        location_id=0,
                        infected_ids=[person_to_infect.id],
                        infector_ids=[person_to_infect.id],
                        infection_ids=[person_to_infect.infection.infection_id()],
                    )

    def select_susceptiles_by_age(
        self, susceptible_ids: List[int], n_cases: int
    ) -> List[int]:
        """
        Select cases according to an age profile

        Parameters
        ----------
        susceptible_ids:
            list of ids of susceptible people to select from
        n_cases:
            number of cases

        Returns
        -------
        choices:
            ids of people to infect, following the age profile given
        """
        n_per_age_group = n_cases * np.array(list(self.age_profile.values()))
        shuffle(susceptible_ids)
        choices = []
        for idx, age_group in enumerate(self.age_profile.keys()):
            age_choices = self.get_people_from_age_group(
                susceptible_ids, int(round(n_per_age_group[idx])), age_group
            )
            choices.extend(age_choices)
        return choices

    def get_people_from_age_group(
        self, susceptible_ids: List[int], n_people: int, age_group: str
    ) -> List[int]:
        """
        Get ```n_people``` in a given ```age_group``` from the list of susceptible_ids

        Parameters
        ----------
        susceptible_ids:
            list of ids of susceptible people to select from
        n_people:
            number of people to select
        age_group:
            age limits to select from (Example: '18-25')

        Returns
        -------
        ids of people in age group
        """
        choices = []
        for person_id in susceptible_ids:
            if len(choices) == n_people:
                break
            if (
                int(age_group.split("-")[0])
                <= self.world.people.get_from_id(person_id).age
                < int(age_group.split("-")[1])
            ):
                choices.append(person_id)
        return choices

    def infect_super_areas(
        self,
        n_cases_per_super_area: pd.DataFrame,
<<<<<<< HEAD
        time: float = 0,
        record: Optional[Record] = None,
=======
        record: Optional["Record"] = None,
        days_from_start=0,
>>>>>>> 0cc67252
    ):
        """
        Infect super areas with numer of cases given by data frame

        Parameters
        ----------
        n_cases_per_super_area:
            data frame containig the number of cases per super area
        """
        for super_area in self.world.super_areas:
            try:
                n_cases = int(n_cases_per_super_area[super_area.name])
                self.unleash_virus(
                    Population(super_area.people),
                    n_cases=n_cases,
                    record=record,
<<<<<<< HEAD
                    time=time,
=======
                    days_from_start=days_from_start,
>>>>>>> 0cc67252
                )
            except KeyError:
                continue

    def unleash_virus_per_day(
<<<<<<< HEAD
        self, date: datetime, time: float = 0, record: Optional[Record] = None
=======
        self,
        date: "datetime",
        record: Optional[Record] = None,
        days_from_start: float = 0,
>>>>>>> 0cc67252
    ):
        """
        Infect super areas at a given ```date```

        Parameters
        ----------
        date:
            datetime object
        """
        is_seeding_date = self.max_date >= date >= self.min_date
        date_str = date.date().strftime("%Y-%m-%d")
        not_yet_seeded_date = (
            date_str not in self.dates_seeded
            and date_str in self.daily_super_area_cases.index
<<<<<<< HEAD
        )
        if is_seeding_date and not_yet_seeded_date:
            self.infect_super_areas(
                n_cases_per_super_area=self.daily_super_area_cases.loc[date_str],
                time=time,
                record=record,
            )
            self.dates_seeded.add(date_str)


class InfectionSeeds:
    """
    Groups infection seeds and applies them sequentially.
    """

    def __init__(self, infection_seeds: List[InfectionSeed]):
        self.infection_seeds = infection_seeds

    def unleash_virus_per_day(
        self, date: datetime, time: float = 0, record: Optional[Record] = None
    ):
        for seed in self.infection_seeds:
            seed.unleash_virus_per_day(date=date, record=record, time=time)

    def __iter__(self):
        return iter(self.infection_seeds)
=======
        ):
            self.infect_super_areas(
                self.daily_super_area_cases.loc[date_str],
                record=record,
                days_from_start=days_from_start,
            )
            self.dates_seeded.append(date)
>>>>>>> 0cc67252
<|MERGE_RESOLUTION|>--- conflicted
+++ resolved
@@ -60,7 +60,6 @@
         n_cases: int,
         time: float,
         mpi_rank: int = 0,
-        days_from_start: float = 0,
         mpi_comm: Optional["MPI.COMM_WORLD"] = None,
         mpi_size: Optional[int] = None,
         box_mode=False,
@@ -106,13 +105,7 @@
             for inf_id in ids_to_infect:
                 if inf_id in self.world.people.people_dict:
                     person = self.world.people.get_from_id(inf_id)
-<<<<<<< HEAD
                     self.infection_selector.infect_person_at_time(person, time=time)
-=======
-                    self.infection_selector.infect_person_at_time(
-                        person, days_from_start
-                    )
->>>>>>> 0cc67252
                     if record is not None:
                         record.accumulate(
                             table_name="infections",
@@ -131,11 +124,7 @@
                 else:
                     person_to_infect = self.world.people.get_from_id(inf_id)
                 self.infection_selector.infect_person_at_time(
-<<<<<<< HEAD
                     person_to_infect, time=time
-=======
-                    person_to_infect, days_from_start
->>>>>>> 0cc67252
                 )
                 if record is not None:
                     record.accumulate(
@@ -210,13 +199,8 @@
     def infect_super_areas(
         self,
         n_cases_per_super_area: pd.DataFrame,
-<<<<<<< HEAD
         time: float = 0,
         record: Optional[Record] = None,
-=======
-        record: Optional["Record"] = None,
-        days_from_start=0,
->>>>>>> 0cc67252
     ):
         """
         Infect super areas with numer of cases given by data frame
@@ -233,24 +217,13 @@
                     Population(super_area.people),
                     n_cases=n_cases,
                     record=record,
-<<<<<<< HEAD
                     time=time,
-=======
-                    days_from_start=days_from_start,
->>>>>>> 0cc67252
                 )
             except KeyError:
                 continue
 
     def unleash_virus_per_day(
-<<<<<<< HEAD
         self, date: datetime, time: float = 0, record: Optional[Record] = None
-=======
-        self,
-        date: "datetime",
-        record: Optional[Record] = None,
-        days_from_start: float = 0,
->>>>>>> 0cc67252
     ):
         """
         Infect super areas at a given ```date```
@@ -265,7 +238,6 @@
         not_yet_seeded_date = (
             date_str not in self.dates_seeded
             and date_str in self.daily_super_area_cases.index
-<<<<<<< HEAD
         )
         if is_seeding_date and not_yet_seeded_date:
             self.infect_super_areas(
@@ -291,13 +263,4 @@
             seed.unleash_virus_per_day(date=date, record=record, time=time)
 
     def __iter__(self):
-        return iter(self.infection_seeds)
-=======
-        ):
-            self.infect_super_areas(
-                self.daily_super_area_cases.loc[date_str],
-                record=record,
-                days_from_start=days_from_start,
-            )
-            self.dates_seeded.append(date)
->>>>>>> 0cc67252
+        return iter(self.infection_seeds)
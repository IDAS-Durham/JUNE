import pandas as pd
import yaml
import numpy as np
from datetime import timedelta
from typing import List, Optional, Tuple
from collections import defaultdict, Counter
from scipy.ndimage import gaussian_filter1d

from june import paths
from june.demography import Person
from june.infection.symptom_tag import SymptomTag
from june.infection.trajectory_maker import TrajectoryMaker

default_trajectories_path = paths.configs_path / "defaults/symptoms/trajectories.yaml"
default_area_super_region_path = (
    paths.data_path / "input/geography/area_super_area_region.csv"
)
default_observed_deaths_path = paths.data_path / "covid_real_data/n_deaths_region.csv"
default_age_per_area_path = (
    paths.data_path / "input/demography/age_structure_single_year.csv"
)
default_female_fraction_per_area_path = (
    paths.data_path / "input/demography/female_ratios_per_age_bin.csv"
)


class Observed2Cases:
    def __init__(
        self,
        age_per_area_df: pd.DataFrame,
        female_fraction_per_area_df: pd.DataFrame,
        health_index_generator: "HealthIndexGenerator" = None,
        symptoms_trajectories: Optional["TrajectoryMaker"] = None,
        n_observed_deaths: Optional[pd.DataFrame] = None,
        area_super_region_df: Optional[pd.DataFrame] = None,
        smoothing=False,
    ):
        """
        Class to convert observed deaths over time into predicted number of latent cases 
        over time, use for the seed of the infection. 
        It reads population data, to compute average death rates for a particular region, 
        timings from config file estimate the median time it takes for someone infected to 
        die in hospital, and the health index to obtain the death rate as a function of
        age and sex.

        Parameters
        ----------
        age_per_area_df:
            data frame with the age distribution per area, to compute the weighted death rate
        female_fraction_per_area_df:
            data frame with the fraction of females per area as a function of age to compute
            the weighted death rate
        health_index_generator:
            generator of the health index to compute death_rate(age,sex) 
        symptoms_trajectories:
            used to read the trajectory config file and compute the 
            median time it takes to die in hospital
        n_observed_deaths: 
            time series with the number of observed deaths per region
        area_super_region_df:
            df with area, super_area, region mapping
        smoothing:
            whether to smooth the observed deaths time series before computing
            the expected number of cases (therefore the estimates becomes less
            dependent on spikes in the data)
        """
        self.area_super_region_df = area_super_region_df
        self.age_per_area_df = age_per_area_df
        (
            self.females_per_age_region_df,
            self.males_per_age_region_df,
        ) = self.aggregate_age_sex_dfs_by_region(
            age_per_area_df=age_per_area_df,
            female_fraction_per_area_df=female_fraction_per_area_df,
        )
        self.symptoms_trajectories = symptoms_trajectories
        self.health_index_generator = health_index_generator
        self.regions = self.area_super_region_df["region"].unique()
        if (
            n_observed_deaths is not None
            and "East Of England" in n_observed_deaths.columns
        ):
            n_observed_deaths = n_observed_deaths.rename(
                columns={"East Of England": "East of England"}
            )
        if smoothing:
            n_observed_deaths = self._smooth_time_series(n_observed_deaths)
        self.n_observed_deaths = n_observed_deaths

    @classmethod
    def from_file(
        cls,
        health_index_generator,
        age_per_area_path: str = default_age_per_area_path,
        female_fraction_per_area_path: str = default_female_fraction_per_area_path,
        trajectories_path: str = default_trajectories_path,
        observed_deaths_path: str = default_observed_deaths_path,
        area_super_region_path: str = default_area_super_region_path,
        smoothing=False,
    ) -> "Observed2Cases":
        """
        Creates class from paths to data

        Parameters
        ----------
        health_index_generator:
            generator of the health index to compute death_rate(age,sex) 
        age_per_area_path:
            path to data with number of people of a given age by area
        female_fraction_per_area_df:
            path to data with fraction of people that are female by area and age bin
        trajectories_path:
            path to config file with possible symptoms trajectories and their timings
        observed_deaths_path:
            path to time series of observed deaths over time
        area_super_region_path:
            path to data on area, super_area, region mapping
        smoothing:
            whether to smooth the observed deaths time series before computing
            the expected number of cases (therefore the estimates becomes less
            dependent on spikes in the data)

        Returns
        -------
        Instance of Observed2Cases
        """
        age_per_area_df = pd.read_csv(age_per_area_path, index_col=0)
        female_fraction_per_area_df = pd.read_csv(
            female_fraction_per_area_path, index_col=0
        )
        with open(trajectories_path) as f:
            symptoms_trajectories = yaml.safe_load(f)["trajectories"]
        symptoms_trajectories = [
            TrajectoryMaker.from_dict(trajectory)
            for trajectory in symptoms_trajectories
        ]
        n_observed_deaths = pd.read_csv(observed_deaths_path, index_col=0)
        n_observed_deaths.index = pd.to_datetime(n_observed_deaths.index)
        area_super_region_df = pd.read_csv(area_super_region_path, index_col=0)
        # Combine regions as in deaths dataset
        area_super_region_df = area_super_region_df.replace(
            {
                "region": {
                    "West Midlands": "Midlands",
                    "East Midlands": "Midlands",
                    "North East": "North East And Yorkshire",
                    "Yorkshire and The Humber": "North East And Yorkshire",
                }
            }
        )
        return cls(
            age_per_area_df=age_per_area_df,
            female_fraction_per_area_df=female_fraction_per_area_df,
            health_index_generator=health_index_generator,
            symptoms_trajectories=symptoms_trajectories,
            n_observed_deaths=n_observed_deaths,
            area_super_region_df=area_super_region_df,
            smoothing=smoothing,
        )

    def aggregate_areas_by_region(self, df_per_area: pd.DataFrame) -> pd.DataFrame:
        """
        Aggregates an area dataframe into a region dataframe

        Parameters
        ----------
        df_per_area:
            data frame indexed by area
        
        Returns
        -------
        """
        return (
            pd.merge(
                df_per_area,
                self.area_super_region_df.drop(columns="super_area"),
                left_index=True,
                right_index=True,
            )
            .groupby("region")
            .sum()
        )

    def aggregate_age_sex_dfs_by_region(
        self, age_per_area_df: pd.DataFrame, female_fraction_per_area_df: pd.DataFrame,
    ) -> (pd.DataFrame, pd.DataFrame):
        """
        Combines the age per area dataframe and female fraction per area to  
        create two data frames with numbers of females by age per region, and
        numbers of males by age per region 

        Parameters
        ----------
        age_per_area_df:
            data frame with the number of people with a certain age per area
        female_fraction_per_area_df:
            fraction of those that are females per area and age bin

        Returns
        -------
        females_per_age_region_df:
            number of females as a function of age per region
        males_per_age_region_df:
            number of males as a function of age per region
        """
        sex_bins = list(map(int, female_fraction_per_area_df.columns))
        females_per_age_area_df = age_per_area_df.apply(
            lambda x: x
            * female_fraction_per_area_df[
                female_fraction_per_area_df.columns[
                    np.digitize(int(x.name), bins=sex_bins) - 1
                ]
            ]
        ).astype("int")
        males_per_age_area_df = age_per_area_df - females_per_age_area_df
        females_per_age_region_df = self.aggregate_areas_by_region(
            females_per_age_area_df
        )
        males_per_age_region_df = self.aggregate_areas_by_region(males_per_age_area_df)
        return females_per_age_region_df, males_per_age_region_df

    def get_symptoms_rates_per_age_sex(self,) -> dict:
        """
        Computes the rates of ending up with certain SymptomTag for all 
        ages and sex.

        Returns
        -------
        dictionary with rates of symptoms (fate) as a function of age and sex
        """
        symptoms_rates_dict = {"m": defaultdict(int), "f": defaultdict(int)}
        for sex in ("m", "f"):
            for age in np.arange(100):
                symptoms_rates_dict[sex][age] = np.diff(
                    self.health_index_generator(Person(sex=sex, age=age)),
                    prepend=0.0,
                    append=1.0,
                )  # need np.diff because health index is cummulative
        return symptoms_rates_dict

    def weight_rates_by_age_sex_per_region(
        self, symptoms_rates_dict: dict, symptoms_tags: List["SymptomTag"]
    ) -> List[float]:
        """
        Get the weighted average by age and sex of symptoms rates for symptoms in symptoms_tags. 
        For example to get the weighted average death rate per region, 
        select symptoms_tags = ('dead_hospital', 'dead_icu', 'dead_home')

        Parameters
        ----------
        symtpoms_rates_dict:
            dictionary with rates for all the possible final symptoms, indexed by sex and age.
        symptoms_tags:
            final symptoms to keep
        Returns
        -------
        List of weighted rates for symptoms in ```symptoms_tags``` (ordered in the same way!!)
        """
        idx_symptoms_to_keep = [getattr(SymptomTag, tag) for tag in symptoms_tags]
        weighted_rates = {}
        for region in self.regions:
            weighted_rates_region = 0
            for age in np.arange(100):
                weighted_rates_region += (
                    symptoms_rates_dict["f"][age][idx_symptoms_to_keep]
                    * self.females_per_age_region_df.loc[region][str(age)]
                )
                weighted_rates_region += (
                    symptoms_rates_dict["m"][age][idx_symptoms_to_keep]
                    * self.males_per_age_region_df.loc[region][str(age)]
                )
            n_people_region = (
                self.females_per_age_region_df.loc[region].sum()
                + self.males_per_age_region_df.loc[region].sum()
            )
            weighted_rates[region] = weighted_rates_region / n_people_region
        return weighted_rates

    def get_latent_cases_from_observed(self, n_observed: int, avg_rates: List) -> int:
        """
        Given a number of observed cases, such as observed deaths or observed hospital
        admissions, this function converts it into number of latent cases necessary to
        produce such an observation.

        Parameters
        ----------
        n_observed:
            observed number of cases (such as deaths or hospital admissions)
        avg_rates:
            average rates to produce the observed cases, such as average death rate or average
            admission rates. It is a list, since we might want to look at, for instance, 
            death rate, which is a combination of deat_home, deat_hospital, dead_icu rates.
        Returns
        -------
        Number of latent cases
        """
        avg_rate = sum(avg_rates)
        return round(n_observed / avg_rate)

    def get_latent_cases_per_region(
        self,
        n_observed_df: pd.DataFrame,
        time_to_get_symptoms: int,
        avg_rates_per_region: dict,
    ) -> pd.DataFrame:
        """
        Converts observed cases per region into latent cases per region.

        Parameters
        ----------
        n_observed_df:
            time series of the observed cases
        time_to_get_symptoms:
            days it takes form infection to the symptoms of interest (such as time to death)
        avg_rates_per_region:
            average probability to get those symptoms per region

        Returns
        -------
        n_cases_per_region_df:
            number of latent cases per region time series
        """
        n_cases_per_region_df = n_observed_df.apply(
            lambda x: self.get_latent_cases_from_observed(
                x, avg_rates_per_region[x.name]
            )
        )
        n_cases_per_region_df.index = n_observed_df.index - timedelta(
            days=time_to_get_symptoms
        )
        return n_cases_per_region_df

    def get_super_area_population_weights(self,) -> pd.DataFrame:
        """
        Compute the weight in population that a super area has over its whole region, used
        to convert regional cases to cases by super area by population density

        Returns
        -------
        data frame indexed by super area, with weights and region
        """
        people_per_super_area = (
            pd.merge(
                self.age_per_area_df.sum(axis=1).to_frame("n_people"),
                self.area_super_region_df.drop(columns="region"),
                left_index=True,
                right_index=True,
            )
            .groupby("super_area")
            .sum()
        )
        people_per_super_aera_and_region = pd.merge(
            people_per_super_area,
            self.area_super_region_df.drop_duplicates().set_index("super_area"),
            left_index=True,
            right_index=True,
            how="left",
        )
        people_per_region = people_per_super_aera_and_region.groupby("region").sum()[
            "n_people"
        ]
        people_per_super_aera_and_region[
            "weights"
        ] = people_per_super_aera_and_region.apply(
            lambda x: x.n_people / people_per_region.loc[x.region], axis=1
        )
        return people_per_super_aera_and_region[["weights", "region"]]

    def convert_regional_cases_to_super_area(
        self, n_cases_per_region_df: pd.DataFrame, dates: List[str]
    ) -> pd.DataFrame:
        """
        Converts regional cases to cases by super area by weighting each super area
        within the region according to its population

        Parameters
        ----------
        n_cases_per_region_df:
            data frame with the number of cases by region, indexed by date
        dates:
            dates to select
        
        Returns
        -------
        data frame with the number of cases by super area, indexed by date
        """
        n_cases_per_region_df = n_cases_per_region_df.loc[dates[0] : dates[1]]
        n_cases_per_super_area_df = pd.DataFrame(
            0,
            index=n_cases_per_region_df.index,
            columns=self.area_super_region_df["super_area"].unique(),
        )
        super_area_weights = self.get_super_area_population_weights()
        super_area_cases = []
        for region in n_cases_per_region_df.columns:
            super_area_weights_for_region = super_area_weights[
                super_area_weights["region"] == region
            ]
            for date, n_cases in n_cases_per_region_df[region].iteritems():
                chosen_super_areas = np.random.choice(
                    list(super_area_weights_for_region.index),
                    replace=True,
                    size=round(n_cases),
                    p=super_area_weights_for_region["weights"],
                )
                n_cases_super_area = Counter(chosen_super_areas)
                n_cases_per_super_area_df.loc[
                    date, list(n_cases_super_area.keys())
                ] = n_cases_super_area.values()
        return n_cases_per_super_area_df

    def _smooth_time_series(self, time_series_df: pd.DataFrame) -> pd.DataFrame:
        """
        Smooth a time series by applying a gaussian filter in 1d

        Parameters
        ----------
        time_series_df:
            df with time as index

        Returns
        -------
        smoothed time series df
        """
        return time_series_df.apply(lambda x: gaussian_filter1d(x, sigma=2))

    def filter_symptoms_trajectories(
        self,
        symptoms_trajectories: List["TrajectoryMaker"],
        symptoms_to_keep: Tuple[str] = ("dead_hospital", "dead_icu"),
    ) -> List["TrajectoryMaker"]:
        """
        Filter all symptoms trajectories to obtain only the ones that contain given symtpoms 
        in ```symptoms_to_keep```

        Parameters
        ----------
        symptoms_trajectories:
            list of all symptoms trajectories
        symptoms_to_keep:
            tuple of strings containing the desired symptoms for which to find trajectories

        Returns
        -------
        trajectories containing ```symptoms_to_keep```
        """
        filtered_trajectories = []
        for trajectory in symptoms_trajectories:
            symptom_tags = [stage.symptoms_tag.name for stage in trajectory.stages]
            if set(symptom_tags).intersection(set(symptoms_to_keep)):
                filtered_trajectories.append(trajectory)
        return filtered_trajectories

    def get_median_completion_time(self, stage: "Stage") -> float:
        """
        Get median completion time of a stage, from its distribution

        Parameters
        ----------
            stage:
                given stage in trajectory
        Returns
        -------
        Median time spent in stage
        """
        if hasattr(stage.completion_time, "distribution"):
            return stage.completion_time.distribution.median()
        else:
            return stage.completion_time.value

    def get_time_it_takes_to_symptoms(
        self, symptoms_trajectories: List["TrajectoryMaker"], symptoms_tags: List[str]
    ):
        """
        Compute the median time it takes to get certain symptoms in ```symptoms_tags```, such as death or hospital
        admission.

        Parameters
        ----------
        symptoms_trajectories:
            list of symptoms trajectories
        symptoms_tags:
            symptoms tags for the symptoms of interest
        """
        time_to_symptoms = []
        for trajectory in symptoms_trajectories:
            time = 0
            for stage in trajectory.stages:
                if stage.symptoms_tag.name in symptoms_tags:
                    break
                time += self.get_median_completion_time(stage)
            time_to_symptoms.append(time)
        return time_to_symptoms

    def get_weighted_time_to_symptoms(
        self,
        symptoms_trajectories: List["TrajectoryMaker"],
        avg_rate_for_symptoms: List["float"],
        symptoms_tags: List[str],
    )->float:
        '''
        Get the time it takes to get certain symptoms weighted by population. For instance, 
        when computing the death rate, more people die in hospital than in icu, 
        therefore the median time to die in hospital gets weighted more than the median time 
        to die in icu.

        Parameters
        ----------
        symptoms_trajectories:
            trajectories for symptoms that include the symptoms of interest
        avg_rate_for_symptoms:
            list containing the average rate for certain symptoms given in ```symptoms tags```. 
            WARNING: should be in the same order
        symptoms_tags:
            tags of the symptoms for which we want to know the median time
        
        Returns
        -------
        Weighted median time to symptoms

        '''
        times_to_symptoms = self.get_time_it_takes_to_symptoms(
            symptoms_trajectories, symptoms_tags=symptoms_tags
        )
        return sum(avg_rate_for_symptoms * times_to_symptoms) / sum(
            avg_rate_for_symptoms
        )

    def get_regional_latent_cases(self,)->pd.DataFrame:
        '''
        Find regional latent cases from the observed one.

<<<<<<< HEAD
        Returns
        -------
        data frame with latent cases per region indexed by date
        '''
        symptoms_tags = ("dead_hospital", "dead_icu")
        symtpoms_rates = self.get_symptoms_rates_per_age_sex()
        avg_hospital_death_rate = self.weight_rates_by_age_sex_per_region(
            symtpoms_rates, symptoms_tags=symptoms_tags
        )
        avg_death_rate_over_regions = np.mean(
            list(avg_hospital_death_rate.values()), axis=0
        )
        hospital_death_trajectories = self.filter_symptoms_trajectories(
            self.symptoms_trajectories, symptoms_to_keep=symptoms_tags
        )

        median_time_to_death = round(
            self.get_weighted_time_to_symptoms(
                hospital_death_trajectories,
                avg_death_rate_over_regions,
                symptoms_tags=symptoms_tags,
            )
        )
        return self.get_latent_cases_per_region(
            self.n_observed_deaths, median_time_to_death, avg_hospital_death_rate
=======
    def cases_from_observation(
        self, n_observed_df, time_to_get_there, avg_rates, region
    ):
        n_initial_cases = []
        for index, n_observed in n_observed_df.iterrows():
            date = index - timedelta(days=round(time_to_get_there))
            n_cases = self.get_n_cases_from_observed(n_observed[region], avg_rates)
            n_initial_cases.append((date, round(n_cases)))
        n_cases_df = pd.DataFrame(n_initial_cases, columns=["date", region])
        n_cases_df.set_index('date', inplace=True)
        n_cases_df.index = pd.to_datetime(n_cases_df.index)
        n_cases_df.index = n_cases_df.index.round('D')
        return n_cases_df

    def cases_from_deaths_for_region(self, region):
        dead_trajectories = self.filter_trajectories(self.trajectories)
        avg_rates = self.get_avg_rate_for_symptoms(
            symptoms_tags=("dead_hospital", "dead_icu"), region=region
        )
        time_to_death = self.get_avg_time_to_symptoms(
            dead_trajectories, avg_rates, symptoms_tags=("dead_hospital", "dead_icu")
        )
        return self.cases_from_observation(
            self.n_observed_deaths, time_to_death, avg_rates, region=region
        )

    def cases_from_deaths(self):
        cases_dfs = []
        for region in self.regions:
            cases_dfs.append(self.cases_from_deaths_for_region(region))
        return pd.concat(cases_dfs, axis=1)


    def cases_from_admissions_for_region(self, region):
        hospitalised_trajectories = self.filter_trajectories(self.trajectories,
             symptoms_to_keep=(
                "hospitalised",
                "intensive_care",
                "dead_hospital",
                "dead_icu",
            ),
        )
        avg_rates = self.get_avg_rate_for_symptoms(
            symptoms_tags=(
                "hospitalised",
                "intensive_care",
                "dead_hospital",
                "dead_icu",
            ),
            region=region,
        )
        time_to_hospital = self.get_avg_time_to_symptoms(
            hospitalised_trajectories,
            avg_rates,
            symptoms_tags=("hospitalised", "intensive_care"),
        )
        return self.cases_from_observation(
            self.n_observed_deaths, time_to_hospital, avg_rates, region=region
>>>>>>> 820311f9
        )<|MERGE_RESOLUTION|>--- conflicted
+++ resolved
@@ -530,7 +530,6 @@
         '''
         Find regional latent cases from the observed one.
 
-<<<<<<< HEAD
         Returns
         -------
         data frame with latent cases per region indexed by date
@@ -555,65 +554,4 @@
             )
         )
         return self.get_latent_cases_per_region(
-            self.n_observed_deaths, median_time_to_death, avg_hospital_death_rate
-=======
-    def cases_from_observation(
-        self, n_observed_df, time_to_get_there, avg_rates, region
-    ):
-        n_initial_cases = []
-        for index, n_observed in n_observed_df.iterrows():
-            date = index - timedelta(days=round(time_to_get_there))
-            n_cases = self.get_n_cases_from_observed(n_observed[region], avg_rates)
-            n_initial_cases.append((date, round(n_cases)))
-        n_cases_df = pd.DataFrame(n_initial_cases, columns=["date", region])
-        n_cases_df.set_index('date', inplace=True)
-        n_cases_df.index = pd.to_datetime(n_cases_df.index)
-        n_cases_df.index = n_cases_df.index.round('D')
-        return n_cases_df
-
-    def cases_from_deaths_for_region(self, region):
-        dead_trajectories = self.filter_trajectories(self.trajectories)
-        avg_rates = self.get_avg_rate_for_symptoms(
-            symptoms_tags=("dead_hospital", "dead_icu"), region=region
-        )
-        time_to_death = self.get_avg_time_to_symptoms(
-            dead_trajectories, avg_rates, symptoms_tags=("dead_hospital", "dead_icu")
-        )
-        return self.cases_from_observation(
-            self.n_observed_deaths, time_to_death, avg_rates, region=region
-        )
-
-    def cases_from_deaths(self):
-        cases_dfs = []
-        for region in self.regions:
-            cases_dfs.append(self.cases_from_deaths_for_region(region))
-        return pd.concat(cases_dfs, axis=1)
-
-
-    def cases_from_admissions_for_region(self, region):
-        hospitalised_trajectories = self.filter_trajectories(self.trajectories,
-             symptoms_to_keep=(
-                "hospitalised",
-                "intensive_care",
-                "dead_hospital",
-                "dead_icu",
-            ),
-        )
-        avg_rates = self.get_avg_rate_for_symptoms(
-            symptoms_tags=(
-                "hospitalised",
-                "intensive_care",
-                "dead_hospital",
-                "dead_icu",
-            ),
-            region=region,
-        )
-        time_to_hospital = self.get_avg_time_to_symptoms(
-            hospitalised_trajectories,
-            avg_rates,
-            symptoms_tags=("hospitalised", "intensive_care"),
-        )
-        return self.cases_from_observation(
-            self.n_observed_deaths, time_to_hospital, avg_rates, region=region
->>>>>>> 820311f9
-        )+            self.n_observed_deaths, median_time_to_death, avg_hospital_death_rate
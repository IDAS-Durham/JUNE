--- conflicted
+++ resolved
@@ -15,36 +15,27 @@
 from june.logger_creation import logger
 
 default_config_filename = (
-        paths.configs_path
-        / "defaults/distributors/household_distributor.yaml"
+    paths.configs_path / "defaults/distributors/household_distributor.yaml"
 )
-default_age_difference_files_folder = (
-        paths.data_path
-        / "processed/age_difference"
+default_age_difference_files_folder = paths.data_path / "processed/age_difference"
+
+default_household_composition_filename = (
+    paths.data_path
+    / "processed/census_data/output_area/EnglandWales/minimum_household_composition.csv"
 )
 
-default_household_composition_filename = (
-        paths.data_path
-        / "processed/census_data/output_area/EnglandWales/minimum_household_composition.csv"
+default_number_students_filename = (
+    paths.data_path / "processed/census_data/output_area/EnglandWales/n_students.csv"
 )
 
-default_number_students_filename = (
-        paths.data_path
-        / "processed/census_data/output_area/EnglandWales/n_students.csv"
+default_number_communal_filename = (
+    paths.data_path
+    / "processed/census_data/output_area/EnglandWales/n_people_in_communal.csv"
 )
 
-default_number_communal_filename = (
-        paths.data_path
-        / "processed/census_data/output_area/EnglandWales/n_people_in_communal.csv"
+default_logging_config_filename = (
+    paths.configs_path / "config_world_creation_logger.yaml"
 )
-
-<<<<<<< HEAD
-default_logging_config_filename = (
-    Path(__file__).parent.parent / "configs/config_world_creation_logger.yaml"
-)
-=======
-default_logging_config_filename = paths.configs_path / "config_world_creation_logger.yaml"
->>>>>>> 408f5cec
 
 logger(default_logging_config_filename)
 
@@ -76,23 +67,23 @@
 
 class HouseholdDistributor:
     def __init__(
-            self,
-            first_kid_parent_age_differences: dict,
-            second_kid_parent_age_differences: dict,
-            couples_age_differences: dict,
-            number_of_random_numbers=int(1e3),
-            kid_max_age=17,
-            student_min_age=18,
-            student_max_age=25,
-            old_min_age=65,
-            old_max_age=99,
-            adult_min_age=18,
-            adult_max_age=64,
-            young_adult_min_age=18,
-            young_adult_max_age=35,
-            max_age_to_be_parent=64,
-            max_household_size=8,
-            allowed_household_compositions: dict = None,
+        self,
+        first_kid_parent_age_differences: dict,
+        second_kid_parent_age_differences: dict,
+        couples_age_differences: dict,
+        number_of_random_numbers=int(1e3),
+        kid_max_age=17,
+        student_min_age=18,
+        student_max_age=25,
+        old_min_age=65,
+        old_max_age=99,
+        adult_min_age=18,
+        adult_max_age=64,
+        young_adult_min_age=18,
+        young_adult_max_age=35,
+        max_age_to_be_parent=64,
+        max_household_size=8,
+        allowed_household_compositions: dict = None,
     ):
         """
         Tool to populate areas with households and fill them with the correct
@@ -173,11 +164,11 @@
 
     @classmethod
     def from_file(
-            cls,
-            husband_wife_filename: str = None,
-            parent_child_filename: str = None,
-            config_filename: str = default_config_filename,
-            number_of_random_numbers=int(1e6),
+        cls,
+        husband_wife_filename: str = None,
+        parent_child_filename: str = None,
+        config_filename: str = default_config_filename,
+        number_of_random_numbers=int(1e6),
     ) -> "HouseholdDistributor":
         """
         Initializes a household distributor from file. If they are not specified they are assumed to be in the default
@@ -223,7 +214,7 @@
 
     @classmethod
     def from_df(
-            cls, husband_wife_df: pd.DataFrame, parent_child_df: pd.DataFrame, **kwargs,
+        cls, husband_wife_df: pd.DataFrame, parent_child_df: pd.DataFrame, **kwargs,
     ) -> "HouseholdDistributor":
         """
         Initializes a household distributor from dataframes. If they are not specified they are assumed to be in the default
@@ -283,16 +274,11 @@
         return men_by_age, women_by_age
 
     def _distribute_people_and_households_to_area_single(
-<<<<<<< HEAD
         self,
         area: Area,
         household_numbers_df: pd.DataFrame,
         n_students_df: pd.DataFrame,
         n_communal_df: pd.DataFrame,
-=======
-            self, area: Area, household_numbers_df: pd.DataFrame, n_students_df: pd.DataFrame,
-            n_communal_df: pd.DataFrame
->>>>>>> 408f5cec
     ):
         """
         Distributes people and household to a single area.
@@ -327,11 +313,11 @@
         return households
 
     def distribute_people_and_households_to_areas(
-            self,
-            areas: List[Area],
-            number_households_per_composition_filename: str = default_household_composition_filename,
-            n_students_filename: str = default_number_students_filename,
-            n_people_in_communal_filename: str = default_number_communal_filename,
+        self,
+        areas: List[Area],
+        number_households_per_composition_filename: str = default_household_composition_filename,
+        n_students_filename: str = default_number_students_filename,
+        n_people_in_communal_filename: str = default_number_communal_filename,
     ):
         """
         Distributes households and people into households for the given areas list.
@@ -369,13 +355,13 @@
         return Households(households_total)
 
     def distribute_people_to_households(
-            self,
-            men_by_age,
-            women_by_age,
-            area: Area,
-            number_households_per_composition: list,
-            n_students: int,
-            n_people_in_communal: int,
+        self,
+        men_by_age,
+        women_by_age,
+        area: Area,
+        number_households_per_composition: list,
+        n_students: int,
+        n_people_in_communal: int,
     ) -> Households:
         """
         Given a populated output area, it distributes the people to households. 
@@ -722,9 +708,9 @@
 
         # make sure we have the correct number of households
         if not (
-                total_number_of_households - communal_houses
-                <= len(all_households)
-                <= total_number_of_households
+            total_number_of_households - communal_houses
+            <= len(all_households)
+            <= total_number_of_households
         ):
             raise HouseholdError("Number of households does not match.")
         # destroy any empty houses
@@ -738,7 +724,7 @@
         return all_households
 
     def _create_household(
-            self, area: Area, communal: bool = False, max_household_size: int = np.inf
+        self, area: Area, communal: bool = False, max_household_size: int = np.inf
     ) -> Household:
         """Creates household in the area.
 
@@ -757,7 +743,7 @@
         return household
 
     def _add_to_household(
-            self, household: Household, person: Person, subgroup=None
+        self, household: Household, person: Person, subgroup=None
     ) -> None:
         """
         Adds person to household and assigns them the correct subgroup.
@@ -809,7 +795,7 @@
         return ret
 
     def _get_closest_person_of_age(
-            self, first_dict: dict, second_dict: dict, age: int, min_age=0, max_age=100
+        self, first_dict: dict, second_dict: dict, age: int, min_age=0, max_age=100
     ) -> Person:
         """
         Tries to find the person with the closest age in first dict inside the min_age and max_age.
@@ -834,12 +820,12 @@
         compatible_ages = np.array(list(first_dict.keys()))
         compatible_ages = compatible_ages[
             (min_age <= compatible_ages) & (compatible_ages <= max_age)
-            ]
+        ]
         if len(compatible_ages) == 0:
             compatible_ages = np.array(list(second_dict.keys()))
             compatible_ages = compatible_ages[
                 (min_age <= compatible_ages) & (compatible_ages <= max_age)
-                ]
+            ]
             if len(compatible_ages) == 0:
                 return
             first_dict = second_dict
@@ -849,7 +835,7 @@
         return person
 
     def _get_random_person_in_age_bracket(
-            self, men_by_age: dict, women_by_age: dict, min_age=0, max_age=100
+        self, men_by_age: dict, women_by_age: dict, min_age=0, max_age=100
     ) -> Person:
         """
         Returns a random person of random sex within the specified age bracket (inclusive).
@@ -880,7 +866,7 @@
         return person
 
     def _get_matching_partner(
-            self, person: Person, men_by_age, women_by_age, under_65=False, over_65=False
+        self, person: Person, men_by_age, women_by_age, under_65=False, over_65=False
     ) -> Person:
         """
         Given a person, it finds a suitable partner with similar age and opposite sex. 
@@ -925,7 +911,7 @@
             return partner
 
     def _get_matching_parent(
-            self, kid: Person, men_by_age: dict, women_by_age: dict
+        self, kid: Person, men_by_age: dict, women_by_age: dict
     ) -> Person:
         """
         Given a person under 18 years old (strictly), it finds a matching mother with an age
@@ -958,7 +944,7 @@
         return parent
 
     def _get_matching_second_kid(
-            self, parent: Person, men_by_age: dict, women_by_age: dict
+        self, parent: Person, men_by_age: dict, women_by_age: dict
     ) -> Person:
         """
         Given a parent, it finds a person under 18 years old with an age difference matching
@@ -997,12 +983,12 @@
         return kid
 
     def fill_all_student_households(
-            self,
-            men_by_age: dict,
-            women_by_age: dict,
-            area: Area,
-            n_students: int,
-            student_houses_number: int,
+        self,
+        men_by_age: dict,
+        women_by_age: dict,
+        area: Area,
+        n_students: int,
+        student_houses_number: int,
     ) -> List[Household]:
         """
         Creates and fills all student households with people in the appropriate age bin (18-25 by default).
@@ -1018,11 +1004,7 @@
         """
         if n_students == 0:
             return
-<<<<<<< HEAD
         # students per household
-=======
-            # students per household
->>>>>>> 408f5cec
         ratio = max(int(n_students / student_houses_number), 1)
         # get all people in the students age
         # fill students to households
@@ -1040,11 +1022,11 @@
                 )
                 if student is None:
                     student = self._get_random_person_in_age_bracket(
-                    men_by_age,
-                    women_by_age,
-                    min_age=self.student_min_age,
-                    max_age=self.student_max_age+10,
-                )
+                        men_by_age,
+                        women_by_age,
+                        min_age=self.student_min_age,
+                        max_age=self.student_max_age + 10,
+                    )
                 self._add_to_household(household, student, subgroup="young_adults")
                 students_left -= 1
         assert students_left >= 0
@@ -1062,7 +1044,7 @@
                     men_by_age,
                     women_by_age,
                     min_age=self.student_min_age,
-                    max_age=self.student_max_age+10,
+                    max_age=self.student_max_age + 10,
                 )
             self._add_to_household(household, student, subgroup="young_adults")
             students_left -= 1
@@ -1071,14 +1053,14 @@
         return student_houses
 
     def fill_oldpeople_households(
-            self,
-            men_by_age,
-            women_by_age,
-            people_per_household: int,
-            n_households: int,
-            area: Area,
-            extra_people_lists=(),
-            max_household_size=np.inf,
+        self,
+        men_by_age,
+        women_by_age,
+        people_per_household: int,
+        n_households: int,
+        area: Area,
+        extra_people_lists=(),
+        max_household_size=np.inf,
     ) -> List[Household]:
         """
         Creates and fills households with old people.
@@ -1134,16 +1116,16 @@
         return households
 
     def fill_families_households(
-            self,
-            men_by_age: dict,
-            women_by_age: dict,
-            n_households: int,
-            kids_per_house: int,
-            parents_per_house: int,
-            old_per_house: int,
-            area: Area,
-            max_household_size=np.inf,
-            extra_people_lists=(),
+        self,
+        men_by_age: dict,
+        women_by_age: dict,
+        n_households: int,
+        kids_per_house: int,
+        parents_per_house: int,
+        old_per_house: int,
+        area: Area,
+        max_household_size=np.inf,
+        extra_people_lists=(),
     ) -> List[Household]:
         """
         Creates and fills households with families. The strategy is the following:
@@ -1242,14 +1224,14 @@
         return households
 
     def fill_nokids_households(
-            self,
-            men_by_age,
-            women_by_age,
-            adults_per_household: int,
-            n_households: int,
-            area: Area,
-            extra_people_lists=(),
-            max_household_size=np.inf,
+        self,
+        men_by_age,
+        women_by_age,
+        adults_per_household: int,
+        n_households: int,
+        area: Area,
+        extra_people_lists=(),
+        max_household_size=np.inf,
     ) -> List[Household]:
         """
         Fils households with one or two adults.
@@ -1310,13 +1292,13 @@
         return households
 
     def fill_youngadult_households(
-            self,
-            men_by_age: dict,
-            women_by_age: dict,
-            youngadults_per_household: int,
-            n_households: int,
-            area: Area,
-            extra_people_lists=(),
+        self,
+        men_by_age: dict,
+        women_by_age: dict,
+        youngadults_per_household: int,
+        n_households: int,
+        area: Area,
+        extra_people_lists=(),
     ) -> List[Household]:
         """
         Fils households with young adults (18 to 35) years old. 
@@ -1350,13 +1332,13 @@
         return households
 
     def fill_youngadult_with_parents_households(
-            self,
-            men_by_age: dict,
-            women_by_age: dict,
-            adults_per_household: int,
-            n_households: int,
-            area: Area,
-            extra_people_lists=(),
+        self,
+        men_by_age: dict,
+        women_by_age: dict,
+        adults_per_household: int,
+        n_households: int,
+        area: Area,
+        extra_people_lists=(),
     ) -> List[Household]:
         """
         Fils households with one young adult (18 to 35) and one or two adults. 
@@ -1406,12 +1388,12 @@
         return households
 
     def fill_all_communal_establishments(
-            self,
-            men_by_age,
-            women_by_age,
-            n_establishments: int,
-            n_people_in_communal: int,
-            area: Area,
+        self,
+        men_by_age,
+        women_by_age,
+        n_establishments: int,
+        n_people_in_communal: int,
+        area: Area,
     ) -> List[Household]:
         """
         Fils all comunnal establishments with the remaining people that have not been allocated somewhere else. 
@@ -1493,15 +1475,15 @@
         return condition
 
     def fill_random_people_to_existing_households(
-            self,
-            men_by_age,
-            women_by_age,
-            households_with_extra_kids: list,
-            households_with_kids: list,
-            households_with_extra_youngadults: list,
-            households_with_extra_adults: list,
-            households_with_extra_oldpeople: list,
-            all_households: list,
+        self,
+        men_by_age,
+        women_by_age,
+        households_with_extra_kids: list,
+        households_with_kids: list,
+        households_with_extra_youngadults: list,
+        households_with_extra_adults: list,
+        households_with_extra_oldpeople: list,
+        all_households: list,
     ) -> None:
         """
         The people that have not been associated a household yet are distributed in the following way.
@@ -1566,7 +1548,7 @@
                     # old with old,
                     # otherwise random
                     household = self._find_household_for_nonkid(
-                        [households_with_extra_oldpeople, ]
+                        [households_with_extra_oldpeople,]
                     )
                     if household is None:
                         household = self._find_household_for_nonkid(
@@ -1590,7 +1572,7 @@
             if age in people_left_dict:
                 for person in people_left_dict[age]:
                     household = self._find_household_for_nonkid(
-                        [households_with_extra_youngadults, ]
+                        [households_with_extra_youngadults,]
                     )
                     if household is None:
                         household = self._find_household_for_nonkid(
@@ -1613,7 +1595,7 @@
             if age in people_left_dict:
                 for person in people_left_dict[age]:
                     household = self._find_household_for_nonkid(
-                        [households_with_extra_adults, ]
+                        [households_with_extra_adults,]
                     )
                     if household is None:
                         household = self._find_household_for_nonkid(
@@ -1637,7 +1619,7 @@
             if age in people_left_dict:
                 for person in people_left_dict[age]:
                     household = self._find_household_for_kid(
-                        [households_with_extra_kids, ]
+                        [households_with_extra_kids,]
                     )
                     if household is None:
                         household = self._find_household_for_nonkid(

import logging
import os
from itertools import count
from pathlib import Path
from typing import List, Dict, Tuple, Optional

import pandas as pd

from june.demography.person import Person

# from june import get_creation_logger

default_hierarchy_filename = (
        Path(os.path.abspath(__file__)).parent.parent
        / "data/processed/geographical_data/oa_msoa_region.csv"
)
default_area_coord_filename = (
        Path(os.path.abspath(__file__)).parent.parent
        / "data/processed/geographical_data/oa_coordinates.csv"
)
default_superarea_coord_filename = (
        Path(os.path.abspath(__file__)).parent.parent
        / "data/processed/geographical_data/msoa_coordinates.csv"
)
default_logging_config_filename = (
        Path(__file__).parent.parent / "configs/config_world_creation_logger.yaml"
)

logger = logging.getLogger(__name__)


class GeographicalUnit:
    """
    Template for a geography group.
    """

    def __init__(self, references_to_people=None, references_to_smaller_areas=None):
        self.members = []
        self.references_to_people = references_to_people
        self.references_to_smaller_areas = references_to_smaller_areas

    def __iter__(self):
        return iter(self.members)

    def __len__(self):
        return len(self.members)

    def __getitem__(self, item):
        return self.members[item]

    @classmethod
    def from_file(cls):
        raise NotImplementedError(
            "From file initialization not available for this supergroup."
        )

    def erase_people_from_groups_and_subgroups(self):
        """
        Sets all attributes in self.references_to_people to None for all groups.
        Erases all people from subgroups.
        """
        if self.references_to_smaller_areas is not None:
            for reference in self.references_to_smaller_areas:
                setattr(self, reference, None)

        for geo_unit in self:
            if self.references_to_people is not None:
                for reference in self.references_to_people:
                    setattr(geo_unit, reference, None)


class Area(GeographicalUnit):
    """
    Fine geographical resolution.
    """

    __slots__ = (
        "households",
        "people",
        "id",
        "name",
        "coordinates",
        "super_area",
        "carehome",
    )
    _id = count()

    def __init__(
<<<<<<< HEAD
        self, name: str, super_area: "SuperArea", coordinates: Tuple[float, float],
=======
            self,
            name: str,
            super_area: "SuperArea",
            coordinates: Tuple[float, float],
>>>>>>> 263cd5b2
    ):
        """
        Coordinate is given in the format Y, X where X is longitude and Y is latitude.
        """
        super().__init__()
        self.id = next(self._id)
        self.name = name
        self.coordinates = coordinates
        self.super_area = super_area
        self.people = set()

    def add(self, person: Person):
        self.people.add(person)
        person.area = self

    def populate(self, demography):
        for person in demography.populate(
                self.name
        ):
            self.add(person)

<<<<<<< HEAD
class Areas(GeographicalUnit):
=======
>>>>>>> 263cd5b2

class Areas:
    __slots__ = "members", "super_area"

    def __init__(self, areas: List[Area], super_area=None):
        super().__init__(["people"])
        self.members = areas
        self.super_area = super_area


class SuperArea(GeographicalUnit):
    """
    Coarse geographical resolution.
    """

    __slots__ = "id", "name", "coordinates", "workers", "areas"
    _id = count()

    def __init__(
<<<<<<< HEAD
        self, name: str, areas: List[Area], coordinates: Tuple[float, float],
=======
            self,
            name: str,
            areas: List[Area],
            coordinates: Tuple[float, float],
>>>>>>> 263cd5b2
    ):
        super().__init__(references_to_smaller_areas=["areas"])
        self.id = next(self._id)
        self.name = name
        self.coordinates = coordinates
        self.areas = areas
        self.workers = set()

    def add_worker(self, person: Person):
        self.workers.add(person)
        person.work_super_area = self


class SuperAreas(GeographicalUnit):
    __slots__ = "members"

    def __init__(self, super_areas: List[SuperArea]):
        super().__init__(references_to_people=["workers"])
        self.members = super_areas


class Geography:
    def __init__(
            self,
            hierarchy: pd.DataFrame,
            area_coordinates: pd.DataFrame,
            super_area_coordinates: pd.DataFrame,
    ):
        """
        Generate hierachical devision of geography.

        Parameters
        ----------
        hierarchy
            The different geographical division units from which the
            hierachical structure will be constructed.
        area_coordinates

        Note: It would be nice to find a better way to handle coordinates.
        """
        self.create_geographical_units(
            hierarchy, area_coordinates, super_area_coordinates
        )

<<<<<<< HEAD
    def _create_area(self, name, coordinates, super_area):
        area = Area(name=name, coordinates=coordinates, super_area=super_area)
=======
    @staticmethod
    def _create_area(row, super_area):
        area = Area(name=row.name, coordinates=row.values, super_area=super_area)
>>>>>>> 263cd5b2
        return area

    def _create_areas(
            self, area_coords: pd.DataFrame, super_area: pd.DataFrame
    ) -> List[Area]:
        """
        Applies the _create_area function throught the area_coords dataframe.
        If area_coords is a series object, then it does not use the apply()
        function as it does not support the axis=1 parameter.

        Parameters
        ----------
        area_coords
            pandas Dataframe with the area name as index and the coordinates
            X, Y where X is longitude and Y is latitude.
        """
        # if a single area is given, then area_coords is a series
        # and we cannot do iterrows()
        try:
            areas = list(
                map(
                    lambda row: self._create_area(row[0], row[1].values, super_area),
                    area_coords.iterrows(),
                )
            )
        except AttributeError:  # it's a series
            return [self._create_area(area_coords.name, area_coords.values, super_area)]
        return areas

    def create_geographical_units(
            self,
            hierarchy: pd.DataFrame,
            area_coordinates: pd.DataFrame,
            super_area_coordinates: pd.DataFrame,
    ):
        """
        Create geo-graph of the used geographical units.

        Note: This function looks a bit more complicated than need be,
        but it was created with a eye on the future.
        """
        total_areas_list = []
        super_areas_list = []
        for superarea_name, row in super_area_coordinates.iterrows():
<<<<<<< HEAD
            super_area = SuperArea(
                areas=None, name=superarea_name, coordinates=row.values
            )
=======
            super_area = SuperArea(areas=None, name=superarea_name, coordinates=row.values)
>>>>>>> 263cd5b2
            areas_df = area_coordinates.loc[hierarchy.loc[row.name, "oa"]]
            areas_list = self._create_areas(areas_df, super_area)
            super_area.areas = areas_list
            total_areas_list += list(areas_list)
            super_areas_list.append(super_area)

        self.areas = Areas(total_areas_list)
        self.super_areas = SuperAreas(super_areas_list)
        logger.info(
            f"There are {len(self.areas)} areas and "
            + f"{len(self.super_areas)} super_areas in the world."
        )

    @classmethod
    def from_file(
            cls,
            filter_key: Optional[Dict[str, list]] = None,
            hierarchy_filename: str = default_hierarchy_filename,
            area_coordinates_filename: str = default_area_coord_filename,
            super_area_coordinates_filename: str = default_superarea_coord_filename,
            logging_config_filename: str = default_logging_config_filename,
    ) -> "Geography":
        """
        Load data from files and construct classes capable of generating
        hierarchical structure of geographical areas.

        Example usage
        -------------
            ```
            geography = Geography.from_file(filter_key={"region" : "North East"})
            geography = Geography.from_file(filter_key={"msoa" : ["E02005728"]})
            ```
        Parameters
        ----------
        filter_key
            Filter out geo-units which should enter the world.
            At the moment this can only be one of [oa, msoa, region]
        hierarchy_filename
            Pandas df file containing the relationships between the different
            geographical units.
        area_coordinates_filename:
            coordinates of the area units
        super_area_coordinates_filename
            coordinates of the super area units
        logging_config_filename
            file path of the logger configuration
        """
        geo_hierarchy = pd.read_csv(hierarchy_filename)
        areas_coord = pd.read_csv(area_coordinates_filename, index_col=0)
        super_areas_coord = pd.read_csv(super_area_coordinates_filename, index_col=0)

        if filter_key is not None:
            geo_hierarchy = _filtering(geo_hierarchy, filter_key)

        areas_coord = areas_coord.loc[geo_hierarchy["oa"]].loc[:, ["Y", "X"]]
<<<<<<< HEAD
        super_areas_coord = (
            super_areas_coord.loc[geo_hierarchy["msoa"]]
            .loc[:, ["Y", "X"]]
            .drop_duplicates()
        )
=======
        super_areas_coord = super_areas_coord.loc[
                                geo_hierarchy["msoa"]
                            ].loc[:, ["Y", "X"]].drop_duplicates()
>>>>>>> 263cd5b2
        geo_hierarchy.set_index("msoa", inplace=True)
        return cls(geo_hierarchy, areas_coord, super_areas_coord)


def _filtering(data: pd.DataFrame, filter_key: Dict[str, list], ) -> pd.DataFrame:
    """
    Filter DataFrame for given geo-unit and it's listed names
    """
    return data[
        data[list(filter_key.keys())[0]].isin(list(filter_key.values())[0]).values
    ]<|MERGE_RESOLUTION|>--- conflicted
+++ resolved
@@ -86,14 +86,10 @@
     _id = count()
 
     def __init__(
-<<<<<<< HEAD
-        self, name: str, super_area: "SuperArea", coordinates: Tuple[float, float],
-=======
             self,
             name: str,
             super_area: "SuperArea",
             coordinates: Tuple[float, float],
->>>>>>> 263cd5b2
     ):
         """
         Coordinate is given in the format Y, X where X is longitude and Y is latitude.
@@ -115,12 +111,7 @@
         ):
             self.add(person)
 
-<<<<<<< HEAD
 class Areas(GeographicalUnit):
-=======
->>>>>>> 263cd5b2
-
-class Areas:
     __slots__ = "members", "super_area"
 
     def __init__(self, areas: List[Area], super_area=None):
@@ -138,14 +129,10 @@
     _id = count()
 
     def __init__(
-<<<<<<< HEAD
-        self, name: str, areas: List[Area], coordinates: Tuple[float, float],
-=======
             self,
             name: str,
             areas: List[Area],
             coordinates: Tuple[float, float],
->>>>>>> 263cd5b2
     ):
         super().__init__(references_to_smaller_areas=["areas"])
         self.id = next(self._id)
@@ -190,14 +177,9 @@
             hierarchy, area_coordinates, super_area_coordinates
         )
 
-<<<<<<< HEAD
-    def _create_area(self, name, coordinates, super_area):
+    @staticmethod
+    def _create_area(name, coordinates, super_area):
         area = Area(name=name, coordinates=coordinates, super_area=super_area)
-=======
-    @staticmethod
-    def _create_area(row, super_area):
-        area = Area(name=row.name, coordinates=row.values, super_area=super_area)
->>>>>>> 263cd5b2
         return area
 
     def _create_areas(
@@ -242,13 +224,7 @@
         total_areas_list = []
         super_areas_list = []
         for superarea_name, row in super_area_coordinates.iterrows():
-<<<<<<< HEAD
-            super_area = SuperArea(
-                areas=None, name=superarea_name, coordinates=row.values
-            )
-=======
             super_area = SuperArea(areas=None, name=superarea_name, coordinates=row.values)
->>>>>>> 263cd5b2
             areas_df = area_coordinates.loc[hierarchy.loc[row.name, "oa"]]
             areas_list = self._create_areas(areas_df, super_area)
             super_area.areas = areas_list
@@ -304,17 +280,11 @@
             geo_hierarchy = _filtering(geo_hierarchy, filter_key)
 
         areas_coord = areas_coord.loc[geo_hierarchy["oa"]].loc[:, ["Y", "X"]]
-<<<<<<< HEAD
         super_areas_coord = (
             super_areas_coord.loc[geo_hierarchy["msoa"]]
             .loc[:, ["Y", "X"]]
             .drop_duplicates()
         )
-=======
-        super_areas_coord = super_areas_coord.loc[
-                                geo_hierarchy["msoa"]
-                            ].loc[:, ["Y", "X"]].drop_duplicates()
->>>>>>> 263cd5b2
         geo_hierarchy.set_index("msoa", inplace=True)
         return cls(geo_hierarchy, areas_coord, super_areas_coord)
 

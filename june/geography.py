import logging
from itertools import count
from typing import List, Dict, Tuple, Optional
<<<<<<< HEAD
from collections import defaultdict
=======
from itertools import chain, count


>>>>>>> 7ac7aff9
import pandas as pd

from june import paths
from june.demography.person import Person


default_hierarchy_filename = (
    paths.data_path / "processed/geographical_data/oa_msoa_region.csv"
)
default_area_coord_filename = (
    paths.data_path / "processed/geographical_data/oa_coordinates.csv"
)
default_superarea_coord_filename = (
    paths.data_path / "processed/geographical_data/msoa_coordinates.csv"
)
default_logging_config_filename = (
    paths.configs_path / "config_world_creation_logger.yaml"
)

logger = logging.getLogger(__name__)


class GeographicalUnit:
    """
    Template for a geography group.
    """

    __id_generators = defaultdict(count)

    @classmethod
    def _next_id(cls) -> int:
        """
        Iterate an id for this class. Each group class has its own id iterator
        starting at 0
        """
        return next(cls.__id_generators[cls])

    def __init__(self, references_to_people=None):
        self.id = self._next_id()
        self.members = []
        self.people = set()

    def __iter__(self):
        return iter(self.members)

    def __len__(self):
        return len(self.members)

    def __getitem__(self, item):
        return self.members[item]

    @classmethod
    def from_file(cls):
        raise NotImplementedError(
            "From file initialization not available for this supergroup."
        )

    def erase_people_from_geographical_unit(self):
        """
        Sets all attributes in self.references_to_people to None for all groups.
        Erases all people from subgroups.
        """
        for geo_unit in self:
            geo_unit.people.clear()


class Area(GeographicalUnit):
    """
    Fine geographical resolution.
    """

    __slots__ = (
        "households",
        "people",
        "id",
        "name",
        "coordinates",
        "super_area",
        "care_home",
    )
    _id = count()

    def __init__(
        self, name: str, super_area: "SuperArea", coordinates: Tuple[float, float],
    ):
        """
        Coordinate is given in the format Y, X where X is longitude and Y is latitude.
        """
        super().__init__()
        self.name = name
        self.coordinates = coordinates
        self.super_area = super_area

    def add(self, person: Person):
        self.people.add(person)
        person.area = self

    def populate(self, demography):
        for person in demography.populate(self.name):
            self.add(person)


class Areas(GeographicalUnit):
    __slots__ = "members", "super_area"

    def __init__(self, areas: List[Area], super_area=None):
        super().__init__(["people"])
        self.members = areas
        self.super_area = super_area


class SuperArea(GeographicalUnit):
    """
    Coarse geographical resolution.
    """

    __slots__ = "id", "name", "coordinates", "workers", "areas", "companies"
    _id = count()

    def __init__(
        self,
        name: str = None,
        areas: List[Area] = None,
        coordinates: Tuple[float, float] = None,
    ):
        super().__init__()
        self.id = next(self._id)
        self.name = name
        self.coordinates = coordinates
        self.areas = areas
        self.workers = list()
        self.companies = list()

    def add_worker(self, person: Person):
        self.workers.append(person)
        person.work_super_area = self

    @property
    def people(self):
        return list(chain(*[area.people for area in self.areas]))


class SuperAreas(GeographicalUnit):
    __slots__ = "members"

    def __init__(self, super_areas: List[SuperArea]):
        super().__init__()
        self.members = super_areas

<<<<<<< HEAD
=======
    def __len__(self):
        return len(self.members)

    def __iter__(self):
        return iter(self.members)

    @property
    def people(self):
        return list(chain(*[super_area.people for super_area in self]))

    def __getitem__(self, item):
        return self.members[item]

>>>>>>> 7ac7aff9

class Geography:
    def __init__(
        self,
        hierarchy: pd.DataFrame,
        area_coordinates: pd.DataFrame,
        super_area_coordinates: pd.DataFrame,
    ):
        """
        Generate hierachical devision of geography.

        Parameters
        ----------
        hierarchy
            The different geographical division units from which the
            hierachical structure will be constructed.
        area_coordinates

        Note: It would be nice to find a better way to handle coordinates.
        """
        self.create_geographical_units(
            hierarchy, area_coordinates, super_area_coordinates
        )

    @staticmethod
    def _create_area(name, coordinates, super_area):
        area = Area(name=name, coordinates=coordinates, super_area=super_area)
        return area

    def _create_areas(
        self, area_coords: pd.DataFrame, super_area: pd.DataFrame
    ) -> List[Area]:
        """
        Applies the _create_area function throught the area_coords dataframe.
        If area_coords is a series object, then it does not use the apply()
        function as it does not support the axis=1 parameter.

        Parameters
        ----------
        area_coords
            pandas Dataframe with the area name as index and the coordinates
            X, Y where X is longitude and Y is latitude.
        """
        # if a single area is given, then area_coords is a series
        # and we cannot do iterrows()
        try:
            areas = list(
                map(
                    lambda row: self._create_area(row[0], row[1].values, super_area),
                    area_coords.iterrows(),
                )
            )
        except AttributeError:  # it's a series
            return [self._create_area(area_coords.name, area_coords.values, super_area)]
        return areas

    def create_geographical_units(
        self,
        hierarchy: pd.DataFrame,
        area_coordinates: pd.DataFrame,
        super_area_coordinates: pd.DataFrame,
    ):
        """
        Create geo-graph of the used geographical units.

        Note: This function looks a bit more complicated than need be,
        but it was created with a eye on the future.
        """
        total_areas_list = []
        super_areas_list = []
        for superarea_name, row in super_area_coordinates.iterrows():
            super_area = SuperArea(
                areas=None, name=superarea_name, coordinates=row.values
            )
            areas_df = area_coordinates.loc[hierarchy.loc[row.name, "oa"]]
            areas_list = self._create_areas(areas_df, super_area)
            super_area.areas = areas_list
            total_areas_list += list(areas_list)
            super_areas_list.append(super_area)

        self.areas = Areas(total_areas_list)
        self.super_areas = SuperAreas(super_areas_list)
        logger.info(
            f"There are {len(self.areas)} areas and "
            + f"{len(self.super_areas)} super_areas in the world."
        )

    @classmethod
    def from_file(
        cls,
        filter_key: Optional[Dict[str, list]] = None,
        hierarchy_filename: str = default_hierarchy_filename,
        area_coordinates_filename: str = default_area_coord_filename,
        super_area_coordinates_filename: str = default_superarea_coord_filename,
        logging_config_filename: str = default_logging_config_filename,
    ) -> "Geography":
        """
        Load data from files and construct classes capable of generating
        hierarchical structure of geographical areas.

        Example usage
        -------------
            ```
            geography = Geography.from_file(filter_key={"region" : "North East"})
            geography = Geography.from_file(filter_key={"msoa" : ["E02005728"]})
            ```
        Parameters
        ----------
        filter_key
            Filter out geo-units which should enter the world.
            At the moment this can only be one of [oa, msoa, region]
        hierarchy_filename
            Pandas df file containing the relationships between the different
            geographical units.
        area_coordinates_filename:
            coordinates of the area units
        super_area_coordinates_filename
            coordinates of the super area units
        logging_config_filename
            file path of the logger configuration
        """
        geo_hierarchy = pd.read_csv(hierarchy_filename)
        areas_coord = pd.read_csv(area_coordinates_filename, index_col=0)
        super_areas_coord = pd.read_csv(super_area_coordinates_filename, index_col=0)

        if filter_key is not None:
            geo_hierarchy = _filtering(geo_hierarchy, filter_key)

        areas_coord = areas_coord.loc[geo_hierarchy["oa"]].loc[:, ["Y", "X"]]
        super_areas_coord = (
            super_areas_coord.loc[geo_hierarchy["msoa"]]
            .loc[:, ["Y", "X"]]
            .drop_duplicates()
        )
        geo_hierarchy.set_index("msoa", inplace=True)
        return cls(geo_hierarchy, areas_coord, super_areas_coord)


def _filtering(data: pd.DataFrame, filter_key: Dict[str, list],) -> pd.DataFrame:
    """
    Filter DataFrame for given geo-unit and it's listed names
    """
    return data[
        data[list(filter_key.keys())[0]].isin(list(filter_key.values())[0]).values
    ]<|MERGE_RESOLUTION|>--- conflicted
+++ resolved
@@ -1,14 +1,9 @@
 import logging
-from itertools import count
+from itertools import count, chain
 from typing import List, Dict, Tuple, Optional
-<<<<<<< HEAD
 from collections import defaultdict
-=======
-from itertools import chain, count
-
-
->>>>>>> 7ac7aff9
 import pandas as pd
+import numpy as np
 
 from june import paths
 from june.demography.person import Person
@@ -45,10 +40,9 @@
         """
         return next(cls.__id_generators[cls])
 
-    def __init__(self, references_to_people=None):
+    def __init__(self):
         self.id = self._next_id()
         self.members = []
-        self.people = set()
 
     def __iter__(self):
         return iter(self.members)
@@ -91,7 +85,10 @@
     _id = count()
 
     def __init__(
-        self, name: str, super_area: "SuperArea", coordinates: Tuple[float, float],
+            self,
+            name: str,
+            super_area: "SuperArea",
+            coordinates: Tuple[float, float],
     ):
         """
         Coordinate is given in the format Y, X where X is longitude and Y is latitude.
@@ -100,9 +97,10 @@
         self.name = name
         self.coordinates = coordinates
         self.super_area = super_area
+        self.people = list()
 
     def add(self, person: Person):
-        self.people.add(person)
+        self.people.append(person)
         person.area = self
 
     def populate(self, demography):
@@ -114,7 +112,7 @@
     __slots__ = "members", "super_area"
 
     def __init__(self, areas: List[Area], super_area=None):
-        super().__init__(["people"])
+        super().__init__()
         self.members = areas
         self.super_area = super_area
 
@@ -157,22 +155,6 @@
         super().__init__()
         self.members = super_areas
 
-<<<<<<< HEAD
-=======
-    def __len__(self):
-        return len(self.members)
-
-    def __iter__(self):
-        return iter(self.members)
-
-    @property
-    def people(self):
-        return list(chain(*[super_area.people for super_area in self]))
-
-    def __getitem__(self, item):
-        return self.members[item]
-
->>>>>>> 7ac7aff9
 
 class Geography:
     def __init__(
@@ -218,15 +200,24 @@
         """
         # if a single area is given, then area_coords is a series
         # and we cannot do iterrows()
-        try:
-            areas = list(
-                map(
-                    lambda row: self._create_area(row[0], row[1].values, super_area),
-                    area_coords.iterrows(),
-                )
-            )
-        except AttributeError:  # it's a series
-            return [self._create_area(area_coords.name, area_coords.values, super_area)]
+        if isinstance(area_coords, pd.Series):
+            areas = [Area(area_coords.name, super_area, area_coords.values)]
+        else:
+            areas = []
+            for name, coordinates in area_coords.iterrows():
+                areas.append(Area(name, super_area, coordinates.values))
+
+        #try:
+        #    areas = list(
+        #        map(
+        #            lambda row: self._create_area(row[0], row[1].values, super_area),
+        #            area_coords.iterrows(),
+        #        )
+        #    )
+        #except AttributeError:  # it's a series
+        #    return [self._create_area(area_coords.name, area_coords.values, super_area)]
+        print(areas)
+        print(np.array(areas))
         return areas
 
     def create_geographical_units(

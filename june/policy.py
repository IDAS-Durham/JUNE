--- conflicted
+++ resolved
@@ -166,17 +166,10 @@
         #     else:
         #         person.quarantine_days += 1
 
-<<<<<<< HEAD
         #         if 'quarantine_household' in person.household.member[0].policy_subgroups:
         #             for member in person.household.members:
         #                 pass
-=======
-                if 'quarantine_household' in person.household.member[0].policy_subgroups:
-                    for member in person.household.members:
-                        #if
-                        member.quarantine_days += 1
->>>>>>> 4a7cb694
-        
+
 
     #def categorise_key_workers(self, person):
     #
@@ -305,22 +298,13 @@
         else:
             alpha /= self.config_file['social distancing']['alpha factor']
 
-<<<<<<< HEAD
-        for group in betas:
-            # check households
-            
-            if not self.config_file:
-                betas[group] /= 2
-            else:
-                betas[group] /= self.config_file['social distancing']['beta factor']
-=======
         for group in betas.keys():
             if group != 'household': 
                 if not self.config_file:
                     betas[group] /= 2
                 else:
                     betas[group] /= self.config_file['social distancing']['beta factor']
->>>>>>> 4a7cb694
+
 
     def lockdown(self):
 

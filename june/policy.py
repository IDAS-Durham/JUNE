--- conflicted
+++ resolved
@@ -107,13 +107,8 @@
         """
         pass
 
-<<<<<<< HEAD
-    def remove_activity(
-        self, activities: List[str], activity_to_remove: str
-=======
     def remove_activities(
             self, activities: List[str], activities_to_remove: List[str]
->>>>>>> bf3e99bc
     ) -> List[str]:
         """
         Remove an activity from a list of activities
@@ -276,15 +271,10 @@
             person.primary_activity is not None
             and person.primary_activity.group.spec == "school"
         ):
-<<<<<<< HEAD
             if (
                 self.full_closure or person.age in self.years_to_close
             ) and not person.kid_of_key_worker:
-                return self.remove_activity(activities, "primary_activity")
-=======
-            if self.full_closure or person.age in self.years_to_close:
                 return self.remove_activities(activities, ["primary_activity"])
->>>>>>> bf3e99bc
         return activities
 
 
@@ -305,11 +295,7 @@
 
 class CloseCompanies(SkipActivity):
     def __init__(
-<<<<<<< HEAD
-        self, start_time: str, end_time: str, sectors_to_close=None, full_closure=None,
-=======
             self, start_time: str, end_time: str, full_closure=False,
->>>>>>> bf3e99bc
     ):
         """
         Prevents workers with the tag ``person.lockdown_status=furlough" to go to work.

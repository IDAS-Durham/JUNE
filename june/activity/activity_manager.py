--- conflicted
+++ resolved
@@ -12,11 +12,7 @@
 from june.groups import Subgroup
 
 from june.groups.leisure import Leisure
-<<<<<<< HEAD
-from june.groups.travel.travelunit_distributor import TravelUnitDistributor
-=======
 from june.groups.travel import Travel
->>>>>>> 1e9a4120
 
 from june.policy import (
     IndividualPolicies,
@@ -29,7 +25,6 @@
     mpi_size,
     mpi_rank,
     MovablePeople,
-    count_people_in_dict,
 )
 
 logger = logging.getLogger(__name__)
@@ -82,21 +77,6 @@
                 "commute": activity_to_super_groups.get("commute", []),
                 "rail_travel": activity_to_super_groups.get("rail_travel", []),
             }
-<<<<<<< HEAD
-        self.min_age_home_alone = min_age_home_alone
-
-        if (
-            "rail_travel_out" in self.all_activities
-            or "rail_travel_back" in self.all_activities
-        ):
-            travel_options = activity_to_super_groups["rail_travel"]
-            if "travelunits" in travel_options:
-                self.travelunit_distributor = TravelUnitDistributor(
-                    self.world.travelcities.members, self.world.travelunits.members
-                )
-
-=======
->>>>>>> 1e9a4120
         self.furlough_ratio = 0
         self.key_ratio = 0
         self.random_ratio = 0
@@ -218,10 +198,6 @@
 
     def do_timestep(self):
         activities = self.timer.activities
-        if "rail_travel_out" in activities:
-            self.distribute_rail_out()
-        if "rail_travel_back" in activities:
-            self.distribute_rail_back()
         if self.leisure is not None:
             if self.policies is not None:
                 self.policies.leisure_policies.apply(
@@ -281,44 +257,46 @@
 
         return to_send_abroad
 
-    def send_and_receive_people_from_abroad_old(self, to_send_abroad):
-        # send people abroad
-        tick, tickw = perf_counter(), wall_clock()
-        people_from_abroad = {}
-        n_people_from_abroad = 0
-        for rank in range(mpi_size):
-            if rank == mpi_rank:
-                # my turn to send my data
-                for rank_receiving in range(mpi_size):
-                    if rank == rank_receiving:
-                        continue
-                    if rank_receiving in to_send_abroad:
-                        n_people_this_rank = count_people_in_dict(
-                            to_send_abroad[rank_receiving]
-                        )
-                        mpi_comm.send(
-                            to_send_abroad[rank_receiving],
-                            dest=rank_receiving,
-                            tag=rank_receiving,
-                        )
-                        print(
-                            f"I am rank {mpi_rank} and I just sent {n_people_this_rank} to {rank_receiving}"
-                        )
-                        continue
-                    mpi_comm.send(None, dest=rank_receiving, tag=rank_receiving)
-            else:
-                # I have to listen
-                data = mpi_comm.recv(source=rank, tag=mpi_rank)
-                if data is not None:
-                    n_people_this_rank = count_people_in_dict(data)
-                    print(
-                        f"I am rank {mpi_rank} and I just received {n_people_this_rank} from {rank}"
-                    )
-                    update_data(people_from_abroad, data)
-                    n_people_from_abroad += n_people_this_rank
-        tock,tockw = perf_counter(), wall_clock()
-        logger.info(f'CMS: People COMS for rank {mpi_rank}/{mpi_size} - {tock - tick},{tockw-tickw} - {self.timer.date}')
-        return people_from_abroad, n_people_from_abroad
+    #def send_and_receive_people_from_abroad_old(self, to_send_abroad):
+    #    # send people abroad
+    #    tick, tickw = perf_counter(), wall_clock()
+    #    people_from_abroad = {}
+    #    n_people_from_abroad = 0
+    #    for rank in range(mpi_size):
+    #        if rank == mpi_rank:
+    #            # my turn to send my data
+    #            for rank_receiving in range(mpi_size):
+    #                if rank == rank_receiving:
+    #                    continue
+    #                if rank_receiving in to_send_abroad:
+    #                    n_people_this_rank = count_people_in_dict(
+    #                        to_send_abroad[rank_receiving]
+    #                    )
+    #                    mpi_comm.send(
+    #                        to_send_abroad[rank_receiving],
+    #                        dest=rank_receiving,
+    #                        tag=rank_receiving,
+    #                    )
+    #                    print(
+    #                        f"I am rank {mpi_rank} and I just sent {n_people_this_rank} to {rank_receiving}"
+    #                    )
+    #                    continue
+    #                mpi_comm.send(None, dest=rank_receiving, tag=rank_receiving)
+    #        else:
+    #            # I have to listen
+    #            data = mpi_comm.recv(source=rank, tag=mpi_rank)
+    #            if data is not None:
+    #                n_people_this_rank = count_people_in_dict(data)
+    #                print(
+    #                    f"I am rank {mpi_rank} and I just received {n_people_this_rank} from {rank}"
+    #                )
+    #                update_data(people_from_abroad, data)
+    #                n_people_from_abroad += n_people_this_rank
+    #    tock, tockw = perf_counter(), wall_clock()
+    #    logger.info(
+    #        f"CMS: People COMS for rank {mpi_rank}/{mpi_size} - {tock - tick},{tockw-tickw} - {self.timer.date}"
+    #    )
+    #    return people_from_abroad, n_people_from_abroad
 
     def send_and_receive_people_from_abroad(self, movable_people):
         """
@@ -360,5 +338,6 @@
 
         tock, tockw = perf_counter(), wall_clock()
         logger.info(
-            f'CMS: People COMS for rank {mpi_rank}/{mpi_size} - {tock - tick},{tockw - tickw} - {self.timer.date}')
+            f"CMS: People COMS for rank {mpi_rank}/{mpi_size} - {tock - tick},{tockw - tickw} - {self.timer.date}"
+        )
         return movable_people.skinny_in, n_people_from_abroad, n_people_going_abroad
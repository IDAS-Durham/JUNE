--- conflicted
+++ resolved
@@ -15,8 +15,6 @@
     paths.data_path / "processed/geographical_data/oa_msoa_region.csv"
 )
 
-nan_integer = -999
-
 
 class DemographyError(BaseException):
     pass
@@ -24,7 +22,6 @@
 
 class AgeSexGenerator:
     def __init__(
-<<<<<<< HEAD
         self,
         age_counts: list,
         sex_bins: list,
@@ -32,14 +29,8 @@
         ethnicity_age_bins: list,
         ethnicity_groups: list,
         ethnicity_structure: list,
+        socioecon_index_value: int,
         max_age=99,
-=======
-        self, age_counts: list, 
-        sex_bins: list, female_fractions: list,
-        ethnicity_age_bins: list, ethnicity_groups: list, ethnicity_structure: list,
-        socioecon_index_value: int,
-        max_age=99
->>>>>>> 15d7d027
     ):
         """
         age_counts is an array where the index in the array indicates the age,
@@ -170,7 +161,6 @@
         return [person for person in self.people if person.health_information.recovered]
 
 
-
 class Demography:
     def __init__(self, area_names, age_sex_generators: Dict[str, AgeSexGenerator]):
         """
@@ -290,36 +280,21 @@
         ethnicity_structure_path = data_path / "ethnicity_broad_structure.csv"
         socioecon_structure_path = data_path / "index_of_multiple_deprivation.csv"
         age_sex_generators = _load_age_and_sex_generators(
-<<<<<<< HEAD
             age_structure_path,
             female_fraction_path,
             ethnicity_structure_path,
-            # TODO socioecon_structure_path
-=======
-            age_structure_path, 
-            female_fraction_path, 
-            ethnicity_structure_path, 
             socioecon_structure_path,
->>>>>>> 15d7d027
             area_names,
         )
         return Demography(age_sex_generators=age_sex_generators, area_names=area_names)
 
 
 def _load_age_and_sex_generators(
-<<<<<<< HEAD
     age_structure_path: str,
     female_ratios_path: str,
     ethnicity_structure_path: str,
-    # TODO socioecon_strucuture_path,
+    socioecon_structure_path: str,
     area_names: List[str],
-=======
-    age_structure_path: str, 
-    female_ratios_path: str, 
-    ethnicity_structure_path: str, 
-    socioecon_structure_path: str,
-    area_names: List[str]
->>>>>>> 15d7d027
 ):
     """
     A dictionary mapping area identifiers to a generator of age and sex.
@@ -340,21 +315,21 @@
     ## "sort" is required as .loc slicing a multi_index df doesn't work as expected --
     ## it preserves original order, and ignoring "repeat slices".
 
-    socioecon_structure_df = pd.read_csv(socioecon_structure_path,index_col=0)
+    socioecon_structure_df = pd.read_csv(socioecon_structure_path, index_col=0)
     socioecon_structure_df = socioecon_structure_df.loc[area_names]
     socioecon_structure_df.sort_index(inplace=True)
 
     ret = {}
-<<<<<<< HEAD
-    for (_, age_structure), (index, female_ratios), (_, ethnicity_df) in zip(
+    for (
+        (_, age_structure),
+        (index, female_ratios),
+        (_, ethnicity_df),
+        socioecon_index,
+    ) in zip(
         age_structure_df.iterrows(),
         female_ratios_df.iterrows(),
         ethnicity_structure_df.groupby(level=0),
-=======
-    for (_, age_structure), (index, female_ratios), (_,ethnicity_df), socioecon_index in zip(
-        age_structure_df.iterrows(), female_ratios_df.iterrows(), 
-        ethnicity_structure_df.groupby(level=0),socioecon_structure_df['iomd_decile']
->>>>>>> 15d7d027
+        socioecon_structure_df["iomd_decile"],
     ):
         ethnicity_structure = [ethnicity_df[col].values for col in ethnicity_df.columns]
         ret[index] = AgeSexGenerator(

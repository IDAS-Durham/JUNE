--- conflicted
+++ resolved
@@ -195,11 +195,7 @@
                 age=age_and_sex_generator.age(),
                 sex=age_and_sex_generator.sex(),
                 ethnicity=age_and_sex_generator.ethnicity(),
-<<<<<<< HEAD
-                socioecon_index=age_and_sex_generator.socioecon_index()
-=======
                 socioecon_index=age_and_sex_generator.socioecon_index(),
->>>>>>> f68c25df
             )
             people.append(person)  # add person to population
         return Population(people=people)

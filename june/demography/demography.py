--- conflicted
+++ resolved
@@ -96,16 +96,11 @@
 
     @property
     def infected(self):
+        # TODO: dead shouldnt be doing anything ? they dont have infections
         return [
             person for person in self.people
-<<<<<<< HEAD
-            if person.health_information.infected #and not 
-                    #person.health_information.dead
-=======
             if person.health_information.infected and not
             person.health_information.dead
-
->>>>>>> 9f38fed4
         ]
 
     @property

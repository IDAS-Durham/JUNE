from itertools import count
import random
from enum import IntEnum, Enum
import struct
from recordclass import dataobject
import numpy as np



class Activities(dataobject):
    residence: None
    primary_activity: None
    hospital: None
    commute: None
    rail_travel: None
    leisure: None
    box: None

    def iter(self):
        return [getattr(self, activity) for activity in self.__fields__]


person_ids = count()


class Person(dataobject):
    _id = count()
    id: int = 0
    sex: str = "f"
    age: int = 27
    ethnicity: str = None
    socioecon_index: str = None
    area: "Area" = None
    # work info
    work_super_area: str = None
    sector: str = None
    sub_sector: str = None
    # commute
    home_city: str = None
    mode_of_transport: str = None
    # rail travel
    # activities
    busy: bool = False
<<<<<<< HEAD
    subgroups: Activities = Activities(None, None, None, None, None, None)
    health_information: None
=======
    subgroups: Activities = Activities(None, None, None, None, None, None, None)
>>>>>>> 27d39623
    # infection
    susceptibility: float = 1.0
    dead: bool = False

    @classmethod
    def from_attributes(
        cls, sex=27, age="f", ethnicity=None, socioecon_index=None, id=None
    ):
        if id is None:
            id = next(Person._id)
        return Person(
            id=id,
            sex=sex,
            age=age,
            ethnicity=ethnicity,
            socioecon_index=socioecon_index,
            # IMPORTANT, these objects need to be recreated, otherwise the default
            # is always the same object !!!!
<<<<<<< HEAD
            subgroups=Activities(None, None, None, None, None, None),
=======
            subgroups=Activities(None, None, None, None, None, None, None),
            health_information=HealthInformation(),
>>>>>>> 27d39623
        )

    @property
    def infected(self):
        if (
            self.health_information is not None
            and self.health_information.infection is not None
        ):
            return True

        return False

    @property
    def susceptible(self):
        return self.susceptibility == 1.0 and not self.infected and not self.dead

    @property
    def recovered(self):
        return not (self.dead or self.susceptible or self.infected)

    @property
    def residence(self):
        return self.subgroups.residence

    @property
    def primary_activity(self):
        return self.subgroups.primary_activity

    @property
    def hospital(self):
        return self.subgroups.hospital

    @property
    def commute(self):
        return self.subgroups.commute

    @property
    def rail_travel(self):
        return self.subgroups.rail_travel

    @property
    def leisure(self):
        return self.subgroups.leisure

    @property
    def box(self):
        return self.subgroups.box

    @property
    def hospitalised(self):
        if (
            self.hospital is not None
            and self.hospital.subgroup_type == self.hospital.group.SubgroupType.patients
        ):
            return True
        return False

    @property
    def intensive_care(self):
        if (
            self.hospital is not None
            and self.hospital.subgroup_type
            == self.hospital.group.SubgroupType.icu_patients
        ):
            return True
        return False

    @property
    def housemates(self):
        hmates = [
            person for person in self.residence.group.residents if person is not self
        ]
        return hmates

    def find_guardian(self):

        possible_guardians = [person for person in self.housemates if person.age >= 18]
        if len(possible_guardians) == 0:
            return None
        guardian = random.choice(possible_guardians)
        if (
            (guardian.health_information is not None and guardian.health_information.should_be_in_hospital)
            or guardian.dead
        ):
            return None
        else:
            return guardian<|MERGE_RESOLUTION|>--- conflicted
+++ resolved
@@ -41,12 +41,8 @@
     # rail travel
     # activities
     busy: bool = False
-<<<<<<< HEAD
-    subgroups: Activities = Activities(None, None, None, None, None, None)
+    subgroups: Activities = Activities(None, None, None, None, None, None, None)
     health_information: None
-=======
-    subgroups: Activities = Activities(None, None, None, None, None, None, None)
->>>>>>> 27d39623
     # infection
     susceptibility: float = 1.0
     dead: bool = False
@@ -65,12 +61,7 @@
             socioecon_index=socioecon_index,
             # IMPORTANT, these objects need to be recreated, otherwise the default
             # is always the same object !!!!
-<<<<<<< HEAD
-            subgroups=Activities(None, None, None, None, None, None),
-=======
             subgroups=Activities(None, None, None, None, None, None, None),
-            health_information=HealthInformation(),
->>>>>>> 27d39623
         )
 
     @property

from itertools import count
from random import choice
from recordclass import dataobject
import numpy as np
from datetime import datetime
from typing import Optional

from june.infection import Infection


class Activities(dataobject):
    residence: None
    primary_activity: None
    medical_facility: None
    commute: None
    rail_travel: None
    leisure: None
    box: None

    def iter(self):
        return [getattr(self, activity) for activity in self.__fields__]


person_ids = count()


class Person(dataobject):
    _id = count()
    id: int = 0
    sex: str = "f"
    age: int = 27
    ethnicity: str = None
    socioecon_index: str = None
    area: "Area" = None
    # work info
    work_super_area: "SuperArea" = None
    sector: str = None
    sub_sector: str = None
    lockdown_status: str = None
<<<<<<< HEAD
    vaccine_plan: "VaccinePlan" = None
=======
    # vaccine
    first_effective_date: Optional[datetime] = None
    second_dose_date: Optional[datetime] = None
    second_effective_date: Optional[datetime] = None
    # comorbidity
>>>>>>> ba8b4386
    comorbidity: str = None
    # commute
    mode_of_transport: "ModeOfTransport" = None
    # activities
    busy: bool = False
    subgroups: Activities = Activities(None, None, None, None, None, None, None)
    infection: Infection = None
    # infection
    susceptibility: float = 1.0
    dead: bool = False

    @classmethod
    def from_attributes(
        cls,
        sex="f",
        age=27,
            susceptibility = 1.,
        ethnicity=None,
        socioecon_index=None,
        id=None,
        comorbidity=None,
    ):
        if id is None:
            id = next(Person._id)
        return Person(
            id=id,
            sex=sex,
            age=age,
            ethnicity=ethnicity,
            socioecon_index=socioecon_index,
            # IMPORTANT, these objects need to be recreated, otherwise the default
            # is always the same object !!!!
            comorbidity=comorbidity,
            susceptibility=susceptibility,
            subgroups=Activities(None, None, None, None, None, None, None),
        )

    @property
    def infected(self):
        return self.infection is not None

    @property
    def susceptible(self):
        return self.susceptibility > 0.0

    @property
    def recovered(self):
        return not (self.dead or self.susceptible or self.infected)

    @property
    def residence(self):
        return self.subgroups.residence

    @property
    def primary_activity(self):
        return self.subgroups.primary_activity

    @property
    def medical_facility(self):
        return self.subgroups.medical_facility

    @property
    def commute(self):
        return self.subgroups.commute

    @property
    def rail_travel(self):
        return self.subgroups.rail_travel

    @property
    def leisure(self):
        return self.subgroups.leisure

    @property
    def box(self):
        return self.subgroups.box

    @property
    def hospitalised(self):
        try:
            return all(
                [
                    self.medical_facility.group.spec == "hospital",
                    self.medical_facility.subgroup_type
                    == self.medical_facility.group.SubgroupType.patients,
                ]
            )
        except AttributeError:
            return False

    @property
    def intensive_care(self):
        try:
            return all(
                [
                    self.medical_facility.group.spec == "hospital",
                    self.medical_facility.subgroup_type
                    == self.medical_facility.group.SubgroupType.icu_patients,
                ]
            )
        except AttributeError:
            return False

    @property
    def housemates(self):
        if self.residence.group.spec == "care_home":
            return []
        return self.residence.group.residents

    def find_guardian(self):
        possible_guardians = [person for person in self.housemates if person.age >= 18]
        if not possible_guardians:
            return None
        guardian = choice(possible_guardians)
        if (
            guardian.infection is not None and guardian.infection.should_be_in_hospital
        ) or guardian.dead:
            return None
        else:
            return guardian

    @property
    def symptoms(self):
        if self.infection is None:
            return None
        else:
            return self.infection.symptoms

    @property
    def super_area(self):
        try:
            return self.area.super_area
        except:
            return None

    @property
    def region(self):
        try:
            return self.super_area.region
        except:
            return None

    @property
    def home_city(self):
        return self.area.super_area.city

    @property
    def work_city(self):
        if self.work_super_area is None:
            return None
        return self.work_super_area.city<|MERGE_RESOLUTION|>--- conflicted
+++ resolved
@@ -37,15 +37,9 @@
     sector: str = None
     sub_sector: str = None
     lockdown_status: str = None
-<<<<<<< HEAD
+    # vaccine
     vaccine_plan: "VaccinePlan" = None
-=======
-    # vaccine
-    first_effective_date: Optional[datetime] = None
-    second_dose_date: Optional[datetime] = None
-    second_effective_date: Optional[datetime] = None
     # comorbidity
->>>>>>> ba8b4386
     comorbidity: str = None
     # commute
     mode_of_transport: "ModeOfTransport" = None

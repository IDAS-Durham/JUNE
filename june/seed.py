--- conflicted
+++ resolved
@@ -1,12 +1,7 @@
 import numpy as np
 import pandas as pd
-<<<<<<< HEAD
 from june.demography.geography import SuperAreas
-from june.infection import Infection
-=======
-from june.geography import SuperAreas
 from june.infection.infection import InfectionSelector
->>>>>>> fe069666
 from june import paths
 from typing import List, Tuple
 from june.infection.health_index import HealthIndexGenerator

import os
import tables
import pandas as pd
import yaml
import numpy as np
import csv
import json
import subprocess
from datetime import datetime
from pathlib import Path
from typing import Optional, List
from collections import Counter, defaultdict
import logging

import subprocess
import june
from june.groups import Supergroup
from june.records.event_records_writer import (
    InfectionRecord,
    HospitalAdmissionsRecord,
    ICUAdmissionsRecord,
    DischargesRecord,
    DeathsRecord,
    RecoveriesRecord,
    SymptomsRecord,
)
from june.records.static_records_writer import (
    PeopleRecord,
    LocationRecord,
    AreaRecord,
    SuperAreaRecord,
    RegionRecord,
)
from june import paths

logger = logging.getLogger("records_writer")


class Record:
    def __init__(
        self, record_path: str, record_static_data=False, mpi_rank: Optional[int] = None
    ):
        self.record_path = Path(record_path)
        self.record_path.mkdir(parents=True, exist_ok=True)
        self.mpi_rank = mpi_rank
        if mpi_rank is not None:
            self.filename = f"june_record.{mpi_rank}.h5"
            self.summary_filename = f"summary.{mpi_rank}.csv"
        else:
            self.filename = f"june_record.h5"
            self.summary_filename = f"summary.csv"
        self.configs_filename = f"config.yaml"
        try:
            os.remove(self.record_path / self.filename)
        except OSError:
            pass
        with tables.open_file(self.record_path / self.filename, mode="w") as self.file:
            self.events = {
                "infections": InfectionRecord(hdf5_file=self.file),
                "hospital_admissions": HospitalAdmissionsRecord(hdf5_file=self.file),
                "icu_admissions": ICUAdmissionsRecord(hdf5_file=self.file),
                "discharges": DischargesRecord(hdf5_file=self.file),
                "deaths": DeathsRecord(hdf5_file=self.file),
                "recoveries": RecoveriesRecord(hdf5_file=self.file),
                "symptoms": SymptomsRecord(hdf5_file=self.file),
            }
            if record_static_data:
                self.statics = {
                    "people": PeopleRecord(hdf5_file=self.file),
                    "locations": LocationRecord(hdf5_file=self.file),
                    "areas": AreaRecord(hdf5_file=self.file),
                    "super_areas": SuperAreaRecord(hdf5_file=self.file),
                    "regions": RegionRecord(hdf5_file=self.file),
                }
        with open(
            self.record_path / self.summary_filename, "w", newline=""
        ) as summary_file:
            writer = csv.writer(summary_file)
            fields = ["infected", "recovered", "hospitalised", "intensive_care"]
            header = ["time_stamp", "region"]
            for field in fields:
                header.append("current_" + field)
                header.append("daily_" + field)
            header.extend(
                ["current_susceptible", "daily_hospital_deaths", "daily_deaths"]
            )
            writer.writerow(header)
        description = {
            "description": f"Started runnning at {datetime.now()}. Good luck!"
        }
        with open(self.record_path / self.configs_filename, "w") as f:
            yaml.dump(description, f)

    def static_data(self, world: "World"):
        with tables.open_file(self.record_path / self.filename, mode="a") as self.file:
            for static_name in self.statics.keys():
                self.statics[static_name].record(hdf5_file=self.file, world=world)

    def accumulate(self, table_name: str, **kwargs):
        self.events[table_name].accumulate(**kwargs)

    def time_step(self, timestamp: str):
        with tables.open_file(self.record_path / self.filename, mode="a") as self.file:
            for event_name in self.events.keys():
                self.events[event_name].record(hdf5_file=self.file, timestamp=timestamp)

    def summarise_hospitalisations(self, world: "World"):
        hospital_admissions, icu_admissions = defaultdict(int), defaultdict(int)
        for hospital_id in self.events["hospital_admissions"].hospital_ids:
            hospital = world.hospitals.get_from_id(hospital_id)
            hospital_admissions[hospital.region_name] += 1
        for hospital_id in self.events["icu_admissions"].hospital_ids:
            hospital = world.hospitals.get_from_id(hospital_id)
            icu_admissions[hospital.region_name] += 1
        current_hospitalised, current_intensive_care = (
            defaultdict(int),
            defaultdict(int),
        )
        for hospital in world.hospitals:
            if not hospital.external:
                current_hospitalised[hospital.region_name] += len(hospital.ward)
                current_intensive_care[hospital.region_name] += len(hospital.icu)
        return (
            hospital_admissions,
            icu_admissions,
            current_hospitalised,
            current_intensive_care,
        )

    def summarise_susceptibles(self, world="World"):
        current_susceptible = {}
        for region in world.regions:
            current_susceptible[region.name] = len(
                [person for person in region.people if person.susceptible]
            )
        return current_susceptible

    def summarise_infections(self, world="World"):
        daily_infections, current_infected = defaultdict(int), defaultdict(int)
        for region in self.events["infections"].region_names:
            daily_infections[region] += 1
        for region in world.regions:
            current_infected[region.name] = len(
                [person for person in region.people if person.infected]
            )
        return daily_infections, current_infected

    def summarise_recoveries(self, world="World"):
        daily_recovered, current_recovered = defaultdict(int), defaultdict(int)
        for person_id in self.events["recoveries"].recovered_person_ids:
            region = world.people.get_from_id(person_id).super_area.region.name
            daily_recovered[region] += 1
        for region in world.regions:
            current_recovered[region.name] = len(
                [person for person in region.people if person.recovered]
            )
        return daily_recovered, current_recovered

    def summarise_deaths(self, world="World"):
        daily_deaths, daily_deaths_in_hospital = defaultdict(int), defaultdict(int)
        for i, person_id in enumerate(self.events["deaths"].dead_person_ids):
            region = world.people.get_from_id(person_id).super_area.region.name
            daily_deaths[region] += 1
            if self.events["deaths"].location_specs[i] == "hospital":
                hospital_id = self.events["deaths"].location_ids[i]
                region = world.hospitals.get_from_id(hospital_id).region_name
                daily_deaths_in_hospital[region] += 1
        return daily_deaths, daily_deaths_in_hospital

    def summarise_time_step(self, timestamp: str, world: "World"):
        daily_infected, current_infected = self.summarise_infections(world=world)
        daily_recovered, current_recovered = self.summarise_recoveries(world=world)
        (
            daily_hospitalised,
            daily_intensive_care,
            current_hospitalised,
            current_intensive_care,
        ) = self.summarise_hospitalisations(world=world)
        current_susceptible = self.summarise_susceptibles(world=world)
        daily_deaths, daily_deaths_in_hospital = self.summarise_deaths(world=world)
        all_hospital_regions = [hospital.region_name for hospital in world.hospitals]
        all_world_regions = [region.name for region in world.regions]
        all_regions = set(all_hospital_regions + all_world_regions)
        with open(
            self.record_path / self.summary_filename, "a", newline=""
        ) as summary_file:
            summary_writer = csv.writer(summary_file)
            for region in all_regions:
                data = [
                    current_infected.get(region, 0),
                    daily_infected.get(region, 0),
                    current_recovered.get(region, 0),
                    daily_recovered.get(region, 0),
                    current_hospitalised.get(region, 0),
                    daily_hospitalised.get(region, 0),
                    current_intensive_care.get(region, 0),
                    daily_intensive_care.get(region, 0),
                    current_susceptible.get(region, 0),
                    daily_deaths_in_hospital.get(region, 0),
                    daily_deaths.get(region, 0),
                ]
                if sum(data) > 0:
                    summary_writer.writerow(
                        [
                            timestamp.strftime("%Y-%m-%d"),
                            region,
                        ]
                        + data
                    )

    def combine_outputs(self, remove_left_overs=True):
        combine_records(self.record_path, remove_left_overs=remove_left_overs)

    def append_dict_to_configs(self, config_dict):
        with open(self.record_path / self.configs_filename, "r") as f:
            configs = yaml.safe_load(f)
            configs.update(config_dict)
        with open(self.record_path / self.configs_filename, "w") as f:
            yaml.safe_dump(
                configs,
                f,
                allow_unicode=True,
                default_flow_style=False,
                sort_keys=False,
            )

    def parameters_interaction(
        self,
        interaction: "Interaction" = None,
    ):
        if interaction is not None:
            interaction_dict = {}
            interaction_dict["betas"] = interaction.betas
            interaction_dict["alpha_physical"] = interaction.alpha_physical
            interaction_dict["contact_matrices"] = {}
            for key, values in interaction.contact_matrices.items():
                interaction_dict["contact_matrices"][key] = values.tolist()
            interaction_dict[
                "susceptibilities_by_age"
            ] = interaction.susceptibilities_by_age
            self.append_dict_to_configs(config_dict={"interaction": interaction_dict})

    def parameters_seed(
        self,
        infection_seed: "InfectionSeed" = None,
    ):
        if infection_seed is not None:
            infection_seed_dict = {}
            infection_seed_dict["seed_strength"] = infection_seed.seed_strength
            infection_seed_dict["min_date"] = infection_seed.min_date.strftime(
                "%Y-%m-%d"
            )
            infection_seed_dict["max_date"] = infection_seed.max_date.strftime(
                "%Y-%m-%d"
            )
            self.append_dict_to_configs(
                config_dict={"infection_seed": infection_seed_dict}
            )

    def parameters_infection(
        self,
        infection_selector: "InfectionSelector" = None,
    ):
        if infection_selector is not None:
            infection_dict = {}
            infection_dict["transmission_type"] = infection_selector.transmission_type
            self.append_dict_to_configs(config_dict={"infection": infection_dict})

    def parameters_policies(
        self,
        activity_manager: "ActivityManager" = None,
    ):
        if activity_manager is not None:
            policy_dicts = []
            for policy in activity_manager.policies.policies:
                policy_dicts.append(policy.__dict__.copy())
            with open(self.record_path / "policies.txt", "w") as fout:
                fout.write(repr(policy_dicts))

    @staticmethod
    def get_username():
        try:
            username = os.getlogin()
        except:
            username = "no_user"
        return username

    def parameters(
        self,
        interaction: "Interaction" = None,
        infection_seed: "InfectionSeed" = None,
        infection_selector: "InfectionSelector" = None,
        activity_manager: "ActivityManager" = None,
    ):
        if self.mpi_rank is None or self.mpi_rank == 0:
            self.parameters_interaction(interaction=interaction)
            self.parameters_seed(infection_seed=infection_seed)
            self.parameters_infection(infection_selector=infection_selector)
            self.parameters_policies(activity_manager=activity_manager)

    def meta_information(
        self,
        comment: Optional[str] = None,
        random_state: Optional[int] = None,
        number_of_cores: Optional[int] = None,
    ):
        if self.mpi_rank is None or self.mpi_rank == 0:
            june_git = Path(june.__path__[0]).parent / ".git"
            meta_dict = {}
            branch_cmd = f"git --git-dir {june_git} rev-parse --abbrev-ref HEAD".split()
            try:
                meta_dict["branch"] = (
                    subprocess.run(branch_cmd, stdout=subprocess.PIPE)
                    .stdout.decode("utf-8")
                    .strip()
                )
            except Exception as e:
                print(e)
                print("Could not record git branch")
                meta_dict["branch"] = "unavailable"
            local_SHA_cmd = f'git --git-dir {june_git} log -n 1 --format="%h"'.split()
            try:
                meta_dict["local_SHA"] = (
                    subprocess.run(local_SHA_cmd, stdout=subprocess.PIPE)
                    .stdout.decode("utf-8")
                    .strip()
                )
            except:
                print("Could not record local git SHA")
                meta_dict["local_SHA"] = "unavailable"
            user = self.get_username()
            meta_dict["user"] = user
            if comment is None:
                comment: "No comment provided."
            meta_dict["user_comment"] = f"{comment}"
            meta_dict["june_path"] = str(june.__path__[0])
            meta_dict["number_of_cores"] = number_of_cores
            meta_dict["random_state"] = random_state
            with open(self.record_path / self.configs_filename, "r") as f:
                configs = yaml.safe_load(f)
                configs.update({"meta_information": meta_dict})
            with open(self.record_path / self.configs_filename, "w") as f:
                yaml.safe_dump(configs, f)


def combine_summaries(record_path, remove_left_overs=False, save_dir=None):
    record_path = Path(record_path)
    summary_files = record_path.glob("summary.*.csv")
    dfs = []
    for summary_file in summary_files:
        df = pd.read_csv(summary_file)
        aggregator = {
            col: np.mean if "current" in col else sum for col in df.columns[2:]
        }
        df = df.groupby(["region", "time_stamp"], as_index=False).agg(aggregator)
        dfs.append(df)
        if remove_left_overs:
            summary_file.unlink()
    summary = pd.concat(dfs)
    summary = summary.groupby(["region", "time_stamp"]).sum()
    if save_dir is None:
        save_path = record_path
    else:
        save_path = Path(save_dir)
    full_summary_save_path = save_path / "summary.csv"
    summary.to_csv(full_summary_save_path)


def combine_hdf5s(
    record_path,
    table_names=("infections", "population"),
    remove_left_overs=False,
    save_dir=None,
):
    record_files = record_path.glob("june_record.*.h5")
    if save_dir is None:
        save_path = Path(record_path)
    else:
        save_path = Path(save_dir)
    full_record_save_path = save_path / "june_record.h5"
    with tables.open_file(full_record_save_path, "w") as merged_record:
        for i, record_file in enumerate(record_files):
            with tables.open_file(str(record_file), "r") as record:
                datasets = record.root._f_list_nodes()
                for dataset in datasets:
                    arr_data = dataset[:]
                    if i == 0:
                        description = getattr(record.root, dataset.name).description
                        merged_record.create_table(
                            merged_record.root,
                            dataset.name,
                            description=description,
                        )
                    if len(arr_data) > 0:
                        table = getattr(merged_record.root, dataset.name)
                        table.append(arr_data)
                        table.flush()
            if remove_left_overs:
                record_file.unlink()


def combine_records(record_path, remove_left_overs=False, save_dir=None):
    record_path = Path(record_path)
    combine_summaries(
        record_path, remove_left_overs=remove_left_overs, save_dir=save_dir
    )
    combine_hdf5s(record_path, remove_left_overs=remove_left_overs, save_dir=save_dir)

<<<<<<< HEAD
def prepend_checkpoint_record(
    pre_checkpoint_record_path, 
    post_checkpoint_record_path,
    checkpoint_date=None
):
    pass
=======
def prepend_checkpoint_hdf5(
    pre_checkpoint_record_path, 
    post_checkpoint_record_path,
    tables_to_merge=(
        "deaths", "discharges", "hospital_admissions", "icu_admissions", "infections", 
        "recoveries", "symptoms"
    ),
    merged_record_path=None,
    checkpoint_date: str=None,
):
    if merged_record_path is None:
        merged_record_path = post_checkpoint_record_path.parent / "merged_checkpoint_june_record.h5"  

    with tables.open_file(merged_record_path, "w") as merged_record:
        with tables.open_file(pre_checkpoint_record_path, "r") as pre_record:
            with tables.open_file(post_checkpoint_record_path, "r") as post_record:
                post_infection_dates = np.array([
                    datetime.strptime(x.decode("utf-8"), "%Y-%m-%d") 
                    for x in post_record.root["infections"][:]["timestamp"]
                ])
                min_date = min(post_infection_dates)
                if checkpoint_date is None:
                    print("provide the date you expect the checkpoint to start at!")
                else:
                    if checkpoint_date != checkpoint_date:
                        print(f"provided date {checkpoint_date} does not match min date {min_date}")
                        
                for dataset in post_record.root._f_list_nodes(): 
                    description = getattr(post_record.root, dataset.name).description
                    if dataset.name not in tables_to_merge:
                        arr_data = dataset[:]
                        merged_record.create_table(
                            merged_record.root, dataset.name, description=description
                        )
                        if len(arr_data) > 0:
                            table = getattr(merged_record.root, dataset.name)
                            table.append(arr_data)
                            table.flush()
                    else:
                        pre_arr_data = pre_record.root[dataset.name][:]
                        pre_dates = np.array([
                            datetime.strptime(x.decode("utf-8"), "%Y-%m-%d") 
                            for x in pre_arr_data["timestamp"]
                        ])
                        pre_arr_data = pre_arr_data[ pre_dates < min_date ]
                        post_arr_data = dataset[:]
                                               
                        merged_record.create_table(
                            merged_record.root, dataset.name, description=description
                        )
                        table = getattr(merged_record.root, dataset.name)
                        if len(pre_arr_data) > 0:
                            table.append(pre_arr_data)
                        if len(post_arr_data) > 0:
                            table.append(post_arr_data)
                        table.flush()
    logger.info(f"written prepended record to {merged_record_path}")

def prepend_checkpoint_summary(
    pre_checkpoint_summary_path,
    post_checkpoint_summary_path,
    merged_summary_path=None,
    checkpoint_date=None,
):
    if merged_summary_path is None:
        merged_summary_path = post_checkpoint_summary_path.parent / "merged_checkpoint_summary.csv"

    pre_summary = pd.read_csv(pre_checkpoint_summary_path)
    post_summary = pd.read_csv(post_checkpoint_summary_path)
    pre_summary["time_stamp"] = pd.to_datetime(pre_summary["time_stamp"])
    post_summary["time_stamp"] = pd.to_datetime(post_summary["time_stamp"])
    min_date = min(post_summary["time_stamp"])
    if checkpoint_date is None:
        print("Provide the checkpoint date you expect the post-summary to start at!")
    else:
        if min_date != checkpoint_date:
            print("Provided date {checkpoint_date} does not match the earliest date in the summary!")
    pre_summary = pre_summary[ pre_summary["time_stamp"] < min_date ]
    merged_summary = pd.concat([pre_summary, post_summary], ignore_index=True)
    merged_summary.set_index(["region", "time_stamp"])
    merged_summary.sort_index(inplace=True)
    merged_summary.to_csv(merged_summary_path, index=True)
    logger.info(f"Written merged summary to {merged_summary_path}")    

    






>>>>>>> 08fbc4c6
<|MERGE_RESOLUTION|>--- conflicted
+++ resolved
@@ -406,14 +406,6 @@
     )
     combine_hdf5s(record_path, remove_left_overs=remove_left_overs, save_dir=save_dir)
 
-<<<<<<< HEAD
-def prepend_checkpoint_record(
-    pre_checkpoint_record_path, 
-    post_checkpoint_record_path,
-    checkpoint_date=None
-):
-    pass
-=======
 def prepend_checkpoint_hdf5(
     pre_checkpoint_record_path, 
     post_checkpoint_record_path,
@@ -496,13 +488,4 @@
     merged_summary.set_index(["region", "time_stamp"])
     merged_summary.sort_index(inplace=True)
     merged_summary.to_csv(merged_summary_path, index=True)
-    logger.info(f"Written merged summary to {merged_summary_path}")    
-
-    
-
-
-
-
-
-
->>>>>>> 08fbc4c6
+    logger.info(f"Written merged summary to {merged_summary_path}")    
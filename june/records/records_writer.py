import os
import tables
import pandas as pd
import yaml
import numpy as np
import subprocess
import csv
import json
import subprocess
from datetime import datetime
from pathlib import Path
from typing import Optional, List
from collections import Counter, defaultdict
import subprocess
import june
from june.groups import Supergroup
from june.records.event_records_writer import (
    InfectionRecord,
    HospitalAdmissionsRecord,
    ICUAdmissionsRecord,
    DischargesRecord,
    DeathsRecord,
    RecoveriesRecord,
    SymptomsRecord,
)
from june.records.static_records_writer import (
    PeopleRecord,
    LocationRecord,
    AreaRecord,
    SuperAreaRecord,
    RegionRecord,
)
from june import paths


class Record:
    def __init__(
        self, record_path: str, record_static_data=False, mpi_rank: Optional[int] = None
    ):
        self.record_path = Path(record_path)
        self.record_path.mkdir(parents=True, exist_ok=True)
        self.mpi_rank = mpi_rank
        if mpi_rank is not None:
            self.filename = f"june_record.{mpi_rank}.h5"
            self.summary_filename = f"summary.{mpi_rank}.csv"
        else:
            self.filename = f"june_record.h5"
            self.summary_filename = f"summary.csv"
        self.configs_filename = f"config.yaml"
        try:
            os.remove(self.record_path / self.filename)
        except OSError:
            pass
        with tables.open_file(self.record_path / self.filename, mode="w") as self.file:
            self.events = {
                "infections": InfectionRecord(hdf5_file=self.file),
                "hospital_admissions": HospitalAdmissionsRecord(hdf5_file=self.file),
                "icu_admissions": ICUAdmissionsRecord(hdf5_file=self.file),
                "discharges": DischargesRecord(hdf5_file=self.file),
                "deaths": DeathsRecord(hdf5_file=self.file),
                "recoveries": RecoveriesRecord(hdf5_file=self.file),
                "symptoms": SymptomsRecord(hdf5_file=self.file),
            }
            if record_static_data:
                self.statics = {
                    "people": PeopleRecord(hdf5_file=self.file),
                    "locations": LocationRecord(hdf5_file=self.file),
                    "areas": AreaRecord(hdf5_file=self.file),
                    "super_areas": SuperAreaRecord(hdf5_file=self.file),
                    "regions": RegionRecord(hdf5_file=self.file),
                }
        with open(
            self.record_path / self.summary_filename, "w", newline=""
        ) as summary_file:
            writer = csv.writer(summary_file)
            fields = ["infected", "recovered", "hospitalised", "intensive_care"]
            header = ["time_stamp", "region"]
            for field in fields:
                header.append("current_" + field)
                header.append("daily_" + field)
            header.extend(
                ["current_susceptible", "daily_hospital_deaths", "daily_deaths"]
            )
            writer.writerow(header)
        description = {
            "description": f"Started runnning at {datetime.now()}. Good luck!"
        }
        with open(self.record_path / self.configs_filename, "w") as f:
            yaml.dump(description, f)

    def static_data(self, world: "World"):
        with tables.open_file(self.record_path / self.filename, mode="a") as self.file:
            for static_name in self.statics.keys():
                self.statics[static_name].record(hdf5_file=self.file, world=world)

    def accumulate(self, table_name: str, **kwargs):
        self.events[table_name].accumulate(**kwargs)

    def time_step(self, timestamp: str):
        with tables.open_file(self.record_path / self.filename, mode="a") as self.file:
            for event_name in self.events.keys():
                self.events[event_name].record(hdf5_file=self.file, timestamp=timestamp)

    def summarise_hospitalisations(self, world: "World"):
        hospital_admissions, icu_admissions = defaultdict(int), defaultdict(int)
        for hospital_id in self.events["hospital_admissions"].hospital_ids:
            hospital = world.hospitals.get_from_id(hospital_id)
            hospital_admissions[hospital.region_name] += 1
        for hospital_id in self.events["icu_admissions"].hospital_ids:
            hospital = world.hospitals.get_from_id(hospital_id)
            icu_admissions[hospital.region_name] += 1
        current_hospitalised, current_intensive_care = (
            defaultdict(int),
            defaultdict(int),
        )
        for hospital in world.hospitals:
            if not hospital.external:
                current_hospitalised[hospital.region_name] += len(hospital.ward)
                current_intensive_care[hospital.region_name] += len(hospital.icu)
        return (
            hospital_admissions,
            icu_admissions,
            current_hospitalised,
            current_intensive_care,
        )

    def summarise_susceptibles(self, world="World"):
        current_susceptible = {}
        for region in world.regions:
            current_susceptible[region.name] = len(
                [person for person in region.people if person.susceptible]
            )
        return current_susceptible

    def summarise_infections(self, world="World"):
        daily_infections, current_infected = defaultdict(int), defaultdict(int)
        for region in self.events["infections"].region_names:
            daily_infections[region] += 1
        for region in world.regions:
            current_infected[region.name] = len(
                [person for person in region.people if person.infected]
            )
        return daily_infections, current_infected

    def summarise_recoveries(self, world="World"):
        daily_recovered, current_recovered = defaultdict(int), defaultdict(int)
        for person_id in self.events["recoveries"].recovered_person_ids:
            region = world.people.get_from_id(person_id).super_area.region.name
            daily_recovered[region] += 1
        for region in world.regions:
            current_recovered[region.name] = len(
                [person for person in region.people if person.recovered]
            )
        return daily_recovered, current_recovered

    def summarise_deaths(self, world="World"):
        daily_deaths, daily_deaths_in_hospital = defaultdict(int), defaultdict(int)
        for i, person_id in enumerate(self.events["deaths"].dead_person_ids):
            region = world.people.get_from_id(person_id).super_area.region.name
            daily_deaths[region] += 1
            if self.events["deaths"].location_specs[i] == "hospital":
                hospital_id = self.events["deaths"].location_ids[i]
                region = world.hospitals.get_from_id(hospital_id).region_name
                daily_deaths_in_hospital[region] += 1
        return daily_deaths, daily_deaths_in_hospital

    def summarise_time_step(self, timestamp: str, world: "World"):
        daily_infected, current_infected = self.summarise_infections(world=world)
        daily_recovered, current_recovered = self.summarise_recoveries(world=world)
        (
            daily_hospitalised,
            daily_intensive_care,
            current_hospitalised,
            current_intensive_care,
        ) = self.summarise_hospitalisations(world=world)
        current_susceptible = self.summarise_susceptibles(world=world)
        daily_deaths, daily_deaths_in_hospital = self.summarise_deaths(world=world)
        all_hospital_regions = [hospital.region_name for hospital in world.hospitals]
        all_world_regions = [region.name for region in world.regions]
        all_regions = set(all_hospital_regions + all_world_regions)
        with open(
            self.record_path / self.summary_filename, "a", newline=""
        ) as summary_file:
            summary_writer = csv.writer(summary_file)
            for region in all_regions:
                data = [
                    current_infected.get(region, 0),
                    daily_infected.get(region, 0),
                    current_recovered.get(region, 0),
                    daily_recovered.get(region, 0),
                    current_hospitalised.get(region, 0),
                    daily_hospitalised.get(region, 0),
                    current_intensive_care.get(region, 0),
                    daily_intensive_care.get(region, 0),
                    current_susceptible.get(region, 0),
                    daily_deaths_in_hospital.get(region, 0),
                    daily_deaths.get(region, 0),
                ]
                if sum(data) > 0:
                    summary_writer.writerow(
                        [timestamp.strftime("%Y-%m-%d"), region,] + data
                    )

    def combine_outputs(self, remove_left_overs=False):
        if self.mpi_rank == 0:
            combine_records(self.record_path, remove_left_overs=remove_left_overs)

    def append_dict_to_configs(self, config_dict):
        with open(self.record_path / self.configs_filename, "r") as f:
            configs = yaml.safe_load(f)
            configs.update(config_dict)
        with open(self.record_path / self.configs_filename, "w") as f:
            yaml.safe_dump(
                configs,
                f,
                allow_unicode=True,
                default_flow_style=False,
                sort_keys=False,
            )

    def parameters_interaction(
        self, interaction: "Interaction" = None,
    ):
        if interaction is not None:
            interaction_dict = {}
            interaction_dict["beta"] = interaction.beta
            interaction_dict["alpha_physical"] = interaction.alpha_physical
            interaction_dict["contact_matrices"] = {}
            for key, values in interaction.contact_matrices.items():
                interaction_dict["contact_matrices"][key] = values.tolist()
            interaction_dict[
                "susceptibilities_by_age"
            ] = interaction.susceptibilities_by_age
            self.append_dict_to_configs(config_dict={"interaction": interaction_dict})

    def parameters_seed(
        self, infection_seed: "InfectionSeed" = None,
    ):
        if infection_seed is not None:
            infection_seed_dict = {}
            infection_seed_dict["seed_strength"] = infection_seed.seed_strength
            infection_seed_dict["min_date"] = infection_seed.min_date.strftime(
                "%Y-%m-%d"
            )
            infection_seed_dict["max_date"] = infection_seed.max_date.strftime(
                "%Y-%m-%d"
            )
            self.append_dict_to_configs(
                config_dict={"infection_seed": infection_seed_dict}
            )

    def parameters_infection(
        self, infection_selector: "InfectionSelector" = None,
    ):
        if infection_selector is not None:
            infection_dict = {}
            infection_dict[
                "asymptomatic_ratio"
            ] = infection_selector.health_index_generator.asymptomatic_ratio
            infection_dict["transmission_type"] = infection_selector.transmission_type
            self.append_dict_to_configs(config_dict={"infection": infection_dict})

    def parameters_policies(
        self, activity_manager: "ActivityManager" = None,
    ):
        if activity_manager is not None:
            policy_dicts = []
            for policy in activity_manager.policies.policies:
                policy_dicts.append(policy.__dict__.copy())
            with open(self.record_path / "policies.txt", "w") as fout:
                fout.write(repr(policy_dicts))

    @staticmethod
    def get_username():
        try:
            username = os.getlogin()
        except:
            username = "no_user"
        return username

    def parameters(
        self,
        interaction: "Interaction" = None,
        infection_seed: "InfectionSeed" = None,
        infection_selector: "InfectionSelector" = None,
        activity_manager: "ActivityManager" = None,
    ):
        if self.mpi_rank is None or self.mpi_rank == 0:
            self.parameters_interaction(interaction=interaction)
            self.parameters_seed(infection_seed=infection_seed)
            self.parameters_infection(infection_selector=infection_selector)
            self.parameters_policies(activity_manager=activity_manager)

    def meta_information(
        self,
        comment: Optional[str] = None,
        random_state: Optional[int] = None,
        number_of_cores: Optional[int] = None,
    ):
        if self.mpi_rank is None or self.mpi_rank == 0:
            june_git = Path(june.__path__[0]).parent / ".git"
            meta_dict = {}
            branch_cmd = f"git --git-dir {june_git} rev-parse --abbrev-ref HEAD".split()
            try:
                meta_dict["branch"] = (
                    subprocess.run(branch_cmd, stdout=subprocess.PIPE)
                    .stdout.decode("utf-8")
                    .strip()
                )
            except Exception as e:
                print(e)
                print("Could not record git branch")
                meta_dict["branch"] = "unavailable"
            local_SHA_cmd = f'git --git-dir {june_git} log -n 1 --format="%h"'.split()
            try:
                meta_dict["local_SHA"] = (
                    subprocess.run(local_SHA_cmd, stdout=subprocess.PIPE)
                    .stdout.decode("utf-8")
                    .strip()
                )
            except:
                print("Could not record local git SHA")
                meta_dict["local_SHA"] = "unavailable"
            user = self.get_username()
            meta_dict["user"] = user
            if comment is None:
                comment: "No comment provided."
            meta_dict["user_comment"] = f"{comment}"
            meta_dict["june_path"] = str(june.__path__[0])
            meta_dict["number_of_cores"] = number_of_cores
            meta_dict["random_state"] = random_state
            with open(self.record_path / self.configs_filename, "r") as f:
                configs = yaml.safe_load(f)
                configs.update({"meta_information": meta_dict})
            with open(self.record_path / self.configs_filename, "w") as f:
                yaml.safe_dump(configs, f)


def combine_summaries(record_path, remove_left_overs=False, save_dir=None):
    record_path = Path(record_path)
    summary_files = record_path.glob("summary.*.csv")
    dfs = []
    for summary_file in summary_files:
        df = pd.read_csv(summary_file)
        aggregator = {
            col: np.mean if "current" in col else sum for col in df.columns[2:]
        }
        df = df.groupby(["region", "time_stamp"], as_index=False).agg(aggregator)
        dfs.append(df)
        if remove_left_overs:
            summary_file.unlink()
    summary = pd.concat(dfs)
    summary = summary.groupby(["region", "time_stamp"]).sum()
    if save_dir is None:
        save_path = record_path
    else:
        save_path = Path(save_dir)
    full_summary_save_path = save_path / "summary.csv"
    summary.to_csv(full_summary_save_path)


def combine_hdf5s(
    record_path,
    table_names=("infections", "population"),
    remove_left_overs=False,
    save_dir=None,
):
    record_files = record_path.glob("june_record.*.h5")
<<<<<<< HEAD
    merged_record_path = record_path / "june_record.h5"
    with tables.open_file(str(merged_record_path), mode="w") as merged_record:
=======
    if save_dir is None:
        save_path = Path(record_path)
    else:
        save_path = Path(save_dir)
    full_record_save_path = save_path / "june_record.h5"
    with tables.open_file(full_record_save_path, "w") as merged_record:
>>>>>>> 3a9adc9d
        for i, record_file in enumerate(record_files):
            with tables.open_file(str(record_file), "r") as record:
                datasets = record.root._f_list_nodes()
                for dataset in datasets:
                    arr_data = dataset[:]
                    if i == 0:
                        description = getattr(record.root, dataset.name).description
                        merged_record.create_table(
                            merged_record.root, dataset.name, description=description,
                        )
                    if len(arr_data) > 0:
                        table = getattr(merged_record.root, dataset.name)
                        table.append(arr_data)
                        table.flush()
            if remove_left_overs:
                record_file.unlink()


<<<<<<< HEAD
def combine_records(record_path, remove_left_overs=False,full_summary_save_path=None):
    record_path = Path(record_path)
    combine_summaries(record_path, remove_left_overs=remove_left_overs,full_summary_save_path=full_summary_save_path)
    combine_hdf5s(record_path, remove_left_overs=remove_left_overs)
=======
def combine_records(record_path, remove_left_overs=False, save_dir=None):
    record_path = Path(record_path)
    combine_summaries(
        record_path, remove_left_overs=remove_left_overs, save_dir=save_dir
    )
    combine_hdf5s(record_path, remove_left_overs=remove_left_overs, save_dir=save_dir)
>>>>>>> 3a9adc9d
<|MERGE_RESOLUTION|>--- conflicted
+++ resolved
@@ -3,7 +3,6 @@
 import pandas as pd
 import yaml
 import numpy as np
-import subprocess
 import csv
 import json
 import subprocess
@@ -201,7 +200,7 @@
                         [timestamp.strftime("%Y-%m-%d"), region,] + data
                     )
 
-    def combine_outputs(self, remove_left_overs=False):
+    def combine_outputs(self, remove_left_overs=True):
         if self.mpi_rank == 0:
             combine_records(self.record_path, remove_left_overs=remove_left_overs)
 
@@ -366,17 +365,12 @@
     save_dir=None,
 ):
     record_files = record_path.glob("june_record.*.h5")
-<<<<<<< HEAD
-    merged_record_path = record_path / "june_record.h5"
-    with tables.open_file(str(merged_record_path), mode="w") as merged_record:
-=======
     if save_dir is None:
         save_path = Path(record_path)
     else:
         save_path = Path(save_dir)
     full_record_save_path = save_path / "june_record.h5"
     with tables.open_file(full_record_save_path, "w") as merged_record:
->>>>>>> 3a9adc9d
         for i, record_file in enumerate(record_files):
             with tables.open_file(str(record_file), "r") as record:
                 datasets = record.root._f_list_nodes()
@@ -395,16 +389,9 @@
                 record_file.unlink()
 
 
-<<<<<<< HEAD
-def combine_records(record_path, remove_left_overs=False,full_summary_save_path=None):
-    record_path = Path(record_path)
-    combine_summaries(record_path, remove_left_overs=remove_left_overs,full_summary_save_path=full_summary_save_path)
-    combine_hdf5s(record_path, remove_left_overs=remove_left_overs)
-=======
 def combine_records(record_path, remove_left_overs=False, save_dir=None):
     record_path = Path(record_path)
     combine_summaries(
         record_path, remove_left_overs=remove_left_overs, save_dir=save_dir
     )
-    combine_hdf5s(record_path, remove_left_overs=remove_left_overs, save_dir=save_dir)
->>>>>>> 3a9adc9d
+    combine_hdf5s(record_path, remove_left_overs=remove_left_overs, save_dir=save_dir)
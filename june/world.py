import logging
import h5py
from collections import defaultdict
from tqdm import tqdm
import numpy as np
from typing import Optional
from june.groups import Group
from june.box.box_mode import Boxes, Box
from june.demography import Demography, Population
from june.demography.person import Activities, Person
from june.distributors import (
    SchoolDistributor,
    HospitalDistributor,
    HouseholdDistributor,
    CareHomeDistributor,
    WorkerDistributor,
    CompanyDistributor,
    UniversityDistributor,
)
from june.geography import Geography, Areas
from june.groups.travel import generate_commuting_network, Travel, ModeOfTransportGenerator
from june.groups import *

logger = logging.getLogger(__name__)

possible_groups = [
    "households",
    "care_homes",
    "schools",
    "hospitals",
    "companies",
    "universities",
    "pubs",
    "groceries",
    "cinemas",
]


def _populate_areas(areas: Areas, demography):
    people = Population()
    for area in areas:
        area.populate(demography)
        people.extend(area.people)
    return people


class World:
    """
    This Class creates the world that will later be simulated.
    The world will be stored in pickle, but a better option needs to be found.
    
    Note: BoxMode = Demography +- Sociology - Geography
    """

    def __init__(self):
        """
        Initializes a world given a geography and a demography. For now, households are
        a special group because they require a mix of both groups (we need to fix
        this later). 
        """
        self.areas = None
        self.super_areas = None
        self.people = None
        self.households = None
        self.care_homes = None
        self.schools = None
        self.companies = None
        self.hospitals = None
        self.pubs = None
        self.groceries = None
        self.cinemas = None
        self.cemeteries = None
        self.universities = None
        self.box_mode = False
<<<<<<< HEAD
        self.id = 0 # for parallelisation
=======
        self.cities = None
        self.stations = None
>>>>>>> e7cf5277

    def distribute_people(
        self, include_households=True
    ):
        """
        Distributes people to buildings assuming default configurations.
        """

        if (
            self.companies is not None
            or self.hospitals is not None
            or self.schools is not None
            or self.care_homes is not None
        ):
            worker_distr = WorkerDistributor.for_super_areas(
                area_names=[super_area.name for super_area in self.super_areas]
            )  # atm only for_geography()
            worker_distr.distribute(
                areas=self.areas, super_areas=self.super_areas, population=self.people
            )

        if self.care_homes is not None:
            carehome_distr = CareHomeDistributor()
            carehome_distr.populate_care_home_in_areas(self.areas)

        if include_households:
            household_distributor = HouseholdDistributor.from_file()
            self.households = household_distributor.distribute_people_and_households_to_areas(
                self.areas
            )

        if self.schools is not None:
            school_distributor = SchoolDistributor(self.schools)
            school_distributor.distribute_kids_to_school(self.areas)
            school_distributor.limit_classroom_sizes()
            school_distributor.distribute_teachers_to_schools_in_super_areas(
                self.super_areas
            )


        if self.universities is not None:
            uni_distributor = UniversityDistributor(self.universities)
            uni_distributor.distribute_students_to_universities(self.super_areas)


        if self.hospitals is not None:
            hospital_distributor = HospitalDistributor.from_file(self.hospitals)
            hospital_distributor.distribute_medics_to_super_areas(self.super_areas)
            hospital_distributor.assign_closest_hospitals_to_super_areas(self.super_areas)

        # Companies last because need hospital and school workers first
        if self.companies is not None:
            company_distributor = CompanyDistributor()
            company_distributor.distribute_adults_to_companies_in_super_areas(
                self.super_areas
            )

    def to_hdf5(self, file_path: str, chunk_size=100000):
        """
        Saves the world to an hdf5 file. All supergroups and geography
        are stored as groups. Class instances are substituted by ids of the 
        instances. To load the world back, one needs to call the
        generate_world_from_hdf5 function.

        Parameters
        ----------
        file_path
            path of the hdf5 file
        chunk_size
            how many units of supergroups to process at a time.
            It is advise to keep it around 1e5
        """
        from june.hdf5_savers import save_world_to_hdf5
        save_world_to_hdf5(world=self, file_path=file_path, chunk_size=chunk_size)


def generate_world_from_geography(
    geography: Geography,
    demography: Optional[Demography] = None,
    box_mode=False,
    include_households=True,
):
    """
        Initializes the world given a geometry. The demography is calculated
        with the default settings for that geography.
        """
    world = World()
    world.box_mode = box_mode
    if demography is None:
        demography = Demography.for_geography(geography)
    if box_mode:
        world.hospitals = Hospitals.for_box_mode()
        world.people = _populate_areas(geography.areas, demography)
        world.boxes = Boxes([Box()])
        world.cemeteries = Cemeteries()
        world.boxes.members[0].set_population(world.people)
        return world
    world.areas = geography.areas
    world.super_areas = geography.super_areas
    world.people = _populate_areas(world.areas, demography)
    for possible_group in possible_groups:
        geography_group = getattr(geography, possible_group)
        if geography_group is not None:
            setattr(world, possible_group, geography_group)
    world.distribute_people(
        include_households=include_households,
    )
    world.cemeteries = Cemeteries()
    return world

<|MERGE_RESOLUTION|>--- conflicted
+++ resolved
@@ -72,12 +72,7 @@
         self.cemeteries = None
         self.universities = None
         self.box_mode = False
-<<<<<<< HEAD
-        self.id = 0 # for parallelisation
-=======
-        self.cities = None
-        self.stations = None
->>>>>>> e7cf5277
+#        self.id = 0 # for parallelisation
 
     def distribute_people(
         self, include_households=True

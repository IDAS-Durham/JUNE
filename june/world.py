import logging
import pickle

from june.box.box_mode import Boxes, Box
from june.demography import Demography, Population
from june.distributors import (
    SchoolDistributor,
    HospitalDistributor,
    HouseholdDistributor,
    CareHomeDistributor,
    WorkerDistributor,
    CompanyDistributor,
)
from june.geography import Geography
from june.groups import *
from june.commute import CommuteGenerator

logger = logging.getLogger(__name__)


def _populate_areas(geography, demography):
    people = Population()
    for area in geography.areas:
        area.populate(demography)
        people.extend(area.people)
    return people


class World:
    """
    This Class creates the world that will later be simulated.
    The world will be stored in pickle, but a better option needs to be found.
    
    Note: BoxMode = Demography +- Sociology - Geography
    """

    def __init__(
        self,
        geography: Geography,
        demography: Demography,
        box_mode: bool = False,
        include_households: bool = True,
<<<<<<< HEAD
=======
        include_commute: bool = False,
        box_mode = False
>>>>>>> 4b90a058
    ):
        """
        Initializes a world given a geography and a demography. For now, households are
        a special group because they require a mix of both groups (we need to fix
        this later). 

        Parameters
        ----------
        geography
            an instance of the Geography class specifying the "board"
        demography
            an instance of the Demography class with generators to generate people with 
            certain demographic attributes
        include_households
            whether to include households in the world or not (defualt = True)
        """
        self.box_mode = box_mode
        if self.box_mode:
            self.hospitals = Hospitals.for_box_mode()
            self.people = _populate_areas(geography, demography)
            self.boxes = Boxes([Box()])
            self.boxes.members[0].set_population(self.people)
            return
        self.areas = geography.areas
        self.super_areas = geography.super_areas
        print("populating the world's geography with the specified demography...")
        self.people = _populate_areas(geography, demography)

        if hasattr(geography, "carehomes"):
            self.carehomes = geography.carehomes
            CareHomeDistributor().populate_carehome_in_areas(self.areas)

        if include_households:
            household_distributor = HouseholdDistributor.from_file()
            self.households = household_distributor.distribute_people_and_households_to_areas(
                self.areas
            )
        if (
            hasattr(geography, "companies")
            or hasattr(geography, "hospitals")
            or hasattr(geography, "schools")
        ):
            worker_distr = WorkerDistributor.for_geography(
                geography
            )  # atm only for_geography()
            worker_distr.distribute(geography, self.people)

        if hasattr(geography, "schools"):
            self.schools = geography.schools
            school_distributor = SchoolDistributor(geography.schools)
            school_distributor.distribute_kids_to_school(self.areas)
            school_distributor.distribute_teachers_to_schools_in_super_areas(
                self.super_areas
            )

        if hasattr(geography, "companies"):
            self.companies = geography.companies
            company_distributor = CompanyDistributor()
            company_distributor.distribute_adults_to_companies_in_super_areas(
                geography.super_areas
            )

        if include_commute:

            commute_generator = CommuteGenerator.from_file()
            
            for area in self.areas:
                commute_gen = commute_generator.regional_gen_from_msoarea(area.name)
                for person in area.people:
                    person.mode_of_transport = commute_gen.weighted_random_choice()
            
            # CommuteCity
            self.commutecities = CommuteCities()
            self.commutecities.from_file()
            self.commutecities.init_non_london()
            # Crucial that London is initialise second, after non-London
            self.commutecities.init_london()

            self.commutecity_distributor = CommuteCityDistributor(self.commutecities.members, self.super_areas.members)
            self.commutecity_distributor.distribute_people()

            # CommuteHub
            self.commutehubs = CommuteHubs(self.commutecities)
            self.commutehubs.from_file()
            self.commutehubs.init_hubs()

            self.commutehub_distributor = CommuteHubDistributor(self.commutecities.members)
            self.commutehub_distributor.from_file()
            self.commutehub_distributor.distribute_people()

            # CommuteUnit
            self.commuteunits = CommuteUnits(self.commutehubs.members)
            self.commuteunits.init_units()

            # put these into the simulator
            #self.commuteunit_distributor = CommuteUnitDistributor(self.commutehubs.members)

            #CommuteCityUnit
            self.commutecityunits = CommuteCityUnits(self.commutecities.members)
            self.commutecityunits.init_units()

            # put these into the simulator
            #self.commutecityunit_distributor = CommuteCityUnitDistributor(self.commutecities.members)
                        
        if hasattr(geography, "hospitals"):
            self.hospitals = geography.hospitals
            hospital_distributor = HospitalDistributor(geography.hospitals)
            hospital_distributor.distribute_medics_to_super_areas(self.super_areas)

        if hasattr(geography, "cemeteries"):
            self.cemeteries = geography.cemeteries

    @classmethod
    def from_geography(cls, geography: Geography, box_mode=False):
        """
        Initializes the world given a geometry. The demography is calculated
        with the default settings for that geography.
        """
        demography = Demography.for_geography(geography)
        return cls(geography, demography, box_mode=box_mode)

    def to_pickle(self, save_path):
        with open(save_path, "wb") as f:
            pickle.dump(self, f)<|MERGE_RESOLUTION|>--- conflicted
+++ resolved
@@ -38,13 +38,8 @@
         self,
         geography: Geography,
         demography: Demography,
+        include_households: bool = True,
         box_mode: bool = False,
-        include_households: bool = True,
-<<<<<<< HEAD
-=======
-        include_commute: bool = False,
-        box_mode = False
->>>>>>> 4b90a058
     ):
         """
         Initializes a world given a geography and a demography. For now, households are

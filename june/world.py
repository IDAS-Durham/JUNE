--- conflicted
+++ resolved
@@ -60,13 +60,8 @@
         self.box_mode = box_mode
         if self.box_mode:
             self.hospitals = Hospitals.for_box_mode()
-<<<<<<< HEAD
-            self.people = demography.populate(geography.areas)
-            self.boxes = Boxes([Box(self.people)])
-=======
             self.people = _populate_areas(geography, demography)
             self.boxes = Boxes([Box()])
->>>>>>> e8c4ec17
             self.boxes.members[0].set_population(self.people)
             return
         self.areas = geography.areas

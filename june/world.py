import logging
import pickle
from june.groups import Group
from june.box.box_mode import Boxes, Box
from june.demography import Demography, Population
from june.distributors import (
    SchoolDistributor,
    HospitalDistributor,
    HouseholdDistributor,
    CareHomeDistributor,
    WorkerDistributor,
    CompanyDistributor,
)
<<<<<<< HEAD
from june.demography.geography import Geography
from june.groups import *
from june.commute import CommuteGenerator
=======
from june.geography import Geography
from june.groups import * 
>>>>>>> a25ee6d2

logger = logging.getLogger(__name__)

allowed_super_groups = [
    "hospitals",
    "companies",
    "cemeteries",
    "schools",
    "households",
    "care_homes",
]


def _populate_areas(geography, demography):
    people = Population()
    for area in geography.areas:
        area.populate(demography)
        people.extend(area.people)
    return people


class World(object):
    """
    This Class creates the world that will later be simulated.
    The world will be stored in pickle, but a better option needs to be found.
    
    Note: BoxMode = Demography +- Sociology - Geography
    """

    def __init__(
        self,
        geography: Geography,
        demography: Demography,
        include_households: bool = True,
        include_commute: bool = False,
        box_mode=False,
    ):
        """
        Initializes a world given a geography and a demography. For now, households are
        a special group because they require a mix of both groups (we need to fix
        this later). 

        Parameters
        ----------
        geography
            an instance of the Geography class specifying the "board"
        demography
            an instance of the Demography class with generators to generate people with 
            certain demographic attributes
        include_households
            whether to include households in the world or not (defualt = True)
        """
        self.box_mode = box_mode
        if self.box_mode:
            self.hospitals = Hospitals.for_box_mode()
            self.people = _populate_areas(geography, demography)
            self.boxes = Boxes([Box()])
            self.boxes.members[0].set_population(self.people)
            return
        self.areas = geography.areas
        self.super_areas = geography.super_areas
        print("populating the world's geography with the specified demography...")
        self.people = _populate_areas(geography, demography)

        if hasattr(geography, "care_homes"):
            self.care_homes = geography.care_homes
            self.distribute_people_to_care_homes()
        if include_households:
            self.distribute_people_to_households()
        if (
            hasattr(geography, "companies")
            or hasattr(geography, "hospitals")
            or hasattr(geography, "schools")
        ):
            self.distribute_workers_to_super_areas(geography)

        if hasattr(geography, "schools"):
            self.schools = geography.schools
            self.distribute_kids_and_teachers_to_schools()

        if include_commute:
            self.initialise_commuting()

        if hasattr(geography, "hospitals"):
            self.hospitals = geography.hospitals
            self.distribute_medics_to_hospitals()

        if hasattr(geography, "cemeteries"):
            self.cemeteries = geography.cemeteries

        # Companies last because need hospital and school workers first
        if hasattr(geography, "companies"):
            self.companies = geography.companies
            self.distribute_workers_to_companies()

    @classmethod
    def from_geography(cls, geography: Geography, box_mode=False):
        """
        Initializes the world given a geometry. The demography is calculated
        with the default settings for that geography.
        """
        demography = Demography.for_geography(geography)
        return cls(geography, demography, box_mode=box_mode)

    def _destroy_world(self):
        """ I am being pickled! Removes links from group to people
        to avoid circular references and to make the world pickleable.
        The state of the world is then restored, however, some temporary
        information store by distributors to area or group objects
        might be deleted (they shouldn't be there anyway..)
        """
        for supergroup_name in allowed_super_groups:
            if hasattr(self, supergroup_name):
                supergroup = getattr(self, supergroup_name)
                supergroup.erase_people_from_groups_and_subgroups()

        for geo_superunit in ["super_areas", "areas"]:
            supergeo = getattr(self, geo_superunit)
            supergeo.erase_people_from_geographical_unit()

    def _restore_world(self):
        # restore subgroup -> group link
        for supergroup_name in allowed_super_groups:
            if hasattr(self, supergroup_name):
                supergroup = getattr(self, supergroup_name)
                for group in supergroup:
                    for subgroup in group.subgroups:
                        subgroup.group = group
        for person in self.people:
            for subgroup in person.subgroups:
                if subgroup is None:
                    continue
                subgroup.append(person)
                if isinstance(subgroup.group, Household):
                    # restore housemates
                    for mate in subgroup.group.people:
                        if mate != person:
                            person.housemates.append(mate)
                # restore subgroups.people
            # restore area.people
            if person.area is not None:
                person.area.add(person)
        # restore super_areas.areas
        for area in self.areas:
            area.super_area.areas.append(area)

    #
    def __setstate__(self, state):
        self.__dict__.update(state)
        self._restore_world()

    def __getstate__(self):
        """
        The world is being pickled. If the user calls pickle directly,
        without using the to_pickle method, then the connections from
        the groups to people will be destroyed, and the user has to call
        self._restore_world() manually. It is advised then to only use the
        to_pickle() method.
        """
        self._destroy_world()
        return self.__dict__

    @classmethod
    def from_pickle(self, pickle_path):
        with open(pickle_path, "rb") as f:
            world = pickle.load(f)
        return world

    def to_pickle(self, save_path):
        with open(save_path, "wb") as f:
            pickle.dump(self, f)
        self._restore_world()

    # @profile
    def distribute_people_to_households(self):
        household_distributor = HouseholdDistributor.from_file()
        self.households = household_distributor.distribute_people_and_households_to_areas(
            self.areas
        )

    # @profile
    def distribute_people_to_care_homes(self):
        CareHomeDistributor().populate_care_home_in_areas(self.areas)

    # @profile
    def distribute_workers_to_super_areas(self, geography):
        worker_distr = WorkerDistributor.for_geography(
            geography
        )  # atm only for_geography()
        worker_distr.distribute(geography, self.people)

    # @profile
    def distribute_medics_to_hospitals(self):
        hospital_distributor = HospitalDistributor(self.hospitals)
        hospital_distributor.distribute_medics_to_super_areas(self.super_areas)

    # @profile
    def distribute_kids_and_teachers_to_schools(self):
        school_distributor = SchoolDistributor(self.schools)
        school_distributor.distribute_kids_to_school(self.areas)
        school_distributor.distribute_teachers_to_schools_in_super_areas(
            self.super_areas
        )

    # @profile
    def distribute_workers_to_companies(self):
        company_distributor = CompanyDistributor()
        company_distributor.distribute_adults_to_companies_in_super_areas(
            self.super_areas
        )

    # @profile
    def initialise_commuting(self):
        commute_generator = CommuteGenerator.from_file()

        for area in self.areas:
            commute_gen = commute_generator.regional_gen_from_msoarea(area.name)
            for person in area.people:
                person.mode_of_transport = commute_gen.weighted_random_choice()

        # CommuteCity
        self.commutecities = CommuteCities()
        self.commutecities.from_file()
        self.commutecities.init_non_london()
        # Crucial that London is initialise second, after non-London
        self.commutecities.init_london()

        self.commutecity_distributor = CommuteCityDistributor(
            self.commutecities.members, self.super_areas.members
        )
        self.commutecity_distributor.distribute_people()

        # CommuteHub
        self.commutehubs = CommuteHubs(self.commutecities)
        self.commutehubs.from_file()
        self.commutehubs.init_hubs()

        self.commutehub_distributor = CommuteHubDistributor(self.commutecities.members)
        self.commutehub_distributor.from_file()
        self.commutehub_distributor.distribute_people()

        # CommuteUnit
        self.commuteunits = CommuteUnits(self.commutehubs.members)
        self.commuteunits.init_units()

        # put these into the simulator
        # self.commuteunit_distributor = CommuteUnitDistributor(self.commutehubs.members)

        # CommuteCityUnit
        self.commutecityunits = CommuteCityUnits(self.commutecities.members)
        self.commutecityunits.init_units()

        # put these into the simulator
        # self.commutecityunit_distributor = CommuteCityUnitDistributor(self.commutecities.members)<|MERGE_RESOLUTION|>--- conflicted
+++ resolved
@@ -11,14 +11,9 @@
     WorkerDistributor,
     CompanyDistributor,
 )
-<<<<<<< HEAD
 from june.demography.geography import Geography
 from june.groups import *
 from june.commute import CommuteGenerator
-=======
-from june.geography import Geography
-from june.groups import * 
->>>>>>> a25ee6d2
 
 logger = logging.getLogger(__name__)
 

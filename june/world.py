--- conflicted
+++ resolved
@@ -23,15 +23,10 @@
 
 logger = logging.getLogger(__name__)
 
-<<<<<<< HEAD
 possible_groups = ["schools", "hospitals", "companies", "care_homes"]
 
 
 def _populate_areas(areas: Areas, demography):
-=======
-
-def _populate_areas(geography, demography):
->>>>>>> 6070bf3a
     people = Population()
     for area in areas:
         area.populate(demography)
@@ -59,7 +54,6 @@
         self, include_households=True, include_commute=False, include_rail_travel=False
     ):
         """
-<<<<<<< HEAD
         Distributes people to buildings assuming default configurations.
         """
 
@@ -86,42 +80,11 @@
             )
 
         if self.schools is not None:
-=======
-        if include_rail_travel and not include_commute:
-            raise ValueError("Rail travel depends on commute and so both must be true")
-
-        self.box_mode = box_mode
-        if self.box_mode:
-            self.hospitals = Hospitals.for_box_mode()
-            self.people = _populate_areas(geography, demography)
-            self.boxes = Boxes([Box()])
-            self.boxes.members[0].set_population(self.people)
-            return
-        self.areas = geography.areas
-        self.super_areas = geography.super_areas
-        print("populating the world's geography with the specified demography...")
-        if demography is not None:
-            self.people = _populate_areas(geography, demography)
-
-        if (
-            geography.companies is not None
-            or geography.hospitals is not None
-            or geography.schools is not None
-            or geography.care_homes is not None
-        ):
-            self.distribute_workers_to_super_areas(geography)
-
-        if geography.care_homes is not None:
-            self.care_homes = geography.care_homes
-            self.distribute_people_to_care_homes()
-
-        if include_households:
-            self.distribute_people_to_households()
-
-        if geography.schools is not None:
-            self.schools = geography.schools
->>>>>>> 6070bf3a
-            self.distribute_kids_and_teachers_to_schools()
+            school_distributor = SchoolDistributor(self.schools)
+            school_distributor.distribute_kids_to_school(self.areas)
+            school_distributor.distribute_teachers_to_schools_in_super_areas(
+                self.super_areas
+            )
 
         if include_commute:
             self.initialise_commuting()
@@ -129,7 +92,6 @@
         if include_rail_travel:
             self.initialise_rail_travel()
 
-<<<<<<< HEAD
         if self.hospitals is not None:
             hospital_distributor = HospitalDistributor(self.hospitals)
             hospital_distributor.distribute_medics_to_super_areas(self.super_areas)
@@ -138,70 +100,10 @@
 
         # Companies last because need hospital and school workers first
         if self.companies is not None:
-            self.distribute_workers_to_companies()
-
-=======
-        if geography.hospitals is not None:
-            self.hospitals = geography.hospitals
-            self.distribute_medics_to_hospitals()
-
-        if geography.cemeteries is not None:
-            self.cemeteries = geography.cemeteries
-
-        # Companies last because need hospital and school workers first
-        if geography.companies is not None:
-            self.companies = geography.companies
-            self.distribute_workers_to_companies()
-
-    @classmethod
-    def from_geography(
-        cls, geography: Geography, box_mode=False, include_households=True
-    ):
-        """
-        Initializes the world given a geometry. The demography is calculated
-        with the default settings for that geography.
-        """
-        demography = Demography.for_geography(geography)
-        return cls(
-            geography,
-            demography,
-            box_mode=box_mode,
-            include_households=include_households,
-        )
-
-    def distribute_people_to_households(self):
-        household_distributor = HouseholdDistributor.from_file()
-        self.households = household_distributor.distribute_people_and_households_to_areas(
-            self.areas
-        )
-
-    def distribute_people_to_care_homes(self):
-        carehome_distr = CareHomeDistributor()
-        carehome_distr.populate_care_home_in_areas(self.areas)
-
-    def distribute_workers_to_super_areas(self, geography):
-        worker_distr = WorkerDistributor.for_geography(
-            geography
-        )  # atm only for_geography()
-        worker_distr.distribute(geography, self.people)
-
-    def distribute_medics_to_hospitals(self):
-        hospital_distributor = HospitalDistributor(self.hospitals)
-        hospital_distributor.distribute_medics_to_super_areas(self.super_areas)
-
->>>>>>> 6070bf3a
-    def distribute_kids_and_teachers_to_schools(self):
-        school_distributor = SchoolDistributor(self.schools)
-        school_distributor.distribute_kids_to_school(self.areas)
-        school_distributor.distribute_teachers_to_schools_in_super_areas(
-            self.super_areas
-        )
-
-    def distribute_workers_to_companies(self):
-        company_distributor = CompanyDistributor()
-        company_distributor.distribute_adults_to_companies_in_super_areas(
-            self.super_areas
-        )
+            company_distributor = CompanyDistributor()
+            company_distributor.distribute_adults_to_companies_in_super_areas(
+                self.super_areas
+            )
 
     def initialise_commuting(self):
         commute_generator = CommuteGenerator.from_file()
@@ -343,13 +245,9 @@
         It is advise to keep it around 1e6
     """
     geography = load_geography_from_hdf5(file_path, chunk_size)
-<<<<<<< HEAD
     world = World()
     world.areas = geography.areas
     world.super_areas = geography.super_areas
-=======
-    world = World(geography, include_households=False)
->>>>>>> 6070bf3a
     super_areas_first_id = world.super_areas[
         0
     ].id  # in case some super areas were created before
@@ -363,13 +261,7 @@
         world.schools = load_schools_from_hdf5(file_path, chunk_size)
     if "companies" in f_keys:
         world.companies = load_companies_from_hdf5(file_path, chunk_size)
-<<<<<<< HEAD
-        # first_idx = super_area_ids.index(world.companies[0].super_area, 0)
         for company in world.companies:
-            # idx = np.searchsorted(super_area_ids, company.super_area)
-=======
-        for company in world.companies:
->>>>>>> 6070bf3a
             company.super_area = world.super_areas[
                 company.super_area - super_areas_first_id
             ]

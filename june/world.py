import logging
import pickle
import h5py
from tqdm import tqdm
import numpy as np
from typing import Optional
from june.groups import Group
from june.box.box_mode import Boxes, Box
from june.demography import Demography, Population
from june.demography.person import Activities
from june.hdf5_savers import *
from june.distributors import (
    SchoolDistributor,
    HospitalDistributor,
    HouseholdDistributor,
    CareHomeDistributor,
    WorkerDistributor,
    CompanyDistributor,
)
from june.demography.geography import Geography
from june.groups import *
from june.commute import CommuteGenerator

logger = logging.getLogger(__name__)


def _populate_areas(geography, demography):
    people = Population()
    for area in geography.areas:
        area.populate(demography)
        people.extend(area.people)
    return people


class World:
    """
    This Class creates the world that will later be simulated.
    The world will be stored in pickle, but a better option needs to be found.
    
    Note: BoxMode = Demography +- Sociology - Geography
    """

    def __init__(
        self,
        geography: Geography,
        demography: Optional[Demography] = None,
        include_households: bool = True,
        include_commute: bool = False,
        include_rail_travel: bool = False,
        box_mode=False,
    ):
        """
        Initializes a world given a geography and a demography. For now, households are
        a special group because they require a mix of both groups (we need to fix
        this later). 

        Parameters
        ----------
        geography
            an instance of the Geography class specifying the "board"
        demography
            an instance of the Demography class with generators to generate people with 
            certain demographic attributes
        include_households
            whether to include households in the world or not (defualt = True)
        """
        if include_rail_travel and not include_commute:
            raise ValueError("Rail travel depends on commute and so both must be true")

        self.box_mode = box_mode
        if self.box_mode:
            self.hospitals = Hospitals.for_box_mode()
            self.people = _populate_areas(geography, demography)
            self.boxes = Boxes([Box()])
            self.boxes.members[0].set_population(self.people)
            return
        self.areas = geography.areas
        self.super_areas = geography.super_areas
        print("populating the world's geography with the specified demography...")
        if demography is not None:
            self.people = _populate_areas(geography, demography)

        if hasattr(geography, "care_homes"):
            self.care_homes = geography.care_homes
            self.distribute_people_to_care_homes()

        if include_households:
            self.distribute_people_to_households()
        if (
            hasattr(geography, "companies")
            or hasattr(geography, "hospitals")
            or hasattr(geography, "schools")
        ):
            self.distribute_workers_to_super_areas(geography)

        if hasattr(geography, "schools"):
            self.schools = geography.schools
            self.distribute_kids_and_teachers_to_schools()

        if include_commute:
            self.initialise_commuting()

        if include_rail_travel:
            self.initialise_rail_travel()

        if hasattr(geography, "hospitals"):
            self.hospitals = geography.hospitals
            self.distribute_medics_to_hospitals()

        if hasattr(geography, "cemeteries"):
            self.cemeteries = geography.cemeteries

        # Companies last because need hospital and school workers first
        if hasattr(geography, "companies"):
            self.companies = geography.companies
            self.distribute_workers_to_companies()

    @classmethod
    def from_geography(
        cls, geography: Geography, box_mode=False, include_households=True
    ):
        """
        Initializes the world given a geometry. The demography is calculated
        with the default settings for that geography.
        """
        demography = Demography.for_geography(geography)
        return cls(
            geography,
            demography,
            box_mode=box_mode,
            include_households=include_households,
        )

    def distribute_people_to_households(self):
        household_distributor = HouseholdDistributor.from_file()
        self.households = household_distributor.distribute_people_and_households_to_areas(
            self.areas
        )

    def distribute_people_to_care_homes(self):
        carehome_distr = CareHomeDistributor()
        carehome_distr.populate_care_home_in_areas(self.areas)

    def distribute_workers_to_super_areas(self, geography):
        worker_distr = WorkerDistributor.for_geography(
            geography
        )  # atm only for_geography()
        worker_distr.distribute(geography, self.people)

    def distribute_medics_to_hospitals(self):
        hospital_distributor = HospitalDistributor(self.hospitals)
        hospital_distributor.distribute_medics_to_super_areas(self.super_areas)

    def distribute_kids_and_teachers_to_schools(self):
        school_distributor = SchoolDistributor(self.schools)
        school_distributor.distribute_kids_to_school(self.areas)
        school_distributor.distribute_teachers_to_schools_in_super_areas(
            self.super_areas
        )

    def distribute_workers_to_companies(self):
        company_distributor = CompanyDistributor()
        company_distributor.distribute_adults_to_companies_in_super_areas(
            self.super_areas
        )

    def initialise_commuting(self):
        commute_generator = CommuteGenerator.from_file()

        for area in self.areas:
            commute_gen = commute_generator.regional_gen_from_msoarea(area.name)
            for person in area.people:
                person.mode_of_transport = commute_gen.weighted_random_choice()

        # CommuteCity
        self.commutecities = CommuteCities()
        self.commutecities.from_file()
        self.commutecities.init_non_london()
        # Crucial that London is initialise second, after non-London
        self.commutecities.init_london()

        self.commutecity_distributor = CommuteCityDistributor(
            self.commutecities.members, self.super_areas.members
        )
        self.commutecity_distributor.distribute_people()

        # CommuteHub
        self.commutehubs = CommuteHubs(self.commutecities)
        self.commutehubs.from_file()
        self.commutehubs.init_hubs()

        self.commutehub_distributor = CommuteHubDistributor(self.commutecities.members)
        self.commutehub_distributor.from_file()
        self.commutehub_distributor.distribute_people()

        # CommuteUnit
        self.commuteunits = CommuteUnits(self.commutehubs.members)
        self.commuteunits.init_units()

        # CommuteCityUnit
        self.commutecityunits = CommuteCityUnits(self.commutecities.members)
        self.commutecityunits.init_units()

    def initialise_rail_travel(self):

        # TravelCity
        self.travelcities = TravelCities(self.commutecities)
        self.init_cities()

        # TravelCityDistributor
        self.travelcity_distributor = TravelCityDistributor(
            self.travelcities.members, self.super_areas.members
        )
        self.travelcity_distributor.distribute_msoas()

        # TravelUnit
        self.travelunits = TravelUnits()

<<<<<<< HEAD
        
    def to_hdf5(self, file_path: str, chunk_size=500000):
=======
    def to_hdf5(self, file_path: str, chunk_size=100000):
>>>>>>> 1f867ebf
        """
        Saves the world to an hdf5 file. All supergroups and geography
        are stored as groups. Class instances are substituted by ids of the 
        instances. To load the world back, one needs to call the
        generate_world_from_hdf5 function.

        Parameters
        ----------
        file_path
            path of the hdf5 file
        chunk_size
            how many units of supergroups to process at a time.
            It is advise to keep it around 1e5
        """
        # empty file
        with h5py.File(file_path, "w"):
            pass
        geo = Geography(self.areas, self.super_areas)
        save_geography_to_hdf5(geo, file_path)
        save_population_to_hdf5(self.people, file_path, chunk_size)
        if hasattr(self, "hospitals"):
            save_hospitals_to_hdf5(self.hospitals, file_path, chunk_size)
        if hasattr(self, "schools"):
            save_schools_to_hdf5(self.schools, file_path, chunk_size)
        if hasattr(self, "companies"):
            save_companies_to_hdf5(self.companies, file_path, chunk_size)
        if hasattr(self, "households"):
            save_households_to_hdf5(self.households, file_path, chunk_size)
        if hasattr(self, "care_homes"):
            save_care_homes_to_hdf5(self.care_homes, file_path, chunk_size)
        if hasattr(self, "commutecities"):
            save_commute_cities_to_hdf5(self.commutecities, file_path)
        if hasattr(self, "commutehubs"):
            save_commute_hubs_to_hdf5(self.commutehubs, file_path)


def generate_world_from_hdf5(file_path: str, chunk_size=500000) -> World:
    """
    Loads the world from an hdf5 file. All id references are substituted
    by actual references to the relevant instances.
    Parameters
    ----------
    file_path
        path of the hdf5 file
    chunk_size
        how many units of supergroups to process at a time.
        It is advise to keep it around 1e6
    """
    geography = load_geography_from_hdf5(file_path, chunk_size)
    world = World(geography, include_households=False)
    super_areas_first_id = world.super_areas[
        0
    ].id  # in case some super areas were created before
    with h5py.File(file_path, "r") as f:
        f_keys = list(f.keys()).copy()
    if "population" in f_keys:
        world.people = load_population_from_hdf5(file_path, chunk_size)
    if "hospitals" in f_keys:
        world.hospitals = load_hospitals_from_hdf5(file_path, chunk_size)
    if "schools" in f_keys:
        world.schools = load_schools_from_hdf5(file_path, chunk_size)
    if "companies" in f_keys:
        world.companies = load_companies_from_hdf5(file_path, chunk_size)
        for company in world.companies:
            company.super_area = world.super_areas[
                company.super_area - super_areas_first_id
            ]
    if "care_homes" in f_keys:
        world.care_homes = load_care_homes_from_hdf5(file_path, chunk_size)
    if "households" in f_keys:
        world.households = load_households_from_hdf5(file_path, chunk_size)
    if "commute_cities" in f_keys:
        world.commutecities = load_commute_cities_from_hdf5(file_path)
        world.commutecityunits = CommuteCityUnits(world.commutecities.members)
    if "commute_hubs" in f_keys:
        world.commutehubs = load_commute_hubs_from_hdf5(file_path)
        world.commuteunits = CommuteUnits(world.commutehubs.members)

    spec_mapper = {
        "hospital": "hospitals",
        "company": "companies",
        "school": "schools",
        "household": "households",
        "care_home": "care_homes",
    }
    # restore areas -> super_areas
    for area in world.areas:
        super_area_id = area.super_area
        area.super_area = world.super_areas[super_area_id - super_areas_first_id]
        area.super_area.areas.append(area)

    activities = Activities.__fields__

    # restore person -> subgroups
    first_area_id = world.areas[0].id
    pbar = tqdm(total=len(world.people))
    for person in world.people:
        pbar.update(1)
        # add to geography
        person.area = world.areas[person.area - first_area_id]
        person.area.people.append(person)
        subgroups_instances = Activities(None, None, None, None, None, None, None)
        for i, subgroup_info in enumerate(person.subgroups):
            spec, group_id, subgroup_type = subgroup_info
            if spec is None:
                continue
            supergroup = getattr(world, spec_mapper[spec])
            first_group_id = supergroup.members[0].id
            group = supergroup.members[group_id - first_group_id]
            assert group_id == group.id
            subgroup = group[subgroup_type]
            setattr(subgroups_instances, activities[i], subgroup)
        person.subgroups = subgroups_instances

    # add people in super areas
    for super_area in world.super_areas:
        for area in super_area.areas:
            super_area.people.extend(area.people)

    # commute
    if hasattr(world, "commutehubs") and hasattr(world, "commutecities"):
        first_hub_idx = world.commutehubs[0].id
        first_person_idx = world.people[0].id
        for city in world.commutecities:
            city.commutehubs = list(city.commutehubs)
            for i in range(0, len(city.commutehubs)):
                city.commutehubs[i] = world.commutehubs[
                    city.commutehubs[i] - first_hub_idx
                ]

            commute_internal_people = []
            for i in range(0, len(city.commute_internal)):
                commute_internal_people.append(world.people[
                    city.commute_internal[i] - first_person_idx
                ])
            city.commute_internal = commute_internal_people
        for hub in world.commutehubs:
            for i in range(len(hub.people)):
                hub.add(world.people[
                    hub.people[i] - first_person_idx
                ], activity=None, subgroup_type=0)

    return world<|MERGE_RESOLUTION|>--- conflicted
+++ resolved
@@ -216,12 +216,7 @@
         # TravelUnit
         self.travelunits = TravelUnits()
 
-<<<<<<< HEAD
-        
-    def to_hdf5(self, file_path: str, chunk_size=500000):
-=======
     def to_hdf5(self, file_path: str, chunk_size=100000):
->>>>>>> 1f867ebf
         """
         Saves the world to an hdf5 file. All supergroups and geography
         are stored as groups. Class instances are substituted by ids of the 

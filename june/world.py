import logging
import pickle
from june.groups import Group
from june.box.box_mode import Boxes, Box
from june.demography import Demography, Population
from june.distributors import (
    SchoolDistributor,
    HospitalDistributor,
    HouseholdDistributor,
    CareHomeDistributor,
    WorkerDistributor,
    CompanyDistributor,
)
<<<<<<< HEAD
from june.demography.geography import Geography
from june.groups import *
=======
from june.geography import Geography
from june.groups import * 
>>>>>>> 5cc23283
from june.commute import CommuteGenerator

logger = logging.getLogger(__name__)

allowed_super_groups = [
    "hospitals",
    "companies",
    "cemeteries",
    "schools",
    "households",
    "care_homes",
]


def _populate_areas(geography, demography):
    people = Population()
    for area in geography.areas:
        area.populate(demography)
        people.extend(area.people)
    return people


class World(object):
    """
    This Class creates the world that will later be simulated.
    The world will be stored in pickle, but a better option needs to be found.
    
    Note: BoxMode = Demography +- Sociology - Geography
    """

    def __init__(
        self,
        geography: Geography,
        demography: Demography,
        include_households: bool = True,
        include_commute: bool = False,
        box_mode=False,
    ):
        """
        Initializes a world given a geography and a demography. For now, households are
        a special group because they require a mix of both groups (we need to fix
        this later). 

        Parameters
        ----------
        geography
            an instance of the Geography class specifying the "board"
        demography
            an instance of the Demography class with generators to generate people with 
            certain demographic attributes
        include_households
            whether to include households in the world or not (defualt = True)
        """
        self.box_mode = box_mode
        if self.box_mode:
            self.hospitals = Hospitals.for_box_mode()
            self.people = _populate_areas(geography, demography)
            self.boxes = Boxes([Box()])
            self.boxes.members[0].set_population(self.people)
            return
        self.areas = geography.areas
        self.super_areas = geography.super_areas
        print("populating the world's geography with the specified demography...")
        self.people = _populate_areas(geography, demography)

        if hasattr(geography, "care_homes"):
            self.care_homes = geography.care_homes
            self.distribute_people_to_care_homes()
        if include_households:
            self.distribute_people_to_households()
        if (
            hasattr(geography, "companies")
            or hasattr(geography, "hospitals")
            or hasattr(geography, "schools")
        ):
            self.distribute_workers_to_super_areas(geography)

        if hasattr(geography, "schools"):
            self.schools = geography.schools
            self.distribute_kids_and_teachers_to_schools()

        if include_commute:
            self.initialise_commuting()

        if hasattr(geography, "hospitals"):
            self.hospitals = geography.hospitals
            self.distribute_medics_to_hospitals()

        if hasattr(geography, "cemeteries"):
            self.cemeteries = geography.cemeteries

        # Companies last because need hospital and school workers first
        if hasattr(geography, "companies"):
            self.companies = geography.companies
            self.distribute_workers_to_companies()

    @classmethod
    def from_geography(cls, geography: Geography, box_mode=False):
        """
        Initializes the world given a geometry. The demography is calculated
        with the default settings for that geography.
        """
        demography = Demography.for_geography(geography)
        return cls(geography, demography, box_mode=box_mode)

    def _destroy_world(self):
        """ I am being pickled! Removes links from group to people
        to avoid circular references and to make the world pickleable.
        The state of the world is then restored, however, some temporary
        information store by distributors to area or group objects
        might be deleted (they shouldn't be there anyway..)
        """
        for supergroup_name in allowed_super_groups:
            if hasattr(self, supergroup_name):
                supergroup = getattr(self, supergroup_name)
                supergroup.erase_people_from_groups_and_subgroups()

        for geo_superunit in ["super_areas", "areas"]:
            supergeo = getattr(self, geo_superunit)
            supergeo.erase_people_from_geographical_unit()

    def _restore_world(self):
        # restore subgroup -> group link
        for supergroup_name in allowed_super_groups:
            if hasattr(self, supergroup_name):
                supergroup = getattr(self, supergroup_name)
                for group in supergroup:
                    for subgroup in group.subgroups:
                        subgroup.group = group
        for person in self.people:
            for subgroup in person.subgroups:
                if subgroup is None:
                    continue
                subgroup.append(person)
                if isinstance(subgroup.group, Household):
                    # restore housemates
                    for mate in subgroup.group.people:
                        if mate != person:
                            person.housemates.append(mate)
                # restore subgroups.people
            # restore area.people
            if person.area is not None:
                person.area.add(person)
        # restore super_areas.areas
        for area in self.areas:
            area.super_area.areas.append(area)

    #
    def __setstate__(self, state):
        self.__dict__.update(state)
        self._restore_world()

    def __getstate__(self):
        """
        The world is being pickled. If the user calls pickle directly,
        without using the to_pickle method, then the connections from
        the groups to people will be destroyed, and the user has to call
        self._restore_world() manually. It is advised then to only use the
        to_pickle() method.
        """
        self._destroy_world()
        return self.__dict__

    @classmethod
    def from_pickle(self, pickle_path):
        with open(pickle_path, "rb") as f:
            world = pickle.load(f)
        return world

    def to_pickle(self, save_path):
        with open(save_path, "wb") as f:
            pickle.dump(self, f)
        self._restore_world()

    # @profile
    def distribute_people_to_households(self):
        household_distributor = HouseholdDistributor.from_file()
        self.households = household_distributor.distribute_people_and_households_to_areas(
            self.areas
        )

    # @profile
    def distribute_people_to_care_homes(self):
        CareHomeDistributor().populate_care_home_in_areas(self.areas)

    # @profile
    def distribute_workers_to_super_areas(self, geography):
        worker_distr = WorkerDistributor.for_geography(
            geography
        )  # atm only for_geography()
        worker_distr.distribute(geography, self.people)

    # @profile
    def distribute_medics_to_hospitals(self):
        hospital_distributor = HospitalDistributor(self.hospitals)
        hospital_distributor.distribute_medics_to_super_areas(self.super_areas)

    # @profile
    def distribute_kids_and_teachers_to_schools(self):
        school_distributor = SchoolDistributor(self.schools)
        school_distributor.distribute_kids_to_school(self.areas)
        school_distributor.distribute_teachers_to_schools_in_super_areas(
            self.super_areas
        )

    # @profile
    def distribute_workers_to_companies(self):
        company_distributor = CompanyDistributor()
        company_distributor.distribute_adults_to_companies_in_super_areas(
            self.super_areas
        )

    # @profile
    def initialise_commuting(self):
        commute_generator = CommuteGenerator.from_file()

        for area in self.areas:
            commute_gen = commute_generator.regional_gen_from_msoarea(area.name)
            for person in area.people:
                person.mode_of_transport = commute_gen.weighted_random_choice()

        # CommuteCity
        self.commutecities = CommuteCities()
        self.commutecities.from_file()
        self.commutecities.init_non_london()
        # Crucial that London is initialise second, after non-London
        self.commutecities.init_london()

        self.commutecity_distributor = CommuteCityDistributor(
            self.commutecities.members, self.super_areas.members
        )
        self.commutecity_distributor.distribute_people()

        # CommuteHub
        self.commutehubs = CommuteHubs(self.commutecities)
        self.commutehubs.from_file()
        self.commutehubs.init_hubs()

        self.commutehub_distributor = CommuteHubDistributor(self.commutecities.members)
        self.commutehub_distributor.from_file()
        self.commutehub_distributor.distribute_people()

        # CommuteUnit
        self.commuteunits = CommuteUnits(self.commutehubs.members)
        self.commuteunits.init_units()


        # CommuteCityUnit
        self.commutecityunits = CommuteCityUnits(self.commutecities.members)
        self.commutecityunits.init_units()
<|MERGE_RESOLUTION|>--- conflicted
+++ resolved
@@ -11,13 +11,8 @@
     WorkerDistributor,
     CompanyDistributor,
 )
-<<<<<<< HEAD
 from june.demography.geography import Geography
 from june.groups import *
-=======
-from june.geography import Geography
-from june.groups import * 
->>>>>>> 5cc23283
 from june.commute import CommuteGenerator
 
 logger = logging.getLogger(__name__)

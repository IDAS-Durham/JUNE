--- conflicted
+++ resolved
@@ -24,15 +24,7 @@
 
 logger = logging.getLogger(__name__)
 
-<<<<<<< HEAD
-<<<<<<< HEAD
-possible_groups = ["schools", "hospitals", "companies", "care_homes"]
-=======
 possible_groups = ["schools", "hospitals", "companies", "care_homes", "universities"]
->>>>>>> e77de8bf0b310a05c92c2cf6a97f74f59c0f70d9
-=======
-possible_groups = ["schools", "hospitals", "companies", "care_homes", "universities"]
->>>>>>> e77de8bf
 
 
 def _populate_areas(areas: Areas, demography):
@@ -71,20 +63,8 @@
         self.commutecities = None
         self.commutehubs = None
         self.cemeteries = None
-<<<<<<< HEAD
-<<<<<<< HEAD
-        self.pump_latrines = None
-        self.distribution_centers = None
-        self.communals = None
-        self.female_communals = None
-=======
         self.universities = None
         self.box_mode = False
->>>>>>> e77de8bf0b310a05c92c2cf6a97f74f59c0f70d9
-=======
-        self.universities = None
-        self.box_mode = False
->>>>>>> e77de8bf
 
     def distribute_people(
         self, include_households=True, include_commute=False, include_rail_travel=False
@@ -92,12 +72,6 @@
         """
         Distributes people to buildings assuming default configurations.
         """
-<<<<<<< HEAD
-<<<<<<< HEAD
-=======
-=======
->>>>>>> e77de8bf
-
         if (
             self.companies is not None
             or self.hospitals is not None
@@ -110,11 +84,6 @@
             worker_distr.distribute(
                 areas=self.areas, super_areas=self.super_areas, population=self.people
             )
-<<<<<<< HEAD
->>>>>>> e77de8bf0b310a05c92c2cf6a97f74f59c0f70d9
-=======
->>>>>>> e77de8bf
-
         if self.care_homes is not None:
             carehome_distr = CareHomeDistributor()
             carehome_distr.populate_care_home_in_areas(self.areas)
@@ -124,24 +93,6 @@
             self.households = household_distributor.distribute_people_and_households_to_areas(
                 self.areas
             )
-
-<<<<<<< HEAD
-<<<<<<< HEAD
-        if (
-            self.companies is not None
-            or self.hospitals is not None
-            or self.schools is not None
-        ):
-            worker_distr = WorkerDistributor.for_super_areas(
-                area_names=[super_area.name for super_area in self.super_areas]
-            )  # atm only for_geography()
-            worker_distr.distribute(
-                areas=self.areas, super_areas=self.super_areas, population=self.people
-            )
-=======
->>>>>>> e77de8bf0b310a05c92c2cf6a97f74f59c0f70d9
-=======
->>>>>>> e77de8bf
 
         if self.schools is not None:
             school_distributor = SchoolDistributor(self.schools)
@@ -149,19 +100,10 @@
             school_distributor.distribute_teachers_to_schools_in_super_areas(
                 self.super_areas
             )
-<<<<<<< HEAD
-<<<<<<< HEAD
-=======
-=======
->>>>>>> e77de8bf
 
         if self.universities is not None:
             uni_distributor = UniversityDistributor(self.universities)
             uni_distributor.distribute_students_to_universities(self.super_areas)
-<<<<<<< HEAD
->>>>>>> e77de8bf0b310a05c92c2cf6a97f74f59c0f70d9
-=======
->>>>>>> e77de8bf
 
         if include_commute:
             self.initialise_commuting()
@@ -309,50 +251,6 @@
     )
     world.cemeteries = Cemeteries()
     return world
-<<<<<<< HEAD
-
-
-def generate_world_from_geography(
-    geography: Geography,
-    demography: Optional[Demography] = None,
-    box_mode=False,
-    include_households=True,
-    include_commute=False,
-    include_rail_travel=False,
-):
-    """
-        Initializes the world given a geometry. The demography is calculated
-        with the default settings for that geography.
-        """
-    world = World()
-    world.box_mode = box_mode
-    if demography is None:
-        demography = Demography.for_geography(geography)
-    if include_rail_travel and not include_commute:
-        raise ValueError("Rail travel depends on commute and so both must be true")
-    if box_mode:
-        world.hospitals = Hospitals.for_box_mode()
-        world.people = _populate_areas(geography.areas, demography)
-        world.boxes = Boxes([Box()])
-        world.boxes.members[0].set_population(world.people)
-        return world
-    world.areas = geography.areas
-    world.super_areas = geography.super_areas
-    world.people = _populate_areas(world.areas, demography)
-    for possible_group in possible_groups:
-        geography_group = getattr(geography, possible_group)
-        if geography_group is not None:
-            setattr(world, possible_group, geography_group)
-    world.distribute_people(
-        include_households=include_households,
-        include_commute=include_commute,
-        include_rail_travel=include_rail_travel,
-    )
-    world.cemeteries = Cemeteries()
-    return world
-=======
->>>>>>> e77de8bf
-
 
 def generate_world_from_hdf5(file_path: str, chunk_size=500000) -> World:
     """
@@ -468,16 +366,4 @@
                     world.people[city.commute_internal[i] - first_person_idx]
                 )
             city.commute_internal = commute_internal_people
-<<<<<<< HEAD
-<<<<<<< HEAD
-        #for hub in world.commutehubs:
-        #    hub_people_ids = [person_id for person_id in hub.people]
-        #    hub.clear()
-        #    for person_id in hub_people_ids:
-        #        hub.add(world.people[person_id - first_person_idx])
-=======
->>>>>>> e77de8bf0b310a05c92c2cf6a97f74f59c0f70d9
-=======
->>>>>>> e77de8bf
-
     return world
--- conflicted
+++ resolved
@@ -46,12 +46,8 @@
         # instance.symptoms.health_index = self.symptoms.health_index
 
         health_index = health_index_generator(person.age, person.sex)
-<<<<<<< HEAD
         symptoms = self.symptoms.__class__(health_index = health_index,
                 recovery_rate = self.symptoms.recovery_rate)
-=======
-        symptoms = self.symptoms.__class__(health_index=health_index)
->>>>>>> f0fc3eec
 
         infection = Infection(
             start_time=time,

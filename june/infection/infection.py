import numpy as np
from enum import IntEnum
import random
import sys
import autofit as af
from june.infection.symptoms            import SymptomsConstant
from june.infection.transmission        import TransmissionConstant
from june.infection.symptoms_trajectory import SymptomsTrajectory
from june.infection.transmission_xnexp  import TransmissionXNExp
from june.infection.trajectory_maker    import TrajectoryMaker 
from june.infection.health_index        import HealthIndexGenerator

class SymptomsType(IntEnum):
    constant     = 0,
    gaussian     = 1,
    step         = 2,
    trajectories = 3

class TransmissionType(IntEnum):
    constant = 0,
    xnexp    = 1

class InfectionSelector:
    def __init__(self,
                 transmission_type = "XNExp",
                 symptoms_type     = "Trajectories",
                 config = None
    ):
        self.health_index_generator = HealthIndexGenerator.from_file()
        self.init_parameters(transmission_type,symptoms_type)
        
    @classmethod
    def from_file(cls) -> "InfectionSelector":
        return cls(transmission_type = transmission_type,
                   symptoms_type     = symptoms_type,
                   config            = None)

        
    def init_parameters(self,transmission_type,symptoms_type):
        if symptoms_type=="Trajectories":
            self.trajectory_maker = TrajectoryMaker.from_file()
            self.stype            = SymptomsType.trajectories
        else:
            self.recovery_rate    = 0.2
            self.stype            = SymptomsType.constant
        if transmission_type=="XNExp":
            self.ttype                  = TransmissionType.xnexp
            self.incubation_time        = 2.6
            self.transmission_median    = 1.
            self.transmission_mu        = np.log(self.transmission_median)
            self.transmission_sigma     = 0.5
            self.transmission_norm_time = 1.
            self.transmission_N         = 1.
            self.transmission_alpha     = 5.
        else:
            self.ttype                    = TransmissionType.constant
            self.transmission_probability = 0.3
        
    def make_infection(self, person, time):
        return Infection(transmission = self.select_transmission(person),
                         symptoms     = self.select_symptoms(person),
                         start_time   = time)

    def select_transmission(self, person):
        if self.ttype==TransmissionType.xnexp:
            maxprob = np.random.lognormal(self.transmission_mu,
                                          self.transmission_sigma)
            return TransmissionXNExp(max_probability = maxprob,
                                     incubation_time = self.incubation_time,
                                     norm_time  = self.transmission_norm_time,
                                     N          = self.transmission_N,
                                     alpha      = self.transmission_alpha)
        else:
            return TransmissionConstant(probability=self.transmission_probability)

    def select_symptoms(self, person):
        health_index = self.health_index_generator(person)
        if self.stype==SymptomsType.trajectories:
            symptoms = SymptomsTrajectory(health_index = health_index)
            symptoms.make_trajectory(trajectory_maker = self.trajectory_maker,
                                     patient          = person)
        elif self.stype==SymptomsType.constant:
            symptoms = SymptomsConstant(health_index  = health_index,
                                        recovery_rate = self.recovery_rate)
        return symptoms


class Infection:
    """
    The description of the infection, with two time dependent characteristics,
    which may vary by individual:
    - transmission probability, Ptransmission.
    - symptom severity, Severity
    Either of them will be a numer between 0 (low) and 1 (high, strong sypmotoms),
    and for both we will have some thresholds.
    Another important part for the infection is their begin, starttime, which must
    be given in the constructor.  Transmission probability and symptom severity
    can be added/modified a posteriori.
    """

    def __init__(self, transmission, symptoms, start_time=-1):
        self.start_time            = start_time
        self.last_time_updated     = start_time
        self.transmission          = transmission
        self.symptoms              = symptoms
        self.infection_probability = 0.0

    # def infect_person_at_time(self, epidemiology : af.CollectionPriorModel, person, time):
    def infect_person_at_time(self, selector, person, time):
        """
        Infects someone by initializing an infection object using the epidemiology model.

        The epidemiology input uses a CollectionPriorModel of PyAutoFit, which has 
        associated with it a Symptoms class and Transmission class. Every parameter in 
        these classes has a distribution, such that when the new infection is created 
        new parameters its new Symptoms and Transmission instances are randomly from a
        distribution.

        For example the recovery_rate of the SymptomsConstant class have a uniform 
        distribution with lower and upper limits of 0.2 and 0.4. When the infection 
        takes place, a value between 0.2 and 0.4 is randomly drawn and used to set the 
        value for the new instance of the Symptoms class in the new infection.

        Arguments:
        - epidemiology (af.CollectionPriorModel) the epidemiology model used to generate 
          the new infections symptoms and transmission instances.
        - person (Person) has to be an instance of the Person class.
        - time (float) the time of infection.
        """

        # instance = epidemiology.random_instance()

        # TODO : This is hacky, whats the best way we can feed health information through
        # to symptoms. Can we move the
        # instance.symptoms.health_index = self.symptoms.health_index
<<<<<<< HEAD
        #infection = Infection(
        #    start_time=time,
        #    transmission=transmission,  # instance.transmission,
        #    symptoms=symptoms,          # instance.symptoms
        #)
        infection = selector.make_infection(person,time)
=======

        health_index = health_index_generator(person.age, person.sex)
        symptoms = self.symptoms.__class__(health_index = health_index,
                recovery_rate = self.symptoms.recovery_rate)

        infection = Infection(
            start_time=time,
            transmission=self.transmission,  # instance.transmission,
            symptoms=symptoms,  # instance.symptoms
        )

>>>>>>> 70aa288b
        person.health_information.set_infection(infection=infection)

    def update_at_time(self, time):
        if self.last_time_updated <= time:
            delta_time = time - self.start_time
            self.last_time_updated = time
            self.transmission.update_probability_from_delta_time(delta_time=delta_time)
            self.symptoms.update_severity_from_delta_time(delta_time=delta_time)
            self.infection_probability = self.transmission.probability

    @property
    def still_infected(self):
        return True
    #self.symptoms.tag!=SymptomTags:recovered and
    #self.symptoms.tag!=SymptomTags:dead<|MERGE_RESOLUTION|>--- conflicted
+++ resolved
@@ -2,13 +2,20 @@
 from enum import IntEnum
 import random
 import sys
+import yaml
 import autofit as af
+from june import paths
 from june.infection.symptoms            import SymptomsConstant
 from june.infection.transmission        import TransmissionConstant
 from june.infection.symptoms_trajectory import SymptomsTrajectory
 from june.infection.transmission_xnexp  import TransmissionXNExp
 from june.infection.trajectory_maker    import TrajectoryMaker 
 from june.infection.health_index        import HealthIndexGenerator
+
+default_config_filename = (
+    paths.configs_path
+    / "defaults/infection/InfectionTrajectoriesXNExp.yaml"
+)
 
 class SymptomsType(IntEnum):
     constant     = 0,
@@ -21,40 +28,73 @@
     xnexp    = 1
 
 class InfectionSelector:
-    def __init__(self,
-                 transmission_type = "XNExp",
-                 symptoms_type     = "Trajectories",
-                 config = None
-    ):
+    def __init__(self,config = None):
+        transmission_type = "XNExp",
+        symptoms_type     = "Trajectories",
+        if config is not None:
+            if "transmission" in config and "type" in config["transmission"]:
+                transmission_type = config["transmission"]["type"]
+            if "symptoms" in config and "type" in config["symptoms"]:
+                symptoms_type     = config["symptoms"]["type"]
+        self.init_symptoms_parameters(symptoms_type,config)
+        self.init_transmission_parameters(transmission_type,config)
         self.health_index_generator = HealthIndexGenerator.from_file()
-        self.init_parameters(transmission_type,symptoms_type)
         
-    @classmethod
-    def from_file(cls) -> "InfectionSelector":
-        return cls(transmission_type = transmission_type,
-                   symptoms_type     = symptoms_type,
-                   config            = None)
+    def init_symptoms_parameters(self,symptoms_type,config):
+        if symptoms_type=="Trajectories":
+            self.stype             = SymptomsType.trajectories
+            self.trajectory_maker  = TrajectoryMaker.from_file()
+        else:
+            self.stype             = SymptomsType.constant
+            self.recovery_rate     = 0.2
+            if (config is not None and
+                "symptoms" in config and "recovery_rate" in config["symptoms"]):
+                self.recovery_rate = config["symptoms"]["recovery_rate"]
 
-        
-    def init_parameters(self,transmission_type,symptoms_type):
-        if symptoms_type=="Trajectories":
-            self.trajectory_maker = TrajectoryMaker.from_file()
-            self.stype            = SymptomsType.trajectories
-        else:
-            self.recovery_rate    = 0.2
-            self.stype            = SymptomsType.constant
+    def init_transmission_parameters(self,transmission_type,config):
         if transmission_type=="XNExp":
             self.ttype                  = TransmissionType.xnexp
             self.incubation_time        = 2.6
             self.transmission_median    = 1.
-            self.transmission_mu        = np.log(self.transmission_median)
             self.transmission_sigma     = 0.5
             self.transmission_norm_time = 1.
             self.transmission_N         = 1.
             self.transmission_alpha     = 5.
+            if config is not None and "transmission" in config:
+                if "incubation_time" in config["transmission"]:
+                    self.incubation_time        = config["transmission"]["incubation_time"]
+                if "median" in config["transmission"]:
+                    self.transmission_median    = config["transmission"]["median"]
+                if "sigma" in config["transmission"]:
+                    self.transmission_sigma     = config["transmission"]["sigma"]
+                if "norm_time" in config["transmission"]:
+                    self.transmission_norm_time = config["transmission"]["norm_time"]
+                if "N" in config["transmission"]:
+                    self.transmission_N         = config["transmission"]["N"]
+                if "alpha" in config["transmission"]:
+                    self.transmission_alpha     = config["transmission"]["alpha"]
+            self.transmission_mu        = np.log(self.transmission_median)
         else:
-            self.ttype                    = TransmissionType.constant
-            self.transmission_probability = 0.3
+            self.ttype                      = TransmissionType.constant
+            self.transmission_probability   = 0.2
+            if (config is not None and
+                "transmission" in config and "probability" in config["transmission"]):
+                self.transmission_probability = config["transmission"]["probability"]
+
+    @classmethod
+    def from_file(
+            cls,
+            config_filename: str = default_config_filename
+    ) -> "InfectionSelector":
+
+        with open(config_filename) as f:
+            config = yaml.load(f, Loader=yaml.FullLoader)
+
+        return InfectionSelector(config)
+        
+    def infect_person_at_time(self, person, time):
+        infection = self.make_infection(person,time)
+        person.health_information.set_infection(infection=infection)
         
     def make_infection(self, person, time):
         return Infection(transmission = self.select_transmission(person),
@@ -105,56 +145,6 @@
         self.symptoms              = symptoms
         self.infection_probability = 0.0
 
-    # def infect_person_at_time(self, epidemiology : af.CollectionPriorModel, person, time):
-    def infect_person_at_time(self, selector, person, time):
-        """
-        Infects someone by initializing an infection object using the epidemiology model.
-
-        The epidemiology input uses a CollectionPriorModel of PyAutoFit, which has 
-        associated with it a Symptoms class and Transmission class. Every parameter in 
-        these classes has a distribution, such that when the new infection is created 
-        new parameters its new Symptoms and Transmission instances are randomly from a
-        distribution.
-
-        For example the recovery_rate of the SymptomsConstant class have a uniform 
-        distribution with lower and upper limits of 0.2 and 0.4. When the infection 
-        takes place, a value between 0.2 and 0.4 is randomly drawn and used to set the 
-        value for the new instance of the Symptoms class in the new infection.
-
-        Arguments:
-        - epidemiology (af.CollectionPriorModel) the epidemiology model used to generate 
-          the new infections symptoms and transmission instances.
-        - person (Person) has to be an instance of the Person class.
-        - time (float) the time of infection.
-        """
-
-        # instance = epidemiology.random_instance()
-
-        # TODO : This is hacky, whats the best way we can feed health information through
-        # to symptoms. Can we move the
-        # instance.symptoms.health_index = self.symptoms.health_index
-<<<<<<< HEAD
-        #infection = Infection(
-        #    start_time=time,
-        #    transmission=transmission,  # instance.transmission,
-        #    symptoms=symptoms,          # instance.symptoms
-        #)
-        infection = selector.make_infection(person,time)
-=======
-
-        health_index = health_index_generator(person.age, person.sex)
-        symptoms = self.symptoms.__class__(health_index = health_index,
-                recovery_rate = self.symptoms.recovery_rate)
-
-        infection = Infection(
-            start_time=time,
-            transmission=self.transmission,  # instance.transmission,
-            symptoms=symptoms,  # instance.symptoms
-        )
-
->>>>>>> 70aa288b
-        person.health_information.set_infection(infection=infection)
-
     def update_at_time(self, time):
         if self.last_time_updated <= time:
             delta_time = time - self.start_time

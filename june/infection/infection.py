--- conflicted
+++ resolved
@@ -1,10 +1,6 @@
-<<<<<<< HEAD
 import autofit as af
 from june.infection.symptoms import Symptoms
 from june.infection.symptom_trajectory import TrajectoryMaker, SymptomsTrajectory
-
-=======
->>>>>>> e8c4ec17
 class Infection:
     """
     The description of the infection, with two time dependent characteristics,
@@ -52,12 +48,9 @@
         # instance.symptoms.health_index = self.symptoms.health_index
 
         health_index = health_index_generator(person.age, person.sex)
-<<<<<<< HEAD
         symptoms = self.symptoms.__class__(health_index = health_index,
                                            trajectory_maker = self.trajectory_maker)
-=======
-        symptoms = self.symptoms.__class__(health_index=health_index)
->>>>>>> e8c4ec17
+
 
         infection = Infection(
             start_time=time,

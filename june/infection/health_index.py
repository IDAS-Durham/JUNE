--- conflicted
+++ resolved
@@ -72,15 +72,9 @@
           Vo et al 2019 ( https://doi.org/10.1101/2020.04.17.20053157 ).
           
         """
-<<<<<<< HEAD
-        self.poli_hosp = poli_hosp
-        self.poli_icu = poli_icu
-        self.poli_deaths = poli_deaths
-=======
         self.Poli_Hosp = poli_hosp
         self.Poli_ICU = poli_icu
         self.Poli_Deaths = poli_deaths
->>>>>>> 66c2c9f8
         self.Asimpto_ratio = Asimpto_ratio
         self.make_list()
 

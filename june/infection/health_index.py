--- conflicted
+++ resolved
@@ -7,17 +7,10 @@
 from june.utils.parse_probabilities import parse_age_probabilities
 from typing import Optional, List
 
-<<<<<<< HEAD
 default_icu_hosp_filename = paths.configs_path / "defaults/infection/health_index/ICU_hosp.dat"
 default_death_hosp_filename = paths.configs_path / "defaults/infection/health_index/Death_hosp.dat"
 default_hosp_cases_filename = paths.configs_path / "defaults/infection/health_index/cases_hosp.dat"
 default_death_home_filename = paths.configs_path / "defaults/infection/health_index/percent_deaths_home.dat"
-=======
-default_icu_hosp_filename = paths.configs_path / "defaults/ICU_hosp.dat"
-default_death_hosp_filename = paths.configs_path / "defaults/Death_hosp.dat"
-default_hosp_cases_filename = paths.configs_path / "defaults/cases_hosp.dat"
-default_death_home_filename = paths.configs_path / "percent_deaths_home.dat"
->>>>>>> 715dd9e0
 
 default_death_home_ch_filename=paths.configs_path /'defaults/infection/health_index/frac_deaths_home_smoothed.dat'
 default_hosp_cases_ch_filename=paths.configs_path /'defaults/infection/health_index/hosp_over_cases_care_home.dat'
@@ -424,8 +417,8 @@
         And for male and female 
         
         Retruns:
-             3D matrix of dimensions 2 X 120 X 7. With all the probabilities of all 8 
-             outcomes for 120 ages and the 2 sex (last outcome inferred from 1-sum(probabilities)).
+             3D matrix of dimensions 2 X 100 X 7. With all the probabilities of all 8 
+             outcomes for 100 ages and the 2 sex (last outcome inferred from 1-sum(probabilities)).
         """
         if person.sex == "m":
             sex = 1

import numpy as np

from june import paths

default_polinom_filename = (
        paths.configs_path / "defaults/health_index_ratios.txt"
)

RKIdata = [
    [0.0, 4.0 / 100.0],
    [5.0, 4.0 / 100.0],
    [15.0, 1.5 / 100.0],
    [35.0, 4.0 / 100.0],
    [60.0, 14.0 / 100.0],
    [80.0, 46.0 / 100.0],
]

#Taken from ICNARC report
Survival_Rate_ICU = [
[0, 1.0],  #No death in icu reported.
[16, 78.6/100.0],
[40, 74.4/100.0],
[50, 59.3/100.0],
[60, 44.3/100.0],
[70, 32.9/100.0],
[80, 35.0/100.0]]


#Exces detahs
#https://www.gov.uk/government/publications/covid-19-review-of-disparities-in-risks-and-outcomes
Exces_Deaths = [
[0,1.0 ,1.0],  #No death in icu reported.
[15,1.0 ,1.0],
[45,79.8/100.0,81.2/100.0],
[64,83.3/100.0,83.7/100.0],
[75,81.8/100.0,84.7/100.0],
[85,63.6/100.0,75.1/100.0]]


class HealthIndexGenerator:
    """
    Computes  probabilities for (non-symptomatic, influenza-like symptoms, pneumonia, 
    hospitalisation, intensive care, fatality), using the age and sex of the subject.

    The probablities of hospitalisation,death and ICU are taken taken from fits made by 
    Miguel Icaza to the England data taken from several sources.


    We will assume that the symptomatic cases that do not need hospitalisation have either 
    mild symptoms or penumonia-like symptoms the percentage of those are distrubuted 
    according to the ratios in the RKI publication (table 1/column 2 of
     https://www.rki.de/DE/Content/Infekt/EpidBull/Archiv/2020/Ausgaben/17_20.pdf?__blob=publicationFile)
     
     
     """

    def __init__(self, poli_hosp: dict, poli_icu: dict, poli_deaths: dict,Asimpto_ratio=0.43):
        """
        Parameters:
        - poli_hosp,poli_icu,poli_deaths:
          Each of this arrays contains 2 lists of 4 elements. 
          The first element of the list correpdons to males and the second to females.
          The elements are the indexes C,C1,C2,C3
          of the polynomial fit defined to be the probability of being hospitalised, 
          sent to an ICU unit or dying 
        - the probaility (P) is computed as 
          P=10**(C+C1*Age+C2*Age**2+C3*Age**3)
          The 10 exponent is requiered as the fits where done in logarithmic space.
        - asimpto_ratio:
          The percentage of the population that will be asymptomatic, we fixed it to 
          43% and assume that is age-independent.  This assumptions comes from 
          Vo et al 2019 ( https://doi.org/10.1101/2020.04.17.20053157 ).
          
        """
        self.Poli_Hosp = poli_hosp
        self.Poli_ICU = poli_icu
        self.Poli_Deaths = poli_deaths
        self.Asimpto_ratio = Asimpto_ratio
        self.make_list()

    @classmethod
    def from_file(
            cls, polinome_filename: str = default_polinom_filename,asymptomatic_ratio=0.43
    ) -> "HealthIndexGenerator":
        """
        Initialize the Health index from path to data frame, and path to config file 

        Parameters:
        - filename:
            polinome_filename:  path to the file where the coefficients of the fits to 
            the spanish data are stored.       
        Returns:
          Interaction instance
        """

        polinoms = np.loadtxt(polinome_filename, skiprows=1)
        poli_hosp = np.array([polinoms[:, 0], polinoms[:, 1]])
        poli_icu = np.array([polinoms[:, 2], polinoms[:, 3]])
        poli_deaths = np.array([polinoms[:, 4], polinoms[:, 5]])
        

        return cls(poli_hosp, poli_icu, poli_deaths,asymptomatic_ratio)

    def model(self, age, poli):
        """
        Computes the probability of an outcome from the coefficients of the polinomal fit and for 
        a given array of ages

        Parameters:
        ----------
          age:
              array of ages where the probability should be computed.
          Poli:
              The values C,C1,C2,C3
              of the polinomail fit defined to the probability of being hospitalised, 
              sent to an ICU unit or dying 
              the probaility (P) is computed as 
              P=10**(C+C1*Age+C2*Age**2+C3*Age**3)
          Returns:
             The probability P for all ages in the array "age".
        """
        C, C1, C2, C3 = poli
        age[age > 80.0] = 80.0
        return 10 ** (
                C + C1 * age + C2 * age ** 2 + C3 * age ** 3
        )  # The coefficients are a fit to the logarithmic model

    def make_list(self):
        """
        Computes the probability of having all 7 posible outcomes for all ages between 0 and 120. 
        And for male and female 
        
        Retruns:
             3D matrix of dimensions 2 X 120 X 7. With all the probabilities of all 6 
             outcomes for 120 ages and the 2 sex.
             
             For each gender and Age there are 7 numbers define: [N_1,N_2,N3,N4,N_5,N_6,N_7], 
             the idea is to select a random number r between 0 and 1. depending on how this random 
             number compares with our 7 numbers differents outcomes will happen
             - if  0<r<N_1  Asymptomatic
             - if  N_1<r<N_2 Mild symptoms
             - if N_2<r<N_3  Stays at home with pneoumonia symptoms and survives.
             - if N_3<r<N_4  Goes to the Hospital but not to ICU and survives.
             - if N_4<r<N_5  Goes to ICU ans survives.
             - if N_5<r<N_6  Stays at home with pneumonia and dies.
             - if N_6<r<N_7  Goes to the Hospital but not to ICU and dies.
             - if N_7<r<1    Goes to ICU and dies.
              

<<<<<<< HEAD
        """
        ages=np.arange(0,121,1)#from 0 to 120
        self.Prob_lists=np.zeros([2,121,7])
        self.Prob_lists[:,:,0]=self.Asimpto_ratio
        #Hosp,ICU,Death ratios
        
        ratio_Hosp_female=self.model(ages,self.Poli_Hosp[0])#Going to the Hospital but not to ICU
        ratio_ICU_female=self.model(ages,self.Poli_ICU[0])#Going to ICU
        ratio_Death_female=self.model(ages,self.Poli_Deaths[0])#Dying in Hospital (ICU+Hosp)
        
        ratio_Hosp_male=self.model(ages,self.Poli_Hosp[1])#Going to the Hospital but not to ICU
        ratio_ICU_male=self.model(ages,self.Poli_ICU[1])#Going to ICU
        ratio_Death_male=self.model(ages,self.Poli_Deaths[1])#Dying in Hospital (ICU+Hosp)
        
        #Probability of being simptomatic but not going to hospital
        No_Hosp_female=1.0-self.Asimpto_ratio-ratio_Hosp_female-ratio_ICU_female
        No_Hosp_male=1.0-self.Asimpto_ratio-ratio_Hosp_male-ratio_ICU_male
        
        #Probability of getting Pneumonia
        Prov_Pneumonia=np.ones(121)
        for pneumonia_index in range(len(RKIdata)-1):
               Boolean=(RKIdata[pneumonia_index][0]<=np.arange(0,121,1)) & (np.arange(0,121,1)<RKIdata[pneumonia_index+1][0])
               Prov_Pneumonia[Boolean]=RKIdata[pneumonia_index][1]
        Prov_Pneumonia[Prov_Pneumonia==1]=RKIdata[len(RKIdata)-1][1]
        
       
        #Provavility of  mild simptoms 
        self.Prob_lists[0,:,1]=No_Hosp_female*(1-Prov_Pneumonia)
        self.Prob_lists[1,:,1]=No_Hosp_male*(1-Prov_Pneumonia)
        
        #Provavility of Surviving ICU
        Survival_ICU=np.ones(121)
        for Survival_ICU_index in range(len(Survival_Rate_ICU)-1):
               Boolean=(Survival_Rate_ICU[Survival_ICU_index][0]<=np.arange(0,121,1)) & (np.arange(0,121,1)<Survival_Rate_ICU[Survival_ICU_index+1][0])
               Survival_ICU[Boolean]=Survival_Rate_ICU[Survival_ICU_index][1]
        Survival_ICU[np.arange(0,121,1)>=80]=Survival_Rate_ICU[len(Survival_Rate_ICU)-1][1] 
        
        
        self.Prob_lists[0,:,4]=ratio_ICU_female*Survival_ICU
        self.Prob_lists[1,:,4]=ratio_ICU_male*Survival_ICU
        
        #Provavility of Dying in ICU
        ICU_deaths_female=ratio_ICU_female*(1-Survival_ICU)
        ICU_deaths_male=ratio_ICU_male*(1-Survival_ICU)
        
        #self.Prob_lists[0,:,7]=ICU_deaths_female
        #self.Prob_lists[1,:,7]=ICU_deaths_male
        
        #provavility of Survinving  Hospital
 
        Deaths_Hosp_NoICU_female=ratio_Death_female-ICU_deaths_female
        Deaths_Hosp_NoICU_male=ratio_Death_male-ICU_deaths_male
        
        #If the death rate in ICU is around the number of deaths virtually everyone in that age dies in ICU.
        Deaths_Hosp_NoICU_female[Deaths_Hosp_NoICU_female<0]=1e-6
        Deaths_Hosp_NoICU_male[Deaths_Hosp_NoICU_male<0]=1e-6
        
        self.Prob_lists[0,:,3]=ratio_Hosp_female-Deaths_Hosp_NoICU_female
        self.Prob_lists[1,:,3]=ratio_Hosp_male-Deaths_Hosp_NoICU_male
        
        #provavility of dying in Hospital Without ICU
        self.Prob_lists[0,:,6]=Deaths_Hosp_NoICU_female
        self.Prob_lists[1,:,6]=Deaths_Hosp_NoICU_male
        '''
        provavility of dying in your home is the same as the number of deths above the mean of previous years
        that do not have covid 19 in the death certificate it is 23% according to 
        https://assets.publishing.service.gov.uk/government/uploads/system/uploads/attachment_data/file/889861/disparities_review.pdf
        '''
        #Excess Deaths
        Exces_Death_female=np.ones(121)
        Exces_Death_male=np.ones(121)
        for Exces_Deaths_index in range(len(Exces_Deaths)-1):
               Boolean=(Exces_Deaths[Exces_Deaths_index][0]<=np.arange(0,121,1)) & (np.arange(0,121,1)<Exces_Deaths[Exces_Deaths_index+1][0])
               Exces_Death_female[Boolean]=Exces_Deaths[Exces_Deaths_index][1]
               Exces_Death_male[Boolean]=Exces_Deaths[Exces_Deaths_index][2]
        
        
        Exces_Death_female[ages>=Exces_Deaths[-1][0]]=Exces_Deaths[-1][1]
        Exces_Death_male[ages>=Exces_Deaths[-1][0]]=Exces_Deaths[-1][2] 
        
        Deaths_at_home_female=ratio_Death_female*(1-Exces_Death_female)
        Deaths_at_home_male=ratio_Death_male*(1-Exces_Death_male)
        
        self.Prob_lists[0,:,5]=Deaths_at_home_female
        self.Prob_lists[1,:,5]=Deaths_at_home_male
        
        #Probability of having sever simptoms at home but surviving
        
        Prov_Home_Pneumonia_Female=No_Hosp_female*Prov_Pneumonia
        Prov_Home_Pneumonia_male=No_Hosp_male*Prov_Pneumonia
        
        self.Prob_lists[0,:,2]=Prov_Home_Pneumonia_Female-Deaths_at_home_female
        self.Prob_lists[1,:,2]=Prov_Home_Pneumonia_male-Deaths_at_home_male
=======
        ages = np.arange(0, 121, 1)  # from 0 to 120
        self.prob_lists = np.zeros([2, 121, 5])

        self.prob_lists[:, :, 0] = self.asimpto_ratio
        hosp_ratio_female =  self.model(ages, self.poli_hosp[0])
        hosp_ratio_male =  self.model(ages, self.poli_hosp[1])

        icu_ratio_female = self.model(ages, self.poli_icu[0])
        icu_ratio_male = self.model(ages, self.poli_icu[1])

        death_ratio_female = self.model(ages, self.poli_deaths[0])
        death_ratio_male = self.model(ages, self.poli_deaths[1])

        # This makes sure that the ICU<deaths
        Boolean_icu_female = (death_ratio_female > icu_ratio_female)  # If the DEath ratio is larger that the ICU ratio
        Boolean_icu_male = (death_ratio_male > icu_ratio_male)

        icu_ratio_female[Boolean_icu_female] = death_ratio_female[Boolean_icu_female]
        icu_ratio_male[Boolean_icu_male] = death_ratio_male[Boolean_icu_male]        
           
        # This makes sure that HOsp<ICU
 
        Boolean_hosp_female = (icu_ratio_female > hosp_ratio_female)  # If the DEath ratio is larger that the ICU ratio
        Boolean_hosp_male = (icu_ratio_male > hosp_ratio_male)

        hosp_ratio_female[Boolean_hosp_female] = icu_ratio_female[Boolean_hosp_female]
        hosp_ratio_male[Boolean_hosp_male] = icu_ratio_male[Boolean_hosp_male]



        self.prob_lists[0, :, 2] = 1 - hosp_ratio_female
        self.prob_lists[1, :, 2] = 1 - hosp_ratio_male

        self.prob_lists[0, :, 3] = 1 - icu_ratio_female
        self.prob_lists[1, :, 3] = 1 - icu_ratio_male

        self.prob_lists[0, :, 4] = 1 - death_ratio_female
        self.prob_lists[1, :, 4] = 1 - death_ratio_male


        No_hosp_prov = np.array(
            [
                self.prob_lists[0, :, 2] - self.asimpto_ratio,
                self.prob_lists[1, :, 2] - self.asimpto_ratio,
            ]
        )
        Pneumonia = np.ones(121)
        for pneumonia_index in range(len(RKIdata) - 1):
            Boolean = (RKIdata[pneumonia_index][0] <= np.arange(0, 121, 1)) & (
                    np.arange(0, 121, 1) < RKIdata[pneumonia_index + 1][0]
            )
        Pneumonia[Boolean] = RKIdata[pneumonia_index][1]
        Pneumonia[Pneumonia == 1] = RKIdata[len(RKIdata) - 1][1]

        self.prob_lists[0, :, 1] = self.asimpto_ratio + No_hosp_prov[0] * (
                1 - Pneumonia
        )
        self.prob_lists[1, :, 1] = self.asimpto_ratio + No_hosp_prov[1] * (
                1 - Pneumonia
        )
>>>>>>> ad904ba2

    def __call__(self, person):
        """
        Computes the probability of having all 8 posible outcomes for all ages between 0 and 120. 
        And for male and female 
        
        Retruns:
             3D matrix of dimensions 2 X 120 X 7. With all the probabilities of all 6 
             outcomes for 120 ages and the 2 sex.
        """
        
<<<<<<< HEAD
        sex = 0
        if person.sex == "m":
            sex = 1
=======
        sex = 1
        if person.sex == "f":
            sex = 0
>>>>>>> ad904ba2
        roundage = int(round(person.age))
        return np.cumsum(self.Prob_lists[sex][roundage])<|MERGE_RESOLUTION|>--- conflicted
+++ resolved
@@ -147,7 +147,6 @@
              - if N_7<r<1    Goes to ICU and dies.
               
 
-<<<<<<< HEAD
         """
         ages=np.arange(0,121,1)#from 0 to 120
         self.Prob_lists=np.zeros([2,121,7])
@@ -241,68 +240,6 @@
         
         self.Prob_lists[0,:,2]=Prov_Home_Pneumonia_Female-Deaths_at_home_female
         self.Prob_lists[1,:,2]=Prov_Home_Pneumonia_male-Deaths_at_home_male
-=======
-        ages = np.arange(0, 121, 1)  # from 0 to 120
-        self.prob_lists = np.zeros([2, 121, 5])
-
-        self.prob_lists[:, :, 0] = self.asimpto_ratio
-        hosp_ratio_female =  self.model(ages, self.poli_hosp[0])
-        hosp_ratio_male =  self.model(ages, self.poli_hosp[1])
-
-        icu_ratio_female = self.model(ages, self.poli_icu[0])
-        icu_ratio_male = self.model(ages, self.poli_icu[1])
-
-        death_ratio_female = self.model(ages, self.poli_deaths[0])
-        death_ratio_male = self.model(ages, self.poli_deaths[1])
-
-        # This makes sure that the ICU<deaths
-        Boolean_icu_female = (death_ratio_female > icu_ratio_female)  # If the DEath ratio is larger that the ICU ratio
-        Boolean_icu_male = (death_ratio_male > icu_ratio_male)
-
-        icu_ratio_female[Boolean_icu_female] = death_ratio_female[Boolean_icu_female]
-        icu_ratio_male[Boolean_icu_male] = death_ratio_male[Boolean_icu_male]        
-           
-        # This makes sure that HOsp<ICU
- 
-        Boolean_hosp_female = (icu_ratio_female > hosp_ratio_female)  # If the DEath ratio is larger that the ICU ratio
-        Boolean_hosp_male = (icu_ratio_male > hosp_ratio_male)
-
-        hosp_ratio_female[Boolean_hosp_female] = icu_ratio_female[Boolean_hosp_female]
-        hosp_ratio_male[Boolean_hosp_male] = icu_ratio_male[Boolean_hosp_male]
-
-
-
-        self.prob_lists[0, :, 2] = 1 - hosp_ratio_female
-        self.prob_lists[1, :, 2] = 1 - hosp_ratio_male
-
-        self.prob_lists[0, :, 3] = 1 - icu_ratio_female
-        self.prob_lists[1, :, 3] = 1 - icu_ratio_male
-
-        self.prob_lists[0, :, 4] = 1 - death_ratio_female
-        self.prob_lists[1, :, 4] = 1 - death_ratio_male
-
-
-        No_hosp_prov = np.array(
-            [
-                self.prob_lists[0, :, 2] - self.asimpto_ratio,
-                self.prob_lists[1, :, 2] - self.asimpto_ratio,
-            ]
-        )
-        Pneumonia = np.ones(121)
-        for pneumonia_index in range(len(RKIdata) - 1):
-            Boolean = (RKIdata[pneumonia_index][0] <= np.arange(0, 121, 1)) & (
-                    np.arange(0, 121, 1) < RKIdata[pneumonia_index + 1][0]
-            )
-        Pneumonia[Boolean] = RKIdata[pneumonia_index][1]
-        Pneumonia[Pneumonia == 1] = RKIdata[len(RKIdata) - 1][1]
-
-        self.prob_lists[0, :, 1] = self.asimpto_ratio + No_hosp_prov[0] * (
-                1 - Pneumonia
-        )
-        self.prob_lists[1, :, 1] = self.asimpto_ratio + No_hosp_prov[1] * (
-                1 - Pneumonia
-        )
->>>>>>> ad904ba2
 
     def __call__(self, person):
         """
@@ -313,15 +250,9 @@
              3D matrix of dimensions 2 X 120 X 7. With all the probabilities of all 6 
              outcomes for 120 ages and the 2 sex.
         """
-        
-<<<<<<< HEAD
-        sex = 0
         if person.sex == "m":
+            sex = 0
+        else:
             sex = 1
-=======
-        sex = 1
-        if person.sex == "f":
-            sex = 0
->>>>>>> ad904ba2
         roundage = int(round(person.age))
         return np.cumsum(self.Prob_lists[sex][roundage])
import logging
import pandas as pd
import numpy as np
from typing import List
from june import paths

default_seroprevalence_file = (
    paths.data_path / "input/health_index/seroprevalence_by_age_imperial.csv"
)
default_population_file = (
    paths.data_path
    / "input/health_index/corrected_population_by_age_sex_2020_england.csv"
)
default_all_deaths_file = (
    paths.data_path / "input/health_index/deaths_by_age_sex_17_july.csv"
)
default_care_home_deaths_file = (
    paths.data_path / "input/health_index/care_home_deaths_by_age_sex_17_july.csv"
)
default_care_home_ratios_by_age_sex_file = (
    paths.data_path / "input/health_index/care_home_ratios_by_age_sex_england.csv"
)
default_hospital_deaths_by_age_sex_file = (
    paths.data_path / "input/health_index/cocin_hospital_deaths_by_age_sex_8july.csv"
)
default_hospital_admissions_by_age_sex_file = (
    paths.data_path / "input/health_index/cocin_hospital_admissions_by_age_sex_8july.csv"
)

logger = logging.getLogger("rates")


def convert_to_intervals(ages: List[str]) -> pd.IntervalIndex:
    idx = []
    for age in ages:
        idx.append(
            pd.Interval(
                left=int(age.split("-")[0]), right=int(age.split("-")[1]), closed="both"
            )
        )
    return pd.IntervalIndex(idx)


def check_age_intervals(df: pd.DataFrame):
    age_intervals = list(df.index)
    lower_age = age_intervals[0].left
    upper_age = age_intervals[-1].right
    if lower_age != 0:
        logger.warning(
            f"Your age intervals do not contain values smaller than {lower_age}."
            f"We will presume ages from 0 to {lower_age} all have the same value."
        )
        age_intervals[0] = pd.Interval(
            left=0, right=age_intervals[0].right, closed="both"
        )
    if upper_age < 100:
        logger.warning(
            f"Your age intervals do not contain values larger than {upper_age}."
            f"We will presume ages {upper_age} all have the same value."
        )
        age_intervals[-1] = pd.Interval(
            left=age_intervals[-1].left, right=100, closed="both"
        )
    df.index = age_intervals
    return df


def weighted_interpolation(value, weights):
    weights = np.array(weights)
    return weights * value / weights.sum()


class Data2Rates:
    def __init__(
        self,
        seroprevalence_df: pd.DataFrame,
        population_by_age_sex_df: pd.DataFrame,
        all_deaths_by_age_sex_df: pd.DataFrame,
        hospital_deaths_by_age_sex_df: pd.DataFrame,
        hospital_admissions_by_age_sex_df: pd.DataFrame,
        care_home_deaths_by_age_sex_df: pd.DataFrame = None,
        care_home_ratios_by_age_sex_df: pd.DataFrame = None,
    ):
        self.seroprevalence_df = self._process_df(seroprevalence_df, converters=True)
        self.population_by_age_sex_df = self._process_df(
            population_by_age_sex_df, converters=False
        )
        self.all_deaths_by_age_sex_df = self._process_df(
            all_deaths_by_age_sex_df, converters=True, interpolate_bins=True
        )
        self.care_home_deaths_by_age_sex_df = self._process_df(
            care_home_deaths_by_age_sex_df, converters=True, interpolate_bins=True
        )
        self.care_home_ratios_by_age_sex_df = self._process_df(
            care_home_ratios_by_age_sex_df, converters=False
        )
        self.hospital_deaths_by_age_sex_df = self._process_df(
            hospital_deaths_by_age_sex_df, converters=True, interpolate_bins=True
        )
        self.hospital_admissions_by_age_sex_df = self._process_df(
            hospital_admissions_by_age_sex_df, converters=True, interpolate_bins=True
        )

    @classmethod
    def from_files(
        cls,
        seroprevalence_file: str = default_seroprevalence_file,
        population_file: str = default_population_file,
        all_deaths_file: str = default_all_deaths_file,
        hospital_deaths_file: str = default_hospital_deaths_by_age_sex_file,
        hospital_admissions_file: str = default_hospital_admissions_by_age_sex_file,
        care_home_deaths_file: str = default_care_home_deaths_file,
        care_home_ratios_by_age_sex_file: str = default_care_home_ratios_by_age_sex_file,
    ) -> "Data2Rates":

        seroprevalence_df = cls._read_csv(seroprevalence_file)
        population_df = cls._read_csv(population_file)
        all_deaths_df = cls._read_csv(all_deaths_file)
        hospital_deaths_df = cls._read_csv(hospital_deaths_file)
        hospital_admissions_df = cls._read_csv(hospital_admissions_file)
        if care_home_deaths_file is None:
            care_home_deaths_df = None
        else:
            care_home_deaths_df = cls._read_csv(care_home_deaths_file)
        if care_home_ratios_by_age_sex_file is None:
            care_home_ratios_by_age_sex_df = None
        else:
            care_home_ratios_by_age_sex_df = cls._read_csv(
                care_home_ratios_by_age_sex_file
            )
        return cls(
            seroprevalence_df=seroprevalence_df,
            population_by_age_sex_df=population_df,
            all_deaths_by_age_sex_df=all_deaths_df,
            hospital_deaths_by_age_sex_df=hospital_deaths_df,
            hospital_admissions_by_age_sex_df=hospital_admissions_df,
            care_home_deaths_by_age_sex_df=care_home_deaths_df,
            care_home_ratios_by_age_sex_df=care_home_ratios_by_age_sex_df,
        )

    @classmethod
    def _read_csv(cls, filename):
        df = pd.read_csv(filename)
        df.set_index("age", inplace=True)
        return df

    def _process_df(self, df, converters=True, interpolate_bins=False):
        if converters:
            new_index = convert_to_intervals(df.index)
            df.index = new_index
            df = check_age_intervals(df=df)
        if interpolate_bins:
            df = self._interpolate_bins(df=df)
        return df

    def _interpolate_bins(self, df):
        ret = pd.DataFrame(index=np.arange(df.index[0].left, 100), columns=df.columns)
        for age_bin, row in df.iterrows():
            age_min = age_bin.left
            age_max = min(age_bin.right, 99)
            males = self.population_by_age_sex_df.loc[age_min:age_max, "male"].values
            females = self.population_by_age_sex_df.loc[
                age_min:age_max, "female"
            ].values
            male_values = weighted_interpolation(value=row["male"], weights=males)
            female_values = weighted_interpolation(value=row["female"], weights=females)
            ret.loc[age_min:age_max, "male"] = male_values
            ret.loc[age_min:age_max, "female"] = female_values
        return ret

    def get_n_cases(self, age: int, sex: str, is_care_home: bool = False) -> float:
        if is_care_home:
            pass
        else:
            sero_prevalence = self.seroprevalence_df.loc[age, "seroprevalence_weighted"]
            n_people = self.population_by_age_sex_df.loc[age, sex]
            if self.care_home_ratios_by_age_sex_df is not None:
                n_people -= n_people * self.care_home_ratios_by_age_sex_df.loc[age, sex]
            n_cases = n_people * sero_prevalence
        # correct for deaths
        n_cases += self.get_n_deaths(age=age, sex=sex, is_care_home=is_care_home)
        return n_cases

    def get_n_deaths(self, age: int, sex: str, is_care_home: bool = False) -> int:
        if is_care_home:
            return self.care_home_deaths_by_age_sex_df.loc[age, sex]
        else:
            deaths_total = self.all_deaths_by_age_sex_df.loc[age, sex]
            if self.care_home_deaths_by_age_sex_df is None:
                return deaths_total
            else:
                return deaths_total - self.care_home_deaths_by_age_sex_df.loc[age, sex]

    def get_infection_fatality_rate(
        self, age: int, sex: str, is_care_home: bool = False
    ) -> float:
        n_cases = self.get_n_cases(age=age, sex=sex, is_care_home=is_care_home)
        n_deaths = self.get_n_deaths(age=age, sex=sex, is_care_home=is_care_home)
        return n_deaths / n_cases

    def get_n_hospital_deaths(self, age: int, sex: str) -> int:
        return self.hospital_deaths_by_age_sex_df.loc[age, sex]

    def get_n_hospital_admissions(self, age: int, sex: str) -> int:
        return self.hospital_deaths_by_age_sex_df.loc[age, sex]

    def get_hospital_death_rate(self, age: int, sex: str) -> int:
        return self.get_n_hospital_deaths(
            age=age, sex=sex
        ) / self.get_n_hospital_admissions(age=age, sex=sex)

    def get_hospital_infection_fatality_rate(self, age: int, sex: str) -> int:
        n_cases = self.get_n_cases(age=age, sex=sex, is_care_home=False)
        n_hospital_deaths = self.get_n_hospital_deaths(age=age, sex=sex)
        return n_hospital_deaths / n_cases


if __name__ == "__main__":
    import matplotlib.pyplot as plt

    rates = Data2Rates.from_files()
<<<<<<< HEAD
    ifr_by_sex_ward = pd.DataFrame.from_dict({'male': 1.07, 'female': 0.71},
            orient='index')
    all_male_deaths, all_male_cases = 0, 0 
    all_female_deaths, all_female_cases = 0, 0 
    for age in np.arange(0,100):
        all_male_deaths += rates.get_n_deaths(age=age, sex='male')
        all_male_cases += rates.get_n_cases(age=age, sex='male')
        all_female_deaths += rates.get_n_deaths(age=age, sex='female')
        all_female_cases += rates.get_n_cases(age=age, sex='female')
    overall_dr = (all_male_deaths + all_female_deaths)/(all_male_cases+all_female_cases)*100
    print(overall_dr)
    overall_male_dr = all_male_deaths/all_male_cases*100
    print('Numerator male = ', all_male_deaths)
    print('Denumerator female = ', all_male_cases)

    print('Numerator female = ', all_female_deaths)
    print('Denumerator female = ', all_female_cases)
    overall_female_dr = all_female_deaths/all_female_cases*100
=======
    ifr_by_sex_ward = pd.DataFrame.from_dict(
        {"male": 1.07, "female": 0.71}, orient="index"
    )
    all_male_deaths, all_male_cases = 0, 0
    all_female_deaths, all_female_cases = 0, 0
    for age in np.arange(0, 100):
        all_male_deaths += rates.get_n_deaths(age=age, sex="male")
        all_male_cases += rates.get_n_cases(age=age, sex="male")
        all_female_deaths += rates.get_n_deaths(age=age, sex="female")
        all_female_cases += rates.get_n_cases(age=age, sex="female")
    overall_male_dr = all_male_deaths / all_male_cases * 100
    overall_female_dr = all_female_deaths / all_female_cases * 100
>>>>>>> 53435aa0
    ifr_by_sex = pd.DataFrame.from_dict(
        {"male": overall_male_dr, "female": overall_female_dr}, orient="index"
    )
    fig, ax = plt.subplots()
    ifr_by_sex_ward[0].plot.bar(ax=ax, label="Ward et al", alpha=0.3, color="blue")
    ifr_by_sex[0].plot.bar(ax=ax, label="JUNE", alpha=0.3, color="orange")
    plt.ylabel("IFR by sex")
    plt.legend()
    plt.show()
    # ***************** Ward et al IFR
    ifr_age = [0.03, 0.52, 3.13, 11.64]
    ages = [
        pd.Interval(15, 44, closed="left"),
        pd.Interval(45, 64, closed="left"),
        pd.Interval(65, 74, closed="left"),
        pd.Interval(75, 100, closed="left"),
    ]
    index = pd.IntervalIndex(ages)
    ifr_ward = pd.DataFrame(ifr_age, index=index)
    # ***************** Imperial IFR
    ifr_age = [
        0.0,
        0.01,
        0.01,
        0.02,
        0.03,
        0.04,
        0.06,
        0.1,
        0.16,
        0.24,
        0.38,
        0.6,
        0.94,
        1.47,
        2.31,
        3.61,
        5.66,
        8.86,
        17.37,
    ]
    ages = [pd.Interval(i, i + 5, closed="left") for i in range(0, 90, 5)]
    ages += [pd.Interval(90, 100, closed="left")]
    index = pd.IntervalIndex(ages)
    ifr_imperial = pd.DataFrame(ifr_age, index=index)
    ages = np.arange(0, 100)
    male_drs = []
    female_drs = []
    all_drs = []
    hospital_male_drs = []
    hospital_female_drs = []
    hospital_all_drs = []
    for age in ages:
        male_dr = rates.get_infection_fatality_rate(age=age, sex="male")
        female_dr = rates.get_infection_fatality_rate(age=age, sex="female")
        male_drs.append(male_dr)
        female_drs.append(female_dr)
        male_pop = rates.population_by_age_sex_df.loc[age, "male"]
        female_pop = rates.population_by_age_sex_df.loc[age, "female"]
        all_drs.append(
            (male_pop * male_dr + female_pop * female_dr) / (male_pop + female_pop)
        )
        hospital_male_dr = rates.get_hospital_infection_fatality_rate(age=age, sex="male")
        hospital_female_dr = rates.get_hospital_infection_fatality_rate(age=age, sex="female")
        hospital_male_drs.append(hospital_male_dr)
        hospital_female_drs.append(hospital_female_dr)
        hospital_all_drs.append((male_pop * hospital_male_dr + female_pop * hospital_female_dr) / (male_pop + female_pop))
    # ******************* IFR comparison
    plt.bar(
        x=[index.mid for index in ifr_ward.index],
        height=ifr_ward[0].values,
        width=[index.right - index.left for index in ifr_ward.index],
        alpha=0.4,
        label="Ward",
    )
    plt.bar(
        x=[index.mid for index in ifr_imperial.index],
        height=ifr_imperial[0].values,
        width=[index.right - index.left for index in ifr_imperial.index],
        alpha=0.4,
        label="Imperial",
    )
    plt.plot(ages, 100 * np.array(male_drs), label="male IFR", color = "C0")
    plt.plot(ages, 100 * np.array(female_drs), label="female IFR", color = "C1")
    plt.plot(ages, 100 * np.array(all_drs), label="average IFR", color = "C2")
    plt.plot(ages, 100 * np.array(hospital_male_drs), label="hospital male IFR", linestyle="--", color = "C0")
    plt.plot(ages, 100 * np.array(hospital_female_drs), label="hospital female IFR", linestyle="--", color = "C1")
    plt.plot(ages, 100 * np.array(hospital_all_drs), label="hospital average IFR", linestyle="--", color = "C2")
    plt.legend()
    plt.ylabel("IFR")
    plt.xlabel("Age")
    plt.show()
<|MERGE_RESOLUTION|>--- conflicted
+++ resolved
@@ -7,6 +7,9 @@
 default_seroprevalence_file = (
     paths.data_path / "input/health_index/seroprevalence_by_age_imperial.csv"
 )
+default_care_home_seroprevalence_file = (
+    paths.data_path / "input/health_index/care_home_seroprevalence_by_age.csv"
+)
 default_population_file = (
     paths.data_path
     / "input/health_index/corrected_population_by_age_sex_2020_england.csv"
@@ -24,7 +27,8 @@
     paths.data_path / "input/health_index/cocin_hospital_deaths_by_age_sex_8july.csv"
 )
 default_hospital_admissions_by_age_sex_file = (
-    paths.data_path / "input/health_index/cocin_hospital_admissions_by_age_sex_8july.csv"
+    paths.data_path
+    / "input/health_index/cocin_hospital_admissions_by_age_sex_8july.csv"
 )
 
 logger = logging.getLogger("rates")
@@ -80,6 +84,7 @@
         hospital_admissions_by_age_sex_df: pd.DataFrame,
         care_home_deaths_by_age_sex_df: pd.DataFrame = None,
         care_home_ratios_by_age_sex_df: pd.DataFrame = None,
+        care_home_seroprevalence_by_age_df: pd.DataFrame = None,
     ):
         self.seroprevalence_df = self._process_df(seroprevalence_df, converters=True)
         self.population_by_age_sex_df = self._process_df(
@@ -93,6 +98,9 @@
         )
         self.care_home_ratios_by_age_sex_df = self._process_df(
             care_home_ratios_by_age_sex_df, converters=False
+        )
+        self.care_home_seroprevalence_by_age_df = self._process_df(
+            care_home_seroprevalence_by_age_df, converters=True
         )
         self.hospital_deaths_by_age_sex_df = self._process_df(
             hospital_deaths_by_age_sex_df, converters=True, interpolate_bins=True
@@ -111,6 +119,7 @@
         hospital_admissions_file: str = default_hospital_admissions_by_age_sex_file,
         care_home_deaths_file: str = default_care_home_deaths_file,
         care_home_ratios_by_age_sex_file: str = default_care_home_ratios_by_age_sex_file,
+        care_home_seroprevalence_by_age_file: str = default_care_home_seroprevalence_file,
     ) -> "Data2Rates":
 
         seroprevalence_df = cls._read_csv(seroprevalence_file)
@@ -127,6 +136,12 @@
         else:
             care_home_ratios_by_age_sex_df = cls._read_csv(
                 care_home_ratios_by_age_sex_file
+            )
+        if care_home_seroprevalence_by_age_file is None:
+            care_home_seroprevalence_by_age_df = None
+        else:
+            care_home_seroprevalence_by_age_df = cls._read_csv(
+                care_home_seroprevalence_by_age_file
             )
         return cls(
             seroprevalence_df=seroprevalence_df,
@@ -136,6 +151,7 @@
             hospital_admissions_by_age_sex_df=hospital_admissions_df,
             care_home_deaths_by_age_sex_df=care_home_deaths_df,
             care_home_ratios_by_age_sex_df=care_home_ratios_by_age_sex_df,
+            care_home_seroprevalence_by_age_df=care_home_seroprevalence_by_age_df,
         )
 
     @classmethod
@@ -170,13 +186,18 @@
 
     def get_n_cases(self, age: int, sex: str, is_care_home: bool = False) -> float:
         if is_care_home:
-            pass
-        else:
-            sero_prevalence = self.seroprevalence_df.loc[age, "seroprevalence_weighted"]
+            sero_prevalence = self.care_home_seroprevalence_by_age_df.loc[
+                age, "seroprevalence"
+            ]
+            n_people = self.population_by_age_sex_df.loc[age, sex]
+            n_people *= self.care_home_ratios_by_age_sex_df.loc[age, sex]
+
+        else:
+            sero_prevalence = self.seroprevalence_df.loc[age, "seroprevalence"]
             n_people = self.population_by_age_sex_df.loc[age, sex]
             if self.care_home_ratios_by_age_sex_df is not None:
                 n_people -= n_people * self.care_home_ratios_by_age_sex_df.loc[age, sex]
-            n_cases = n_people * sero_prevalence
+        n_cases = n_people * sero_prevalence
         # correct for deaths
         n_cases += self.get_n_deaths(age=age, sex=sex, is_care_home=is_care_home)
         return n_cases
@@ -196,7 +217,10 @@
     ) -> float:
         n_cases = self.get_n_cases(age=age, sex=sex, is_care_home=is_care_home)
         n_deaths = self.get_n_deaths(age=age, sex=sex, is_care_home=is_care_home)
-        return n_deaths / n_cases
+        if n_cases == n_deaths:
+            return 0
+        else:
+            return n_deaths / n_cases
 
     def get_n_hospital_deaths(self, age: int, sex: str) -> int:
         return self.hospital_deaths_by_age_sex_df.loc[age, sex]
@@ -219,26 +243,7 @@
     import matplotlib.pyplot as plt
 
     rates = Data2Rates.from_files()
-<<<<<<< HEAD
-    ifr_by_sex_ward = pd.DataFrame.from_dict({'male': 1.07, 'female': 0.71},
-            orient='index')
-    all_male_deaths, all_male_cases = 0, 0 
-    all_female_deaths, all_female_cases = 0, 0 
-    for age in np.arange(0,100):
-        all_male_deaths += rates.get_n_deaths(age=age, sex='male')
-        all_male_cases += rates.get_n_cases(age=age, sex='male')
-        all_female_deaths += rates.get_n_deaths(age=age, sex='female')
-        all_female_cases += rates.get_n_cases(age=age, sex='female')
-    overall_dr = (all_male_deaths + all_female_deaths)/(all_male_cases+all_female_cases)*100
-    print(overall_dr)
-    overall_male_dr = all_male_deaths/all_male_cases*100
-    print('Numerator male = ', all_male_deaths)
-    print('Denumerator female = ', all_male_cases)
-
-    print('Numerator female = ', all_female_deaths)
-    print('Denumerator female = ', all_female_cases)
-    overall_female_dr = all_female_deaths/all_female_cases*100
-=======
+
     ifr_by_sex_ward = pd.DataFrame.from_dict(
         {"male": 1.07, "female": 0.71}, orient="index"
     )
@@ -251,7 +256,6 @@
         all_female_cases += rates.get_n_cases(age=age, sex="female")
     overall_male_dr = all_male_deaths / all_male_cases * 100
     overall_female_dr = all_female_deaths / all_female_cases * 100
->>>>>>> 53435aa0
     ifr_by_sex = pd.DataFrame.from_dict(
         {"male": overall_male_dr, "female": overall_female_dr}, orient="index"
     )
@@ -300,25 +304,43 @@
     ages = np.arange(0, 100)
     male_drs = []
     female_drs = []
+    care_home_male_drs = []
+    care_home_female_drs = []
     all_drs = []
     hospital_male_drs = []
     hospital_female_drs = []
     hospital_all_drs = []
     for age in ages:
         male_dr = rates.get_infection_fatality_rate(age=age, sex="male")
+        care_home_male_dr = rates.get_infection_fatality_rate(
+            age=age, sex="male", is_care_home=True
+        )
+
         female_dr = rates.get_infection_fatality_rate(age=age, sex="female")
+        care_home_female_dr = rates.get_infection_fatality_rate(
+            age=age, sex="female", is_care_home=True
+        )
         male_drs.append(male_dr)
+        care_home_male_drs.append(care_home_male_dr)
         female_drs.append(female_dr)
+        care_home_female_drs.append(care_home_female_dr)
         male_pop = rates.population_by_age_sex_df.loc[age, "male"]
         female_pop = rates.population_by_age_sex_df.loc[age, "female"]
         all_drs.append(
             (male_pop * male_dr + female_pop * female_dr) / (male_pop + female_pop)
         )
-        hospital_male_dr = rates.get_hospital_infection_fatality_rate(age=age, sex="male")
-        hospital_female_dr = rates.get_hospital_infection_fatality_rate(age=age, sex="female")
+        hospital_male_dr = rates.get_hospital_infection_fatality_rate(
+            age=age, sex="male"
+        )
+        hospital_female_dr = rates.get_hospital_infection_fatality_rate(
+            age=age, sex="female"
+        )
         hospital_male_drs.append(hospital_male_dr)
         hospital_female_drs.append(hospital_female_dr)
-        hospital_all_drs.append((male_pop * hospital_male_dr + female_pop * hospital_female_dr) / (male_pop + female_pop))
+        hospital_all_drs.append(
+            (male_pop * hospital_male_dr + female_pop * hospital_female_dr)
+            / (male_pop + female_pop)
+        )
     # ******************* IFR comparison
     plt.bar(
         x=[index.mid for index in ifr_ward.index],
@@ -334,13 +356,27 @@
         alpha=0.4,
         label="Imperial",
     )
-    plt.plot(ages, 100 * np.array(male_drs), label="male IFR", color = "C0")
-    plt.plot(ages, 100 * np.array(female_drs), label="female IFR", color = "C1")
-    plt.plot(ages, 100 * np.array(all_drs), label="average IFR", color = "C2")
-    plt.plot(ages, 100 * np.array(hospital_male_drs), label="hospital male IFR", linestyle="--", color = "C0")
-    plt.plot(ages, 100 * np.array(hospital_female_drs), label="hospital female IFR", linestyle="--", color = "C1")
-    plt.plot(ages, 100 * np.array(hospital_all_drs), label="hospital average IFR", linestyle="--", color = "C2")
+    plt.plot(ages, 100 * np.array(male_drs), label="male IFR (Community)", color="C0")
+    plt.plot(
+        ages,
+        100 * np.array(care_home_male_drs),
+        label="male IFR (Care home)",
+        color="C0",
+        linestyle="--",
+    )
+    plt.plot(ages, 100 * np.array(female_drs), label="female IFR (Community)", color="C1")
+    plt.plot(
+        ages,
+        100 * np.array(care_home_female_drs),
+        label="female IFR (Care Home)",
+        color="C1",
+        linestyle="--",
+    )
+    plt.plot(ages, 100 * np.array(all_drs), label="average IFR", color="C2")
+    # plt.plot(ages, 100 * np.array(hospital_male_drs), label="hospital male IFR", linestyle="--", color = "C0")
+    # plt.plot(ages, 100 * np.array(hospital_female_drs), label="hospital female IFR", linestyle="--", color = "C1")
+    # plt.plot(ages, 100 * np.array(hospital_all_drs), label="hospital average IFR", linestyle="--", color = "C2")
     plt.legend()
     plt.ylabel("IFR")
     plt.xlabel("Age")
-    plt.show()
+    plt.show()
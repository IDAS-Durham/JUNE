import numpy as np
import yaml
import numba as nb
from typing import List
from june import paths
from june.interaction.interaction import Interaction

default_config_filename = (
    paths.configs_path / "defaults/interaction/ContactInteraction.yaml"
)


@nb.jit(nopython=True)
def poisson_probability(delta_time, susceptibilities, beta, transmission_exponent):
    return 1.0 - np.exp(-delta_time * susceptibilities * beta * transmission_exponent)


@nb.jit(nopython=True)
def get_contact_matrix(alpha, contacts, physical):
    return contacts * (1.0 + (alpha - 1.0) * physical)


class ContactAveraging(Interaction):
    def __init__(
        self, alpha_physical, beta, contact_matrices, selector, inverted=False
    ):
        self.alpha_physical = alpha_physical
        self.beta = beta
        self.contact_matrices = self.process_contact_matrices(
            groups=beta.keys(), input_contact_matrices=contact_matrices
        )
        self.selector = selector
        self.inverted = inverted

    @classmethod
    def from_file(
        cls, config_filename: str = default_config_filename, selector=None,
    ) -> "ContactAveraging":
        with open(config_filename) as f:
            config = yaml.load(f, Loader=yaml.FullLoader)
        contact_matrices = config["contact_matrices"]
        return ContactAveraging(
            alpha_physical=config["alpha_physical"],
            beta=config["beta"],
            contact_matrices=contact_matrices,
            selector=selector,
        )

    def process_contact_matrices(self, groups, input_contact_matrices):
        contact_matrices = {}
        default_contacts = np.array([[1]])
        default_proportion_physical = np.array([[0]])
        for group in groups:
            if group not in input_contact_matrices.keys():
                contacts = default_contacts
                proportion_physical = default_proportion_physical
            else:
                if group == "school":
                    contacts, proportion_physical = self.process_school_matrices(
                        input_contact_matrices[group]
                    )
                else:
                    contacts = np.array(input_contact_matrices[group]["contacts"])
                    proportion_physical = np.array(
                        input_contact_matrices[group]["proportion_physical"]
                    )
            contact_matrices[group] = get_contact_matrix(
                self.alpha_physical, contacts, proportion_physical,
            )
        return contact_matrices

    def process_school_matrices(self, input_contact_matrices, age_min=0, age_max=20):
        contact_matrices = {}
        contact_matrices["contacts"] = self.adapt_contacts_to_schools(
            input_contact_matrices["contacts"],
            input_contact_matrices["xi"],
            age_min=age_min,
            age_max=age_max,
        )
        contact_matrices["proportion_physical"] = self.adapt_contacts_to_schools(
            input_contact_matrices["proportion_physical"],
            input_contact_matrices["xi"],
            age_min=age_min,
            age_max=age_max,
        )
        return contact_matrices["contacts"], contact_matrices["proportion_physical"]

    def adapt_contacts_to_schools(self, input_contact_matrix, xi, age_min, age_max):
        n_subgroups_max = (age_max - age_min) + 2  # adding teachers
        contact_matrix = np.zeros((n_subgroups_max, n_subgroups_max))
        contact_matrix[0, 0] = input_contact_matrix[0][0]
        contact_matrix[0, 1:] = input_contact_matrix[0][1]
        contact_matrix[1:, 0] = input_contact_matrix[1][0]
        age_differences = np.subtract.outer(
            range(age_min, age_max + 1), range(age_min, age_max + 1)
        )
        contact_matrix[1:, 1:] = xi ** abs(age_differences) * input_contact_matrix[1][1]
        return contact_matrix

    def get_sum_transmission_per_subgroup(self, group: "Group") -> List[float]:
        """
        Given a group, computes the sum of the transmission probabilities 
        of the infected people per subgroup

        Parameters
        ----------

        group:
            instance of group to run the interaction model on
        """
        return [
            sum(
                [
                    person.health_information.infection.transmission.probability
                    for person in subgroup.infected
                ]
            )
            for subgroup in group.subgroups
        ]

    def subgroup_to_subgroup_transmission(
        self,
        contact_matrix,
        subgroup_transmission_probabilities,
        susceptibles_subgroup,
        infecters_subgroup,
    ) -> float:
        """
        Computes the transmission power from one subgroup to another, given by their
        number of contacts that a susceptible person might do with an infected person in
        the other subgroup, and the total transmission probability of the other subgroup.

        Parameters
        ----------
        susceptibles_subgroup:
            subgroup containing susceptible people
        infecters_subgroup:
            subgroup containing infected people
        Returns
        -------
            number of contacts a susceptible person has with infected people,
            times the average transmission probability of the subgroup with infected people
        """
        if self.inverted:
            subgroup_size = len(susceptibles_subgroup)
        else:
            subgroup_size = len(infecters_subgroup)
        if susceptibles_subgroup == infecters_subgroup:
            subgroup_size -= 1
        susceptibles_idx = susceptibles_subgroup.subgroup_type
        infecters_idx = infecters_subgroup.subgroup_type
        if susceptibles_subgroup.group.spec == "school":
            school_years = susceptibles_subgroup.group.years
            n_contacts = contact_matrix[
                self.translate_school_subgroup(susceptibles_idx, school_years)
            ][self.translate_school_subgroup(infecters_idx, school_years)]
        else:
            n_contacts = contact_matrix[susceptibles_idx][infecters_idx]
        return (
            n_contacts
            / subgroup_size
            * subgroup_transmission_probabilities[infecters_idx]
        )

<<<<<<< HEAD
    def translate_school_subgroup(self, idx, school_years):
        if idx > 0:
            idx = school_years[idx - 1] + 1
        return idx

    # @profile
=======
    #@profile
>>>>>>> 489c69ae
    def compute_effective_transmission(
        self,
        contact_matrix,
        subgroup_transmission_probabilities,
        susceptibilities: np.array,
        susceptibles_subgroup: "Subgroup",
        group: "Group",
        delta_time: float,
    ) -> List[float]:
        """
        Compute the effective transmission probability of infected people, by summing the 
        transmissions from different subgroups.

        Parameters
        ----------
        susceptibles_subgroup:
            subgroup containing the susceptible people
        group:
            group in which the interaction takes place
        delta_time:
            duration of the interaction

        Returns
        -------
            list of transmission probabilities for each susceptible person
        """
        transmission_exponent = 0.0
        for subgroup in group.subgroups:
            if subgroup.infected:
                transmission_exponent += self.subgroup_to_subgroup_transmission(
                    contact_matrix,
                    subgroup_transmission_probabilities,
                    susceptibles_subgroup,
                    subgroup,
                )
        return poisson_probability(
            delta_time=delta_time,
            susceptibilities=susceptibilities,
            beta=self.beta[group.spec],
            transmission_exponent=transmission_exponent,
        )

<<<<<<< HEAD
    # @profile
=======
    #@profile
>>>>>>> 489c69ae
    def single_time_step_for_subgroup(
        self,
        contact_matrix,
        subgroup_transmission_probabilities,
        susceptibles_subgroup: "Subgroup",
        group: "Group",
        time: float,
        delta_time: float,
    ):
        """
        Run the interaction for a time step over a subgroup
        
        Parameters
        ----------
        susceptibles_subgroup: 
            subgroup with susceptible people
        group:
            group containing all subgroups
        time:
            time at which the interaction happens (in units of days)
        delta_time:
            duration of the interaction (in units of days)
        """
        susceptibles = susceptibles_subgroup.susceptible
        susceptibilities = np.array([person.susceptibility for person in susceptibles])
        transmission_probability = self.compute_effective_transmission(
            contact_matrix,
            subgroup_transmission_probabilities,
            susceptibilities,
            susceptibles_subgroup,
            group,
            delta_time,
        )
        should_be_infected = np.random.rand(len(susceptibles))
        for i, (recipient, luck) in enumerate(zip(susceptibles, should_be_infected)):
            if luck < transmission_probability[i]:
                self.selector.infect_person_at_time(person=recipient, time=time)
                recipient.health_information.update_infection_data(
                    time=time, group_type=group.spec, infecter=None, logger=None
                )

    # @profile
    def single_time_step_for_group(
        self, group: "Group", time: float, delta_time: float, logger: "Logger",
    ):
        """
        Run the interaction for a time step over the group.

        Parameters
        ----------
        group:
            group over which we run the interaction
        time:
            time at which the interaction happens (in units of days)
        delta_time:
            duration of the interaction (in units of days)
        logger:
            logger to save R related information 
 
        """
        contact_matrix = self.contact_matrices[group.spec]
        if self.inverted:
            contact_matrix = contact_matrix.T
        subgroup_transmission_probabilities = self.get_sum_transmission_per_subgroup(
            group
        )
        for susceptibles_subgroup in group.subgroups:
            if len(susceptibles_subgroup.susceptible) > 0:
                self.single_time_step_for_subgroup(
                    contact_matrix,
                    subgroup_transmission_probabilities,
                    susceptibles_subgroup,
                    group,
                    time,
                    delta_time,
                )<|MERGE_RESOLUTION|>--- conflicted
+++ resolved
@@ -162,16 +162,12 @@
             * subgroup_transmission_probabilities[infecters_idx]
         )
 
-<<<<<<< HEAD
     def translate_school_subgroup(self, idx, school_years):
         if idx > 0:
             idx = school_years[idx - 1] + 1
         return idx
 
-    # @profile
-=======
     #@profile
->>>>>>> 489c69ae
     def compute_effective_transmission(
         self,
         contact_matrix,
@@ -214,11 +210,7 @@
             transmission_exponent=transmission_exponent,
         )
 
-<<<<<<< HEAD
-    # @profile
-=======
     #@profile
->>>>>>> 489c69ae
     def single_time_step_for_subgroup(
         self,
         contact_matrix,

--- conflicted
+++ resolved
@@ -156,18 +156,12 @@
             betas=self.betas, beta_reductions=self.beta_reductions
         )
 
-<<<<<<< HEAD
-    @staticmethod
-    def adapt_contacts_to_schools(
-        input_contact_matrix, xi, age_min, age_max, physical=False
-=======
     def time_step_for_group(
         self,
         group: "Group",
         delta_time: float,
         people_from_abroad: dict = None,
         record: Record = None,
->>>>>>> 559d72e2
     ):
         """
         Runs an interaction time step for the given interactive group. First, we

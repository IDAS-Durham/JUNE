from math import exp

import numpy as np
import yaml

from june import paths
from june.interaction.interaction import Interaction

default_config_filename = (
        paths.configs_path
        / "defaults/interaction/DefaultInteraction.yaml"
)


class DefaultInteraction(Interaction):
    def __init__(self, alpha_physical, contact_matrices, selector=None):
        self.contacts = {}
        self.physical = {}
        self.beta     = {}
        self.alpha    = alpha_physical
        self.schoolC  = 2.50
        self.schoolP  = 0.15
        self.schoolxi = 0.30
        self.selector = selector
        for tag in contact_matrices.keys():
            self.fix_group_matrices(tag, contact_matrices)

    def fix_group_matrices(self, tag, contact_matrices):
        self.beta[tag] = 1.0
        self.contacts[tag] = [[1.0]]
        self.physical[tag] = [[0.0]]
        if tag in contact_matrices:
            if "beta" in contact_matrices[tag]:
                self.beta[tag] = contact_matrices[tag]["beta"]
            if "contacts" in contact_matrices[tag]:
                self.contacts[tag] = contact_matrices[tag]["contacts"]
            if "physical" in contact_matrices[tag]:
                self.physical[tag] = contact_matrices[tag]["physical"]
        elif tag == "school":
            if "xi" in contact_matrices[tag]:
                self.schoolxi = float(contact_matrices[tag]["xi"])
            if len(self.contacts["school"]) == 2 and len(self.physical["school"]) == 2:
                self.schoolC = float(self.contacts["school"][1][1])
                self.schoolP = float(self.physical["school"][1][1])

    @classmethod
    def from_file(
            cls,
            config_filename: str = default_config_filename
    ) -> "DefaultInteraction":

        with open(config_filename) as f:
            config = yaml.load(f, Loader=yaml.FullLoader)

        return DefaultInteraction(config["alpha_physical"], config["contact_matrices"])

    def single_time_step_for_group(
            self, group, time, delta_time
    ):
        """
        Runs the interaction model for a time step
        Parameters
        ----------
        group:
            group to run the interaction on
        time:
            time at which the interaction starts to take place
        delta_time: 
            duration of the interaction 
        """
        self.probabilities = []
        self.weights = []

        # if group.must_timestep:
        self.calculate_probabilities(group)
        n_subgroups = len(group.subgroups)
        # Only need to iterate over sub-groups that contain people otherwise
        # we waste costly function calls n^2 times
        subgroups_containing_people = [
            x for x in range(n_subgroups) if group.subgroups[x].contains_people
        ]
        for i in subgroups_containing_people:
            for j in subgroups_containing_people:
                # grouping[i] infected infects grouping[j] susceptible
                self.contaminate(group, time, delta_time, i, j)
                if i != j:
                    # grouping[j] infected infects grouping[i] susceptible
                    self.contaminate(group, time, delta_time, j, i)

    def contaminate(
            self, group, time, delta_time, infecters, recipients
    ):
        # TODO: subtitute by matrices read from file when ready
        infecter_probability = self.probabilities[infecters]
        if infecter_probability <= 0.0:
            return

        intensity = (
            self.intensity(group, infecters, recipients) *
            infecter_probability
        )
<<<<<<< HEAD
        group_of_recipients = group.subgroups[recipients].people
        should_be_infected  = np.random.random(len(group_of_recipients))
=======
        group_of_recipients = group.subgroups[recipients].susceptible
        should_be_infected = np.random.random(len(group_of_recipients))
>>>>>>> 70aa288b
        for recipient, luck in zip(group_of_recipients, should_be_infected):
            transmission_probability = 1.0 - exp(
                - delta_ime * recipient.health_information.susceptibility * intensity
            )
            if luck < transmission_probability:
                infecter = self.select_infecter()
                infecter.health_information.infection.infect_person_at_time(
                    selector = self.selector,
                    person   = recipient,
                    time     = time,
                )
                infecter.health_information.increment_infected()
                recipient.health_information.update_infection_data(
                    time=time, group_type=group.spec
                )

    def intensity(self, group, infecter, recipient):
        tag = group.spec
        if tag == "school":
            if infecter > 0 and recipient > 0:
                delta = pow(self.schoolxi, abs(recipient - infecter))
                mixer = self.schoolC * delta
                phys  = self.schoolP * delta
            elif infecter == 0 and recipient > 0:
                mixer = self.contacts[tag][1][0]
                phys  = self.physical[tag][1][0]
            elif infecter > 0 and recipient == 0:
                mixer = self.contacts[tag][0][1]
                phys  = self.physical[tag][0][1]
            else:
                mixer = self.contacts[tag][0][0]
                phys  = self.physical[tag][0][0]
        else:
            if recipient >= len(self.contacts[tag]) or infecter >= len(
                    self.contacts[tag][recipient]
            ):
                mixer = 1.0
                phys  = 0.0
            else:
                mixer = self.contacts[tag][recipient][infecter]
                phys = self.physical[tag][recipient][infecter]
        if tag == "commute_Public":
            # get the location-dependent group modifiers here,
            # they will take into account intensity and physicality
            # of the interaction by modifying mixer and phys.
            mixer *= 1.0
            phys  *= 1.0
        return self.beta[tag] * float(mixer) * (1.0 + (self.alpha - 1.0) * float(phys))

    def calculate_probabilities(self, group):
        norm = 1.0 / max(1, group.size)
        for grouping in group.subgroups:
            summed = 0.
            for person in grouping.infected:
                individual = (
                    person.health_information.infection.transmission.probability
                )
                summed += individual * norm
                self.weights.append([person, individual])
            self.probabilities.append(summed)

    def select_infecter(self):
        """
        Assign responsiblity to infecter for infecting someone
        """
        summed_weight = 0.0
        for weight in self.weights:
            summed_weight += weight[1]
        choice_weights = [w[1] / summed_weight for w in self.weights]
        idx = np.random.choice(range(len(self.weights)), 1, p=choice_weights)[0]
        return self.weights[idx][0]<|MERGE_RESOLUTION|>--- conflicted
+++ resolved
@@ -99,24 +99,15 @@
             self.intensity(group, infecters, recipients) *
             infecter_probability
         )
-<<<<<<< HEAD
-        group_of_recipients = group.subgroups[recipients].people
-        should_be_infected  = np.random.random(len(group_of_recipients))
-=======
         group_of_recipients = group.subgroups[recipients].susceptible
         should_be_infected = np.random.random(len(group_of_recipients))
->>>>>>> 70aa288b
         for recipient, luck in zip(group_of_recipients, should_be_infected):
             transmission_probability = 1.0 - exp(
                 - delta_ime * recipient.health_information.susceptibility * intensity
             )
             if luck < transmission_probability:
                 infecter = self.select_infecter()
-                infecter.health_information.infection.infect_person_at_time(
-                    selector = self.selector,
-                    person   = recipient,
-                    time     = time,
-                )
+                selector.infect_person_at_time(person = recipient, time = time)
                 infecter.health_information.increment_infected()
                 recipient.health_information.update_infection_data(
                     time=time, group_type=group.spec

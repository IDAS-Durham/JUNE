--- conflicted
+++ resolved
@@ -20,7 +20,6 @@
     """
 
     def __init__(
-<<<<<<< HEAD
             self,
             coordinates: [float, float],
             name: str,
@@ -29,17 +28,7 @@
             n_households: int,
             census_freq: dict,
             relevant_groups: list,
-=======
-        self,
-        coordinates: [float, float],
-        name: str,
-        super_area,
-        n_residents: int,
-        n_households: int,
-        census_freq: dict,
-        relevant_groups: list,
-        #commute_generator,
->>>>>>> 95db640a
+            # commute_generator,
     ):
         super().__init__()
         self._name = name
@@ -56,8 +45,8 @@
         # self.people = []
         for relevant_groups in relevant_groups:
             setattr(self, relevant_groups, [])
-        #self.commute_generator = commute_generator
-            
+        # self.commute_generator = commute_generator
+
     @property
     def name(self):
         return self._name
@@ -67,13 +56,8 @@
         """
         Object that generates modes of transport randomly weighted by census data
         """
-<<<<<<< HEAD
         # TODO update for new code structure
-        return self.world.commute_generator.regional_gen_from_msoarea(
-=======
-        #TODO update for new code structure
         return self.commute_generator.regional_gen_from_msoarea(
->>>>>>> 95db640a
             self.super_area
         )
 
@@ -114,20 +98,12 @@
 
     @classmethod
     def from_file(
-<<<<<<< HEAD
             cls,
             n_residents_file: str,
             age_freq_file: str,
             sex_freq_file: str,
             household_composition_freq_file: str,
-=======
-        cls,
-        n_residents_file: str,
-        age_freq_file: str,
-        sex_freq_file: str,
-        household_composition_freq_file: str,
-        #commute_generator,
->>>>>>> 95db640a
+            # commute_generator,
     ) -> "Areas":
         """
         Parameters

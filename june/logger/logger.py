--- conflicted
+++ resolved
@@ -279,34 +279,8 @@
             time_dset.create_dataset("infection_counts", data=counts)
         self.infection_location = []
 
-<<<<<<< HEAD
-    def log_number_of_locations(self, world: "World"):
-        """
-        Log relevant information on where did people get infected
-
-        Parameters
-        ----------
-        world:
-            world instance
-        """
-        # TODO : might want to log this over time, once the policies are in place could be interestingi,
-        # might be better to combine it with infections information
-        group_sizes = []
-        for group in unique_locations:
-            group_sizes.append(self.get_number_group_instances(world, group))
-        unique_locations = np.array(unique_locations, dtype="S10")
-        group_sizes = np.array(group_sizes, dtype=np.int16)
-        counts = np.array(counts, dtype=np.int16)
-        with h5py.File(self.file_path, "a", libver="latest") as f:
-            locations_dset = f.create_group("locations")
-            locations_dset.create_dataset("n_locations", data=group_sizes)
-
-    def unpack_dict(self, hdf5_obj, data, base_path, depth=0, max_depth=5):
-        if depth > max_depth:
-=======
     def unpack_dict(self,hdf5_obj,data,base_path,depth=0,max_depth=5):
         if depth>max_depth:
->>>>>>> c835784c
             return None
         for key, val in data.items():
             dset_path = f"{base_path}/{key}"

--- conflicted
+++ resolved
@@ -24,15 +24,8 @@
         """
         self.save_path = Path(save_path)
         self.save_path.mkdir(parents=True, exist_ok=True)
-<<<<<<< HEAD
-        self.file_path = self.save_path / f"logger.hdf5"
-        self.infection_location = []
-        self.new_infected_ids = []
-        # Remove if exists
-=======
         self.file_path = self.save_path / file_name
         self.infection_location, self.super_areas_infection = [], []
->>>>>>> cc14b788
         try:
             os.remove(self.file_path)
         except OSError:

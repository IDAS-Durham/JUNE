import h5py
import numpy as np
from random import sample, randint
import pandas as pd
import datetime
import functools
from itertools import chain
from pathlib import Path
from typing import List

from june.infection import SymptomTag
from june import paths
import time

class ReadLogger:
    def __init__(
        self,
        output_path: str = "results",
        root_output_file: str = "logger",
        n_processes: int = 1,
    ):
        """
        Read hdf5 file saved by the logger, and produce useful data frames

        Parameters
        ----------
        output_path:
            path to simulation's output
        root_output_path:
            name of file saved by simulation
        """
        self.output_path = Path(output_path)
        self.root_output_file = root_output_file
        self.n_processes = n_processes
        self.load_population_data()
        self.load_infected_data()

    def load_population_data(self):
        """
        Load data related to population (age, sex, ...)
        """
        
        n_people = []        
        ids = []
        ages = []
        sexes = []
        super_areas = []
        ethnicities = []
        socioeconomic_indices = []

        for rank in range(self.n_processes):
            with h5py.File(
                self.output_path / f"{self.root_output_file}.{rank}.hdf5",
                "r",
                libver="latest",
                swmr=True,
            ) as f:

                population = f["population"]
                n_people.append(population.attrs["n_people"])
                ids.append(population["id"][:])
                ages.append(population["age"][:])
                sexes.append(population["sex"][:])
                super_areas.append(
                    population['super_area'][:].astype("U13")
                )
                ethnicities.append(
                    population["ethnicity"][:]
                )
                socioeconomic_indices.append(
                    population["socioeconomic_index"][:]               
                )

        self.n_people = int(np.sum(n_people))
        self.ids = np.concatenate(ids)
        self.ages = np.concatenate(ages)
        self.sexes = np.concatenate(sexes)
        self.super_areas = np.concatenate(super_areas)
        self.ethnicites = np.concatenate(ethnicities)
        self.socioeconomic_indices = np.concatenate(socioeconomic_indices)

    def load_infected_data(self):

        for rank in range(self.n_processes):
            self._load_infected_data_for_rank(rank)

        self.ids = [0 for x in self.id_lists]
        self.symptoms = [0 for x in self.symptom_lists]
        for i,x in enumerate(self.id_lists):
            self.ids[i] = np.concatenate(x)
            self.id_lists[i] = 0
        for i,x in enumerate(self.symptom_lists):
            self.symptoms[i] = np.concatenate(x)
            self.symptom_lists[i] = 0

        self.infections_df = pd.DataFrame(
            {
                "time_stamp": self.time_stamps,
                "infected_id": self.ids,
                "symptoms": self.symptoms,
            }
        )
        self.infections_df.set_index("time_stamp", inplace=True)
        self.infections_df.index = pd.to_datetime(self.infections_df.index)

        self.infections_df["symptoms"] = self.infections_df.apply(
            lambda x: np.array(x.symptoms), axis=1
        )
        self.infections_df["infected_id"] = self.infections_df.apply(
            lambda x: np.array(x.infected_id), axis=1
        )
        self.start_date = min(self.infections_df.index)
        self.end_date = max(self.infections_df.index)

    def _load_infected_data_for_rank(self, rank: int):
        """
        Load data on infected people over time and convert to a list of data frames 
        ``self.infections_per_super_area``
        """
        infections_per_super_area = []
        with h5py.File(
            self.output_path / f"{self.root_output_file}.{rank}.hdf5",
            "r",
            libver="latest",
            swmr=True,
        ) as f:
            infections = f[f"infection"]
            if rank == 0:
                self.time_stamps = [key for key in infections]
                self.id_lists = [[] for time_stamp in self.time_stamps]
                self.symptom_lists = [[] for time_stamp in self.time_stamps]
            for i, time_stamp in enumerate(self.time_stamps):
                self.id_lists[i].append(infections[time_stamp]["id"][:])
                self.symptom_lists[i].append(infections[time_stamp]["symptoms"][:])
       

    def process_symptoms(
        self, symptoms_df: pd.DataFrame, n_people: int
    ) -> pd.DataFrame:
        """
        Given a dataframe with time stamp and a list of symptoms representing the symptoms of every infected 
        person, produce a summary with the number of recovered, dead, infected, susceptible 
        and hospitalised people

        Parameters
        ----------
        symptoms_df:
            data frame with a list of symptoms per time step
        n_people:
            number of total people (including susceptibles)
        Returns
        -------
        A data frame whose index is the date recorded, and columns are number of recovered, dead, infected...
        """
        dead_symptoms = [
            SymptomTag.dead_home,
            SymptomTag.dead_icu,
            SymptomTag.dead_hospital,
        ]
        df = pd.DataFrame()
        df["daily_recovered"] = symptoms_df.apply(
            lambda x: np.count_nonzero(x.symptoms == SymptomTag.recovered), axis=1
        )  # .cumsum()
        df["daily_deaths_home"] = symptoms_df.apply(
            lambda x: np.count_nonzero(x.symptoms == SymptomTag.dead_home), axis=1
        )  # .cumsum()
        df["daily_deaths_hospital"] = symptoms_df.apply(
            lambda x: np.count_nonzero(x.symptoms == SymptomTag.dead_hospital), axis=1
        )  # .cumsum()
        df["daily_deaths_icu"] = symptoms_df.apply(
            lambda x: np.count_nonzero(x.symptoms == SymptomTag.dead_icu), axis=1
        )  # .cumsum()
        df["daily_deaths"] = df[
            ["daily_deaths_home", "daily_deaths_hospital", "daily_deaths_icu"]
        ].sum(axis=1)
        # get rid of those that just recovered or died
        df["current_infected"] = symptoms_df.apply(
            lambda x: (
                (x.symptoms != SymptomTag.recovered)
                & (~np.isin(x.symptoms, dead_symptoms))
            ).sum(),
            axis=1,
        )
        df["current_dead"] = df["daily_deaths"].cumsum()
        df["current_recovered"] = df["daily_recovered"].cumsum()
        df["current_susceptible"] = n_people - df[
            ["current_infected", "current_dead", "current_recovered"]
        ].sum(axis=1)
        df["current_hospitalised"] = symptoms_df.apply(
            lambda x: np.count_nonzero(x.symptoms == SymptomTag.hospitalised), axis=1
        )
        df["current_intensive_care"] = symptoms_df.apply(
            lambda x: np.count_nonzero(x.symptoms == SymptomTag.intensive_care), axis=1
        )
        df["daily_infections"] = (
            -df["current_susceptible"]
            .diff()
            .fillna(-df["current_infected"][0])
            .astype(int)
        )
        
        # filter rows that contain at least one hospitalised person
        hosp_df = symptoms_df.loc[df["current_hospitalised"] > 0]
        for ts, row in hosp_df.iterrows():
            mask = row["symptoms"] == SymptomTag.hospitalised
            for col, data in row.iteritems():
                if col in ("symptoms", "infected_id"):
                    hosp_df.loc[ts, col] = data[mask]
        flat_df = hosp_df[["symptoms", "infected_id"]].apply(lambda x: x.explode())
        unique, unique_indices = np.unique(
            flat_df["infected_id"].values, return_index=True
        )  # will only return the first index of each.
        flat_hospitalised_df = flat_df.iloc[unique_indices]
        df["daily_hospital_admissions"] = flat_hospitalised_df.groupby(
            flat_hospitalised_df.index
        ).size()
        df["daily_hospital_admissions"] = df["daily_hospital_admissions"].fillna(0.0)
        
        # filter rows that contain at least one ICU.
        icu_df = symptoms_df.loc[df["current_intensive_care"] > 0]
        for ts, row in icu_df.iterrows():
            mask = row["symptoms"] == SymptomTag.intensive_care
            for col, data in row.iteritems():
                if col in ("symptoms", "infected_id"):
                    hosp_df.loc[ts, col] = data[mask]
        flat_df = hosp_df[["symptoms", "infected_id"]].apply(lambda x: x.explode())
        unique, unique_indices = np.unique(
            flat_df["infected_id"].values, return_index=True
        )  # will only return the first index of each.
        flat_hospitalised_df = flat_df.iloc[unique_indices]
        df["daily_icu_admissions"] = flat_hospitalised_df.groupby(
            flat_hospitalised_df.index
        ).size()
        df["daily_icu_admissions"] = df["daily_icu_admissions"].fillna(0.0)

        return df

    def world_summary(self) -> pd.DataFrame:
        """
        Generate a summary at the world level, on how many people are recovered, dead, infected,
        susceptible, hospitalised or in intensive care, per time step.

        Returns
        -------
        A data frame whose index is the date recorded, and columns are number of recovered, 
        dead, infected...
        """
        return self.process_symptoms(self.infections_df, self.n_people)

    def super_area_summary(self) -> pd.DataFrame:
        """
        Generate a summary for super areas, on how many people are recovered, dead, infected,
        susceptible, hospitalised or in intensive care, per time step.

        Returns
        -------
        A data frame whose index is the date recorded, and columns are super area, number of recovered, 
        dead, infected...
        """
        areas_df = []
        for area in np.unique(self.super_areas):
            area_df = pd.DataFrame()
            n_people_in_area = np.sum(self.super_areas == area)
            area_df["symptoms"] = self.infections_df.apply(
                lambda x: x.symptoms[x.super_areas == area], axis=1
            )
            area_df["infected_id"] = self.infections_df.apply(
                lambda x: x.infected_id[x.super_areas == area], axis=1
            )
            area_df = self.process_symptoms(area_df, n_people_in_area)
            area_df["super_area"] = area
            areas_df.append(area_df)
        return pd.concat(areas_df)


    def age_summary(self, age_ranges: List[int]) -> pd.DataFrame:
        """
        Generate a summary per age range, on how many people are recovered, dead, infected,
        susceptible, hospitalised or in intensive care, per time step.

        Parameters
        ----------
        age_ranges:
            list of ages that determine the boundaries of the bins.
            Example: [0,5,10,100] -> Bins : [0,4] , [5,9], [10,99]

        Returns
        -------
        A data frame whose index is the date recorded, and columns are super area, number of recovered, 
        dead, infected...
        """
        self.infections_df["age"] = self.infections_df.apply(
            lambda x: self.ages[x.infected_id], axis=1
        )
        ages_df = []
        for i in range(len(age_ranges) - 1):
            age_df = pd.DataFrame()
            n_age = np.sum(
                (self.ages >= age_ranges[i]) & (self.ages < age_ranges[i + 1])
            )
            age_df["symptoms"] = self.infections_df.apply(
                lambda x: x.symptoms[
                    (x.age >= age_ranges[i]) & (x.age < age_ranges[i + 1])
                ],
                axis=1,
            )
            age_df["infected_id"] = self.infections_df.apply(
                lambda x: x.infected_id[
                    (x.age >= age_ranges[i]) & (x.age < age_ranges[i + 1])
                ],
                axis=1,
            )

            age_df = self.process_symptoms(age_df, n_age)
            age_df["age_range"] = f"{age_ranges[i]}_{age_ranges[i+1]-1}"
            ages_df.append(age_df)
        return pd.concat(ages_df)

    def draw_symptom_trajectories(
        self, window_length: int = 50, n_people: int = 4
    ) -> pd.DataFrame:
        """
        Get data frame with symptoms trajectories of n_people random people that are infected 
        in a time window starting at a random time and recording for ``window_length`` time steps

        Parameters:
        ----------
        window_lengh:
            number of time steps to record
        n_people:
            number of random infected people to follow

        Returns:
        -------
            data frame summarising people's trajectories identified by their id
        """
        starting_id = randint(0, len(self.infections_df))
        starting_time = self.infections_df.index[starting_id]
        end_date = starting_time + datetime.timedelta(days=window_length)
        mask = (self.infections_df.index > starting_time) & (
            self.infections_df.index <= end_date
        )
        random_trajectories = self.infections_df.loc[mask]
        random_trajectories = random_trajectories.apply(pd.Series.explode)
        random_ids = sample(list(random_trajectories.infected_id.unique()), n_people)
        return [
            random_trajectories[random_trajectories["infected_id"] == random_id]
            for random_id in random_ids
        ]

    def load_infection_location(self) -> pd.DataFrame:
        infection_locations = []
        for rank in range(self.n_processes):
            self._load_infection_location_for_rank(rank=rank)
        self.infection_locations = [np.concatenate(x).tolist() for x in self.infection_location_lists]
        self.infection_locations_lists = []

        locations_df = pd.DataFrame(
            {
                "time_stamp": self.location_time_stamps,
                "location_id": self.infection_locations,
            }
        )
        locations_df["time_stamp"] = pd.to_datetime(locations_df["time_stamp"])
        locations_df.set_index("time_stamp", inplace=True)
        locations_df = locations_df.resample("D").sum()
        locations_df = locations_df[locations_df["location_id"] != 0]
        locations_df["location"] = locations_df.apply(
            lambda x: [
                ''.join(location_name.split("_")[:-1]) for location_name in x.location_id
            ],
            axis=1,
        )
        self.locations_df = locations_df


    def _load_infection_location_for_rank(self, rank: int) -> pd.DataFrame:
        """
        Load data frame with informtion on where did people get infected

        Returns
        -------
            data frame with infection locations, and average count of infections per group type
        """
        with h5py.File(
            self.output_path / f"{self.root_output_file}.{rank}.hdf5",
            "r",
            libver="latest",
            swmr=True,
        ) as f:
            locations = f[f"locations"]
            if rank == 0:
                self.location_time_stamps = list(locations.keys())
                self.infection_location_lists = [[] for time_stamp in self.location_time_stamps]
                for i, time_stamp in enumerate(locations.keys()):
                    self.infection_location_lists[i].append(
                        locations[time_stamp]["infection_location"][:].astype("U")
                    )
            else:
                for i, time_stamp in enumerate(locations.keys()):
                    # Will there ever be instance of no infections in a location in a domain?
                    if time_stamp not in locations.keys():
                        continue
                    self.infection_location_lists[i].append(
                        locations[time_stamp]['infection_location'][:].astype("U")
                    )

        
    def get_locations_infections(self, start_date=None, end_date=None,) -> pd.DataFrame:
        """
        Get a data frame with the number of infection happening at each type of place, 
        within the given time period

        Parameters
        ----------
        start_date:
            first date to count
        end_date:
            last date to count
        """
        if start_date is None:
            start_date = self.infections_df.index.min()
        if end_date is None:
            end_date = self.infections_df.index.max()
        selected_dates = self.locations_df.loc[start_date:end_date]
        all_locations = selected_dates["location"].sum()
        return all_locations

    def get_location_infections_timeseries(
        self, start_date=None, end_date=None,
    ):
        """
        Get a data frame timeseries with the number of infection happening at each type of place, within the given time
        period

        Parameters
        ----------
        start_date:
            first date to count
        end_date:
            last date to count
        """
        if start_date is None:
            start_date = self.infections_df.index.min()
        if end_date is None:
            end_date = self.infections_df.index.max()
        selected_dates = self.locations_df.loc[start_date:end_date]

        all_locations = selected_dates.sum().location
        all_counts = selected_dates.sum().counts
        unique_locations = set(all_locations)

        time_series = pd.DataFrame(
            0, index=selected_dates.index, columns=unique_locations
        )
        for ts, row in selected_dates.iterrows():
            for location, count in zip(row["location"], row["counts"]):
                time_series.loc[ts, location] = count

        time_series["total"] = time_series.sum(axis=1)

        return time_series

    def load_hospital_characteristics(self) -> pd.DataFrame:
        """
        Get data frame with the coordinates of all hospitals in the world, and their number of beds

        Returns
        -------
            data frame indexed by the hospital id
        """
        coordinates, n_beds, n_icu_beds, trust_code = [], [], [], []
        with h5py.File(self.file_path, "r", libver="latest", swmr=True) as f:
            super_areas = [
                key for key in f.keys() if key not in ("population", "parameters")
            ]
            for super_area in super_areas:
                try:
                    hospitals = f[f"{super_area}/hospitals"]
                    coordinates += list(hospitals["coordinates"][:])
                    n_beds += list(hospitals["n_beds"][:])
                    n_icu_beds += list(hospitals["n_icu_beds"][:])
                    trust_code += list(hospitals["trust_code"][:])
                except KeyError:
                    continue
        coordinates = np.array(coordinates)
        hospitals_df = pd.DataFrame(
            {
                "longitude": coordinates[:, 1],
                "latitude": coordinates[:, 0],
                "n_beds": n_beds,
                "n_icu_beds": n_icu_beds,
                "trust_code": trust_code,
            }
        )
        hospitals_df["trust_code"] = hospitals_df["trust_code"].str.decode("utf-8")
        hospitals_df.index.rename("hospital_id")
        return hospitals_df

    def load_hospital_capacity(self) -> pd.DataFrame:
        """
        Load data on variation of number of patients in hospitals over time

        Returns
        -------
            data frame indexed by time stamp
        """
        hospitals_df = []
        with h5py.File(self.file_path, "r", libver="latest", swmr=True) as f:
            super_areas = [
                key for key in f.keys() if key not in ("population", "parameters")
            ]
            for super_area in super_areas:
                try:
                    hospitals = f[f"{super_area}/hospitals"]
                    hospital_ids, n_patients, n_patients_icu, time_stamps = (
                        [],
                        [],
                        [],
                        [],
                    )
                    for time_stamp in hospitals.keys():
                        if time_stamp not in (
                            "coordinates",
                            "n_beds",
                            "n_icu_beds",
                            "trust_code",
                        ):
                            hospital_ids.append(hospitals[time_stamp]["id"][:])
                            n_patients.append(hospitals[time_stamp]["n_patients"][:])
                            n_patients_icu.append(
                                hospitals[time_stamp]["n_patients_icu"][:]
                            )
                            time_stamps.append(time_stamp)
                    df = pd.DataFrame(
                        {
                            "time_stamp": time_stamps,
                            "id": hospital_ids,
                            "n_patients": n_patients,
                            "n_patients_icu": n_patients_icu,
                        }
                    )
                    df.set_index("time_stamp", inplace=True)
                    df.index = pd.to_datetime(df.index)
                    hospitals_df.append(df)
                except KeyError:
                    continue
        hospitals_df = functools.reduce(lambda a, b: a + b, hospitals_df)
        return hospitals_df.apply(pd.Series.explode)

    def get_r(self) -> pd.DataFrame:
        """
        Get R value as a function of time

        Returns
        -------
            data frame with R value, date as index
        """
        r_df = pd.DataFrame()
        r_df["value"] = self.infections_df.apply(
            lambda x: np.mean(x.n_secondary_infections[x.symptoms > 1]), axis=1
        )
        return r_df

    def repack_dict(
        self, hdf5_obj, output_dict, base_path, output_name=None, depth=0, max_depth=8
    ):
        """
        Pack datesets into a (nested) dictionary.

        Parameters
        ----------
        hdf5_obj
            an open hdf5 object.
        output_dict
            an empty dictionary to store output data in
        base_path
            the path to start at
        """

        if output_name is None:
            output_name = base_path.split("/")[-1]

        if depth > max_depth:
            output_dict[
                output_name
            ] = f"increase get_parameters max_depth, exceeded at max_depth={max_depth}"
            return None

        if isinstance(hdf5_obj[base_path], h5py.Dataset):
            output_dict[output_name] = hdf5_obj[base_path][()]
        elif isinstance(hdf5_obj[base_path], h5py.Group):
            output_dict[output_name] = {}
            for obj_name in hdf5_obj[base_path]:
                dset_path = f"{base_path}/{obj_name}"
                self.repack_dict(
                    hdf5_obj,
                    output_dict[output_name],
                    dset_path,
                    depth=depth + 1,
                    max_depth=max_depth,
                )  # Recursion!

    def get_parameters(self, parameters=None, max_depth=8):
        """
        Get the parameters which are stored in the logger.

        Parameters
        ----------
        parameters:
            which parameters to recover.
            default ["beta", "alpha_physical", "infection_seed", "asyptomatic_ratio"].
        max_depth:
            maximum nested dictionary depth to stop searching. Default = 8.
        Returns
            nested dictionary of parameters the simulation was run with.
        -------
        """
        defaults = [
            "beta", "alpha_physical", "infection_seed", "asymptomatic_ratio", "transmission_type"
        ]

        if parameters is None:
            parameters = defaults

        if isinstance(parameters, list):
            parameters = {p: p for p in parameters}

        output_params = {}
        with h5py.File(self.file_path, "r", libver="latest", swmr=True) as f:
            for input_name, output_name in parameters.items():
                dset_path = f"parameters/{input_name}"
                self.repack_dict(
                    f,
                    output_params,
                    dset_path,
                    output_name=output_name,
                    depth=0,
                    max_depth=max_depth,
                )

        return output_params

<<<<<<< HEAD
    def super_areas_to_region(
        self,
        super_areas,
        super_area_region_path=paths.data_path
        / "input/geography/area_super_area_region.csv",
    ):
        super_area_region = pd.read_csv(super_area_region_path)
        super_area_region = super_area_region.loc[:, ~super_area_region.columns.str.contains('^Unnamed')]
        super_area_region = super_area_region.drop(columns="area").drop_duplicates()
        super_area_region.set_index("super_area", inplace=True)
        return super_area_region.loc[super_areas]["region"].values
=======
    def get_config(self,):
        output_dict = {}
        with h5py.File(self.file_path, "r", libver="latest", swmr=True) as f:
            dset_path = f"config"
            self.repack_dict(
                f,
                output_dict,
                dset_path,
            )
        return output_dict["config"]

    def get_meta_info(self,parameters=None):
        meta_info = {}

        with h5py.File(self.file_path, "r", libver="latest", swmr=True) as f:
            self.repack_dict(f,output_dict=meta_info,base_path="meta")
        return meta_info["meta"]
>>>>>>> 18b223bd

    def run_summary(self,super_area_region_path=paths.data_path
            / "input/geography/area_super_area_region.csv",):
        super_area_df = self.super_area_summary()
        super_area_df["region"] = self.super_areas_to_region(
            super_area_df["super_area"].values, super_area_region_path=super_area_region_path
        )
        self.load_infection_location()
        flat_locations = self.locations_df[["location_id", "super_area"]].apply(
            lambda x: x.explode()
        )
        location_by_area = flat_locations.groupby(["super_area", flat_locations.index])[
            "location_id"
        ].apply(list)
        super_area_df = super_area_df.set_index(["super_area", super_area_df.index])
        super_area_df = super_area_df.merge(
            location_by_area, left_index=True, right_index=True, how="left",
        )
        super_area_df.reset_index(inplace=True)
        return super_area_df.set_index("time_stamp")


    def super_areas_to_region_mapping(self, super_areas, super_area_region_path=paths.data_path / 'input/geography/area_super_area_region.csv'):
        super_area_region = pd.read_csv(super_area_region_path)
        super_area_region = super_area_region.drop(columns='area').drop_duplicates()
        super_area_region.set_index('super_area', inplace=True)
        return super_area_region.loc[super_areas]['region'].values

    def region_summary(self) -> pd.DataFrame:
        """ 
        Generate a summary for regions, on how many people are recovered, dead, infected,
        susceptible, hospitalised or in intensive care, per time step.
        Returns
        -------
        A data frame whose index is the date recorded, and columns are regions, number of recovered,
        dead, infected...
        """
        regions = self.super_areas_to_region_mapping(self.super_areas)
        self.infections_df["regions"] = self.infections_df.apply(
          lambda x: regions[x.infected_id], axis=1
        )
        regions_df = []
        for region in np.unique(regions):
            region_df = pd.DataFrame()
            n_people_in_region = np.sum(regions == region)
            region_df["symptoms"] = self.infections_df.apply(
              lambda x: x.symptoms[x.regions == region], axis=1
            )
            region_df["infected_id"] = self.infections_df.apply(
              lambda x: x.infected_id[x.regions == region], axis=1
            )
            region_df = self.process_symptoms(region_df, n_people_in_region)
            region_df["region"] = region
            regions_df.append(region_df)
        return pd.concat(regions_df)<|MERGE_RESOLUTION|>--- conflicted
+++ resolved
@@ -641,19 +641,6 @@
 
         return output_params
 
-<<<<<<< HEAD
-    def super_areas_to_region(
-        self,
-        super_areas,
-        super_area_region_path=paths.data_path
-        / "input/geography/area_super_area_region.csv",
-    ):
-        super_area_region = pd.read_csv(super_area_region_path)
-        super_area_region = super_area_region.loc[:, ~super_area_region.columns.str.contains('^Unnamed')]
-        super_area_region = super_area_region.drop(columns="area").drop_duplicates()
-        super_area_region.set_index("super_area", inplace=True)
-        return super_area_region.loc[super_areas]["region"].values
-=======
     def get_config(self,):
         output_dict = {}
         with h5py.File(self.file_path, "r", libver="latest", swmr=True) as f:
@@ -671,13 +658,11 @@
         with h5py.File(self.file_path, "r", libver="latest", swmr=True) as f:
             self.repack_dict(f,output_dict=meta_info,base_path="meta")
         return meta_info["meta"]
->>>>>>> 18b223bd
-
-    def run_summary(self,super_area_region_path=paths.data_path
-            / "input/geography/area_super_area_region.csv",):
+
+    def run_summary(self,):
         super_area_df = self.super_area_summary()
         super_area_df["region"] = self.super_areas_to_region(
-            super_area_df["super_area"].values, super_area_region_path=super_area_region_path
+            super_area_df["super_area"].values
         )
         self.load_infection_location()
         flat_locations = self.locations_df[["location_id", "super_area"]].apply(

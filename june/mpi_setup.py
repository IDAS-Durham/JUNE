--- conflicted
+++ resolved
@@ -9,6 +9,7 @@
 mpi_rank = mpi_comm.Get_rank()
 mpi_size = mpi_comm.Get_size()
 
+
 class MovablePeople:
     """
     Holds information about people who might be present in a domain, but may or may not be be,
@@ -16,6 +17,7 @@
     susceptibility, home domain, and whether active or not. For now, we mimic the original structure,
     but with an additional interface.
     """
+
     def __init__(self):
         self.skinny_out = {}
         self.skinny_in = {}
@@ -38,11 +40,19 @@
             self.skinny_out[domain_id][group_spec][group_id][subgroup_type] = {}
 
         if person.infected:
-            view = [person.id, person.infection.transmission.probability, 0.0, mpi_rank, True]
+            view = [
+                person.id,
+                person.infection.transmission.probability,
+                0.0,
+                mpi_rank,
+                True,
+            ]
         else:
             view = [person.id, 0.0, person.susceptibility, mpi_rank, True]
 
-        self.skinny_out[domain_id][group_spec][group_id][subgroup_type][person.id] = view
+        self.skinny_out[domain_id][group_spec][group_id][subgroup_type][
+            person.id
+        ] = view
 
     def delete_person(self, person, external_subgroup):
         """ Remove a person from the external subgroup. For now we actually do it. Later
@@ -52,7 +62,9 @@
         group_id = external_subgroup.group_id
         subgroup_type = external_subgroup.subgroup_type
         try:
-            del self.skinny_out[domain_id][group_spec][group_id][subgroup_type][person.id]
+            del self.skinny_out[domain_id][group_spec][group_id][subgroup_type][
+                person.id
+            ]
             return 0
         except KeyError:
             return 1
@@ -65,10 +77,24 @@
         for group_spec in self.skinny_out[rank]:
             for group_id in self.skinny_out[rank][group_spec]:
                 for subgroup_type in self.skinny_out[rank][group_spec][group_id]:
-                    keys.append((group_spec, group_id, subgroup_type,
-                                 len(self.skinny_out[rank][group_spec][group_id][subgroup_type])))
-                    data += [view for pid, view in
-                             self.skinny_out[rank][group_spec][group_id][subgroup_type].items()]
+                    keys.append(
+                        (
+                            group_spec,
+                            group_id,
+                            subgroup_type,
+                            len(
+                                self.skinny_out[rank][group_spec][group_id][
+                                    subgroup_type
+                                ]
+                            ),
+                        )
+                    )
+                    data += [
+                        view
+                        for pid, view in self.skinny_out[rank][group_spec][group_id][
+                            subgroup_type
+                        ].items()
+                    ]
         outbound = np.array(data)
         return keys, outbound, outbound.shape[0]
 
@@ -88,15 +114,20 @@
                 self.skinny_in[group_spec][group_id] = {}
             if subgroup_type not in self.skinny_in[group_spec][group_id]:
                 self.skinny_in[group_spec][group_id][subgroup_type] = {}
-            data = rank_data[index:index+n_data]
+            data = rank_data[index : index + n_data]
             index += n_data
 
             try:
-                self.skinny_in[group_spec][group_id][subgroup_type].update({
-                    int(k):  {"inf_prob": i, "susc": s, "dom": d, "active":a} for k,i,s,d,a in data})
+                self.skinny_in[group_spec][group_id][subgroup_type].update(
+                    {
+                        int(k): {"inf_prob": i, "susc": s, "dom": d, "active": a}
+                        for k, i, s, d, a in data
+                    }
+                )
             except:
-                print('failing', rank, 'f-done')
+                print("failing", rank, "f-done")
                 raise
+
 
 def move_info(info2move):
     """
@@ -104,44 +135,14 @@
     and receive arrays from all ranks.
     
     """
-<<<<<<< HEAD
-
-=======
-    
->>>>>>> 6401c217
     # flatten list of uneven vectors of data, ensure correct type
     assert len(info2move) == mpi_size
     buffer = np.concatenate(info2move)
     assert buffer.dtype == np.uint32
-<<<<<<< HEAD
 
     n_sending = len(buffer)
     count = np.array([len(x) for x in info2move])
     displ = np.array([sum(count[:p]) for p in range(len(info2move))])
-=======
-    
-    n_sending = len(buffer)
-    count = np.array([len(x) for x in info2move])
-    displ = np.array([sum(count[:p]) for p in range(len(info2move))])
-    print('MPI_COMS', mpi_rank, count)
-   
-    # send my count to all processes
-    values = mpi_comm.alltoall(count)
-    
-    n_receiving = sum(values)
-    
-    # now all processes know how much data they will get,
-    # and how much from each rank
-
-    r_buffer = np.zeros(n_receiving, dtype=np.uint32)
-    rdisp = np.array([sum(values[:p]) for p in range(len(values))])
-
-    mpi_comm.Alltoallv([buffer, count, displ, MPI.UINT32_T],
-                   [r_buffer, values, rdisp, MPI.UINT32_T])
-    
-    
-    return r_buffer, n_sending, n_receiving
->>>>>>> 6401c217
 
     # send my count to all processes
     values = mpi_comm.alltoall(count)
@@ -150,11 +151,12 @@
 
     # now all processes know how much data they will get,
     # and how much from each rank
+
     r_buffer = np.zeros(n_receiving, dtype=np.uint32)
     rdisp = np.array([sum(values[:p]) for p in range(len(values))])
+
     mpi_comm.Alltoallv(
-        [buffer, count, displ, MPI.UINT32_T],
-        [r_buffer, values, rdisp, MPI.UINT32_T],
+        [buffer, count, displ, MPI.UINT32_T], [r_buffer, values, rdisp, MPI.UINT32_T]
     )
 
     return r_buffer, n_sending, n_receiving
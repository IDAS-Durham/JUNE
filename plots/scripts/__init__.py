from .policy import PolicyPlots
from .leisure import LeisurePlots
from .companies import CompanyPlots
<<<<<<< HEAD
from .care_homes import CareHomePlots 
from .households import HouseholdPlots
from .contact_matrix import ContactMatrixPlots
=======
from .care_homes import CareHomePlots
from .households import HouseholdPlots
from .commute import CommutePlots
>>>>>>> 91394b4e
<|MERGE_RESOLUTION|>--- conflicted
+++ resolved
@@ -1,12 +1,7 @@
 from .policy import PolicyPlots
 from .leisure import LeisurePlots
 from .companies import CompanyPlots
-<<<<<<< HEAD
 from .care_homes import CareHomePlots 
 from .households import HouseholdPlots
 from .contact_matrix import ContactMatrixPlots
-=======
-from .care_homes import CareHomePlots
-from .households import HouseholdPlots
-from .commute import CommutePlots
->>>>>>> 91394b4e
+from .commute import CommutePlots
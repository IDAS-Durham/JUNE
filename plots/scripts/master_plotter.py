--- conflicted
+++ resolved
@@ -88,10 +88,7 @@
 
         print ("Plotting the world")
 
-<<<<<<< HEAD
-=======
         self.plot_leisure()
->>>>>>> a85d48e2
         self.plot_policies()
 
 

--- conflicted
+++ resolved
@@ -17,13 +17,9 @@
 from june_plots.scripts.commute import CommutePlots
 from june_plots.scripts.contact_matrix import ContactMatrixPlots
 from june_plots.scripts.life_expectancy import LifeExpectancyPlots
-<<<<<<< HEAD
 from june_plots.scripts.demography import DemographyPlots
-=======
 from june_plots.scripts.health_index import HealthIndexPlots
 
-
->>>>>>> 546a7732
 
 plt.style.use(['science'])
 plt.style.reload_library()
@@ -337,7 +333,6 @@
 
     def plot_all(self):
         print ("Plotting the world")
-<<<<<<< HEAD
         self.plot_commute()
         self.plot_demography()
         self.plot_companies()
@@ -348,18 +343,7 @@
         self.plot_schools()
         self.plot_contact_matrices()
         self.plot_life_expectancy()
-=======
-        #self.plot_commute()
-        #self.plot_companies()
-        #self.plot_households()
-        #self.plot_leisure()
-        #self.plot_policies()
-        #self.plot_care_homes()
-        #self.plot_schools()
-        #self.plot_contact_matrices()
-        #self.plot_life_expectancy()
         self.plot_health_index()
->>>>>>> 546a7732
 
 if __name__ == "__main__":
 
